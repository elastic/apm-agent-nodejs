--- conflicted
+++ resolved
@@ -14,35 +14,6 @@
 
 var agentVersion = require('../package.json').version
 
-<<<<<<< HEAD
-test('#endTransaction()', function (t) {
-  t.test('no active transaction', function (t) {
-    var agent = Agent()
-    agent.start()
-    agent.endTransaction()
-    t.end()
-  })
-
-  t.test('with no result', function (t) {
-    var agent = Agent()
-    agent.start()
-    var trans = agent.startTransaction()
-    t.equal(trans.ended, false)
-    agent.endTransaction()
-    t.equal(trans.ended, true)
-    t.equal(trans.result, 'success')
-    t.end()
-  })
-
-  t.test('with explicit result', function (t) {
-    var agent = Agent()
-    agent.start()
-    var trans = agent.startTransaction()
-    t.equal(trans.ended, false)
-    agent.endTransaction('done')
-    t.equal(trans.ended, true)
-    t.equal(trans.result, 'done')
-=======
 test('#startTransaction()', function (t) {
   var agent = Agent()
   agent.start()
@@ -52,6 +23,37 @@
   t.end()
 })
 
+test('#endTransaction()', function (t) {
+  t.test('no active transaction', function (t) {
+    var agent = Agent()
+    agent.start()
+    agent.endTransaction()
+    t.end()
+  })
+
+  t.test('with no result', function (t) {
+    var agent = Agent()
+    agent.start()
+    var trans = agent.startTransaction()
+    t.equal(trans.ended, false)
+    agent.endTransaction()
+    t.equal(trans.ended, true)
+    t.equal(trans.result, 'success')
+    t.end()
+  })
+
+  t.test('with explicit result', function (t) {
+    var agent = Agent()
+    agent.start()
+    var trans = agent.startTransaction()
+    t.equal(trans.ended, false)
+    agent.endTransaction('done')
+    t.equal(trans.ended, true)
+    t.equal(trans.result, 'done')
+    t.end()
+  })
+})
+
 test('#setTransactionName', function (t) {
   t.test('no active transaction', function (t) {
     var agent = Agent()
@@ -68,7 +70,6 @@
     var trans = agent.startTransaction()
     agent.setTransactionName('foo')
     t.equal(trans.name, 'foo')
->>>>>>> a113659a
     t.end()
   })
 })
