'use strict'

var http = require('http')
var path = require('path')
var os = require('os')

var test = require('tape')
var isError = require('core-util-is').isError

var Agent = require('./_agent')
var APMServer = require('./_apm_server')
var assert = require('./_assert')
var config = require('../lib/config')

var agentVersion = require('../package.json').version

test('#setTransactionName', function (t) {
  t.test('no active transaction', function (t) {
    var agent = Agent()
    agent.start()
    t.doesNotThrow(function () {
      agent.setTransactionName('foo')
    })
    t.end()
  })

  t.test('active transaction', function (t) {
    var agent = Agent()
    agent.start()
    var trans = agent.startTransaction()
    agent.setTransactionName('foo')
    t.equal(trans.name, 'foo')
    t.end()
  })
})

test('#startSpan()', function (t) {
  t.test('no active transaction', function (t) {
    var agent = Agent()
    agent.start()
    t.equal(agent.startSpan(), null)
    t.end()
  })

  t.test('active transaction', function (t) {
    var agent = Agent()
    agent.start()
    agent.startTransaction()
    var span = agent.startSpan('span-name', 'span-type')
    t.ok(span, 'should return a span')
    t.equal(span.name, 'span-name')
    t.equal(span.type, 'span-type')
    t.end()
  })
})

test('#setUserContext()', function (t) {
  t.test('no active transaction', function (t) {
    var agent = Agent()
    agent.start()
    t.equal(agent.setUserContext({foo: 1}), false)
    t.end()
  })

  t.test('active transaction', function (t) {
    var agent = Agent()
    agent.start()
    var trans = agent.startTransaction()
    t.equal(agent.setUserContext({foo: 1}), true)
    t.deepEqual(trans._user, {foo: 1})
    t.end()
  })
})

test('#setCustomContext()', function (t) {
  t.test('no active transaction', function (t) {
    var agent = Agent()
    agent.start()
    t.equal(agent.setCustomContext({foo: 1}), false)
    t.end()
  })

  t.test('active transaction', function (t) {
    var agent = Agent()
    agent.start()
    var trans = agent.startTransaction()
    t.equal(agent.setCustomContext({foo: 1}), true)
    t.deepEqual(trans._custom, {foo: 1})
    t.end()
  })
})

test('#setTag()', function (t) {
  t.test('no active transaction', function (t) {
    var agent = Agent()
    agent.start()
    t.equal(agent.setTag('foo', 1), false)
    t.end()
  })

  t.test('active transaction', function (t) {
    var agent = Agent()
    agent.start()
    var trans = agent.startTransaction()
    t.equal(agent.setTag('foo', 1), true)
    t.deepEqual(trans._tags, {foo: '1'})
    t.end()
  })
})

<<<<<<< HEAD
test('#addTags', function (t) {
  t.test('no active transaction', function (t) {
    var agent = Agent()
    agent.start()
    t.equal(agent.addTags({foo: 1}), false)
    t.end()
  })

  t.test('active transaction', function (t) {
    var agent = Agent()
    agent.start()
    var trans = agent.startTransaction()
    t.equal(agent.addTags({foo: 1, bar: 2}), true)
    t.equal(agent.addTags({foo: 3}), true)
    t.deepEqual(trans._tags, {foo: '3', bar: '2'})
    t.end()
  })
=======
test('#addFilter() - invalid argument', function (t) {
  t.plan(5)
  APMServer()
    .on('listening', function () {
      this.agent.addFilter(function (data) {
        var error = data.errors[0]
        t.equal(++error.context.custom.order, 1)
        return data
      })
      this.agent.addFilter('invalid')
      this.agent.addFilter(function (data) {
        var error = data.errors[0]
        t.equal(++error.context.custom.order, 2)
        return data
      })
      this.agent.captureError(new Error('foo'), {custom: {order: 0}})
    })
    .on('request', validateErrorRequest(t))
    .on('body', function (body) {
      t.deepEqual(body.errors[0].context.custom.order, 2)
      t.end()
    })
>>>>>>> ac1da7ca
})

test('#captureError()', function (t) {
  t.test('with callback', function (t) {
    t.plan(5)
    APMServer()
      .on('listening', function () {
        this.agent.captureError(new Error('with callback'), function () {
          t.ok(true, 'called callback')
          t.end()
        })
      })
      .on('request', validateErrorRequest(t))
      .on('body', function (body) {
        t.equal(body.errors.length, 1)
        t.equal(body.errors[0].exception.message, 'with callback')
      })
  })

  t.test('without callback', function (t) {
    t.plan(4)
    APMServer()
      .on('listening', function () {
        this.agent.captureError(new Error('without callback'))
      })
      .on('request', validateErrorRequest(t))
      .on('body', function (body) {
        t.equal(body.errors.length, 1)
        t.equal(body.errors[0].exception.message, 'without callback')
        t.end()
      })
  })

  t.test('should send a plain text message to the server', function (t) {
    t.plan(4)
    APMServer()
      .on('listening', function () {
        this.agent.captureError('Hey!')
      })
      .on('request', validateErrorRequest(t))
      .on('body', function (body) {
        t.equal(body.errors.length, 1)
        t.equal(body.errors[0].log.message, 'Hey!')
        t.end()
      })
  })

  t.test('should use `param_message` as well as `message` if given an object as 1st argument', function (t) {
    t.plan(5)
    APMServer()
      .on('listening', function () {
        this.agent.captureError({message: 'Hello %s', params: ['World']})
      })
      .on('request', validateErrorRequest(t))
      .on('body', function (body) {
        t.equal(body.errors.length, 1)
        t.equal(body.errors[0].log.message, 'Hello World')
        t.equal(body.errors[0].log.param_message, 'Hello %s')
        t.end()
      })
  })

  t.test('should not fail on a non string err.message', function (t) {
    t.plan(4)
    APMServer()
      .on('listening', function () {
        var err = new Error()
        err.message = {foo: 'bar'}
        this.agent.captureError(err)
      })
      .on('request', validateErrorRequest(t))
      .on('body', function (body) {
        t.equal(body.errors.length, 1)
        t.equal(body.errors[0].exception.message, '[object Object]')
        t.end()
      })
  })

  t.test('should adhere to default stackTraceLimit', function (t) {
    t.plan(5)
    APMServer()
      .on('listening', function () {
        this.agent.captureError(deep(256))
      })
      .on('request', validateErrorRequest(t))
      .on('body', function (body) {
        t.equal(body.errors.length, 1)
        t.equal(body.errors[0].exception.stacktrace.length, 50)
        t.equal(body.errors[0].exception.stacktrace[0].context_line.trim(), 'return new Error()')
        t.end()
      })
  })

  t.test('should adhere to custom stackTraceLimit', function (t) {
    t.plan(5)
    APMServer({stackTraceLimit: 5})
      .on('listening', function () {
        this.agent.captureError(deep(42))
      })
      .on('request', validateErrorRequest(t))
      .on('body', function (body) {
        t.equal(body.errors.length, 1)
        t.equal(body.errors[0].exception.stacktrace.length, 5)
        t.equal(body.errors[0].exception.stacktrace[0].context_line.trim(), 'return new Error()')
        t.end()
      })
  })

  t.test('should merge context', function (t) {
    t.plan(7)
    APMServer()
      .on('listening', function () {
        var agent = this.agent
        var server = http.createServer(function (req, res) {
          agent.startTransaction()
          t.equal(agent.setUserContext({a: 1, merge: {a: 2}}), true)
          t.equal(agent.setCustomContext({a: 3, merge: {a: 4}}), true)
          agent.captureError(new Error('foo'), {user: {b: 1, merge: {shallow: true}}, custom: {b: 2, merge: {shallow: true}}})
          res.end()
        })

        server.listen(function () {
          http.request({
            port: server.address().port
          }, function (res) {
            res.resume()
            res.on('end', function () {
              server.close()
            })
          }).end()
        })
      })
      .on('request', validateErrorRequest(t))
      .on('body', function (body) {
        t.equal(body.errors.length, 1)
        var context = body.errors[0].context
        t.deepEqual(context.user, {a: 1, b: 1, merge: {shallow: true}})
        t.deepEqual(context.custom, {a: 3, b: 2, merge: {shallow: true}})
        t.end()
      })
  })

  t.test('capture location stack trace - off (error)', function (t) {
    t.plan(9)
    APMServer({captureErrorLogStackTraces: config.CAPTURE_ERROR_LOG_STACK_TRACES_NEVER})
      .on('listening', function () {
        this.agent.captureError(new Error('foo'))
      })
      .on('request', validateErrorRequest(t))
      .on('body', function (body) {
        t.equal(body.errors.length, 1)
        t.equal(body.errors[0].exception.message, 'foo')
        t.notOk('log' in body.errors[0], 'should not have a log')
        assertStackTrace(t, body.errors[0].exception.stacktrace)
        t.end()
      })
  })

  t.test('capture location stack trace - off (string)', function (t) {
    t.plan(6)
    APMServer({captureErrorLogStackTraces: config.CAPTURE_ERROR_LOG_STACK_TRACES_NEVER})
      .on('listening', function () {
        this.agent.captureError('foo')
      })
      .on('request', validateErrorRequest(t))
      .on('body', function (body) {
        t.equal(body.errors.length, 1)
        t.equal(body.errors[0].log.message, 'foo')
        t.notOk('stacktrace' in body.errors[0].log, 'should not have a log.stacktrace')
        t.notOk('exception' in body.errors[0], 'should not have an exception')
        t.end()
      })
  })

  t.test('capture location stack trace - off (param msg)', function (t) {
    t.plan(6)
    APMServer({captureErrorLogStackTraces: config.CAPTURE_ERROR_LOG_STACK_TRACES_NEVER})
      .on('listening', function () {
        this.agent.captureError({message: 'Hello %s', params: ['World']})
      })
      .on('request', validateErrorRequest(t))
      .on('body', function (body) {
        t.equal(body.errors.length, 1)
        t.equal(body.errors[0].log.message, 'Hello World')
        t.notOk('stacktrace' in body.errors[0].log, 'should not have a log.stacktrace')
        t.notOk('exception' in body.errors[0], 'should not have an exception')
        t.end()
      })
  })

  t.test('capture location stack trace - non-errors (error)', function (t) {
    t.plan(9)
    APMServer({captureErrorLogStackTraces: config.CAPTURE_ERROR_LOG_STACK_TRACES_MESSAGES})
      .on('listening', function () {
        this.agent.captureError(new Error('foo'))
      })
      .on('request', validateErrorRequest(t))
      .on('body', function (body) {
        t.equal(body.errors.length, 1)
        t.equal(body.errors[0].exception.message, 'foo')
        t.notOk('log' in body.errors[0], 'should not have a log')
        assertStackTrace(t, body.errors[0].exception.stacktrace)
        t.end()
      })
  })

  t.test('capture location stack trace - non-errors (string)', function (t) {
    t.plan(9)
    APMServer({captureErrorLogStackTraces: config.CAPTURE_ERROR_LOG_STACK_TRACES_MESSAGES})
      .on('listening', function () {
        this.agent.captureError('foo')
      })
      .on('request', validateErrorRequest(t))
      .on('body', function (body) {
        t.equal(body.errors.length, 1)
        t.equal(body.errors[0].log.message, 'foo')
        t.notOk('exception' in body.errors[0], 'should not have an exception')
        assertStackTrace(t, body.errors[0].log.stacktrace)
        t.end()
      })
  })

  t.test('capture location stack trace - non-errors (param msg)', function (t) {
    t.plan(9)
    APMServer({captureErrorLogStackTraces: config.CAPTURE_ERROR_LOG_STACK_TRACES_MESSAGES})
      .on('listening', function () {
        this.agent.captureError({message: 'Hello %s', params: ['World']})
      })
      .on('request', validateErrorRequest(t))
      .on('body', function (body) {
        t.equal(body.errors.length, 1)
        t.equal(body.errors[0].log.message, 'Hello World')
        t.notOk('exception' in body.errors[0], 'should not have an exception')
        assertStackTrace(t, body.errors[0].log.stacktrace)
        t.end()
      })
  })

  t.test('capture location stack trace - all (error)', function (t) {
    t.plan(13)
    APMServer({captureErrorLogStackTraces: config.CAPTURE_ERROR_LOG_STACK_TRACES_ALWAYS})
      .on('listening', function () {
        this.agent.captureError(new Error('foo'))
      })
      .on('request', validateErrorRequest(t))
      .on('body', function (body) {
        t.equal(body.errors.length, 1)
        t.equal(body.errors[0].log.message, 'foo')
        t.equal(body.errors[0].exception.message, 'foo')
        assertStackTrace(t, body.errors[0].log.stacktrace)
        assertStackTrace(t, body.errors[0].exception.stacktrace)
        t.end()
      })
  })

  t.test('capture location stack trace - all (string)', function (t) {
    t.plan(9)
    APMServer({captureErrorLogStackTraces: config.CAPTURE_ERROR_LOG_STACK_TRACES_ALWAYS})
      .on('listening', function () {
        this.agent.captureError('foo')
      })
      .on('request', validateErrorRequest(t))
      .on('body', function (body) {
        t.equal(body.errors.length, 1)
        t.equal(body.errors[0].log.message, 'foo')
        t.notOk('exception' in body.errors[0], 'should not have an exception')
        assertStackTrace(t, body.errors[0].log.stacktrace)
        t.end()
      })
  })

  t.test('capture location stack trace - all (param msg)', function (t) {
    t.plan(9)
    APMServer({captureErrorLogStackTraces: config.CAPTURE_ERROR_LOG_STACK_TRACES_ALWAYS})
      .on('listening', function () {
        this.agent.captureError({message: 'Hello %s', params: ['World']})
      })
      .on('request', validateErrorRequest(t))
      .on('body', function (body) {
        t.equal(body.errors.length, 1)
        t.equal(body.errors[0].log.message, 'Hello World')
        t.notOk('exception' in body.errors[0], 'should not have an exception')
        assertStackTrace(t, body.errors[0].log.stacktrace)
        t.end()
      })
  })
})

test('#handleUncaughtExceptions()', function (t) {
  t.test('should add itself to the uncaughtException event list', function (t) {
    var agent = Agent()
    t.equal(process._events.uncaughtException, undefined)
    agent.start({
      serviceName: 'some-service-name',
      captureExceptions: false,
      logLevel: 'error'
    })
    agent.handleUncaughtExceptions()
    t.equal(process._events.uncaughtException.length, 1)
    t.end()
  })

  t.test('should not add more than one listener for the uncaughtException event', function (t) {
    var agent = Agent()
    agent.start({
      serviceName: 'some-service-name',
      captureExceptions: false,
      logLevel: 'error'
    })
    agent.handleUncaughtExceptions()
    var before = process._events.uncaughtException.length
    agent.handleUncaughtExceptions()
    t.equal(process._events.uncaughtException.length, before)
    t.end()
  })

  t.test('should send an uncaughtException to server', function (t) {
    t.plan(5)
    APMServer()
      .on('listening', function () {
        this.agent.handleUncaughtExceptions(function (err) {
          t.ok(isError(err))
          t.end()
        })
        process.emit('uncaughtException', new Error('uncaught'))
      })
      .on('request', validateErrorRequest(t))
      .on('body', function (body) {
        t.equal(body.errors.length, 1)
        t.equal(body.errors[0].exception.message, 'uncaught')
      })
  })
})

test('#lambda()', function (t) {
  process.env.AWS_EXECUTION_ENV = 'AWS_Lambda_nodejs8.10'
  process.env.AWS_REGION = 'us-east-1'
  var baseContext = {
    functionVersion: '1.2.3',
    invokedFunctionArn: 'invokedFunctionArn',
    memoryLimitInMB: 'memoryLimitInMB',
    awsRequestId: 'awsRequestId',
    logGroupName: 'logGroupName',
    logStreamName: 'logStreamName'
  }
  class Lambda {
    constructor () {
      this.methods = {}
    }

    register (name, fn) {
      this.methods[name] = fn
    }

    invoke (method, payload, callback) {
      var fn = this.methods[method]
      if (!fn) throw new Error(`no lambda function "${method}"`)
      var context = {
        functionName: method,
        done: callback,
        succeed (result) { callback(null, result) },
        fail (error) { callback(error) }
      }
      fn(payload, Object.assign(context, baseContext), callback)
    }
  }

  function assertContext (t, name, data) {
    t.ok(data)
    const lambda = data.lambda
    t.ok(lambda)
    t.equal(lambda.functionName, name)
    var keys = Object.keys(baseContext)
    for (var i = 0; i < keys.length; i++) {
      var key = keys[i]
      t.equal(lambda[key], baseContext[key])
    }
    t.equal(lambda.executionEnv, process.env.AWS_EXECUTION_ENV)
    t.equal(lambda.region, process.env.AWS_REGION)
  }

  t.test('success - basic callback', function (t) {
    var name = 'greet.hello'
    var input = { name: 'world' }
    var output = 'Hello, world!'

    APMServer()
      .on('listening', function () {
        var fn = this.agent.lambda((payload, context, callback) => {
          callback(null, `Hello, ${payload.name}!`)
        })
        var lambda = new Lambda()
        lambda.register(name, fn)
        lambda.invoke(name, input, (err, result) => {
          t.error(err)
          t.equal(result, output)
          this.server.close()
          t.end()
        })
      })
      .on('request', validateTransactionsRequest(t))
      .on('body', function (body) {
        assertRoot(t, body)
        assertTransactions(t, body, name, input, output)
        assertContext(t, name, body.transactions[0].context.custom)
      })
  })

  t.test('success - context.succeed', function (t) {
    var name = 'greet.hello'
    var input = { name: 'world' }
    var output = 'Hello, world!'

    APMServer()
      .on('listening', function () {
        var fn = this.agent.lambda((payload, context, callback) => {
          context.succeed(`Hello, ${payload.name}!`)
        })
        var lambda = new Lambda()
        lambda.register(name, fn)
        lambda.invoke(name, input, (err, result) => {
          t.error(err)
          t.equal(result, output)
          this.server.close()
          t.end()
        })
      })
      .on('request', validateTransactionsRequest(t))
      .on('body', function (body) {
        assertRoot(t, body)
        assertTransactions(t, body, name, input, output)
        assertContext(t, name, body.transactions[0].context.custom)
      })
  })

  t.test('success - context.done', function (t) {
    var name = 'greet.hello'
    var input = { name: 'world' }
    var output = 'Hello, world!'

    APMServer()
      .on('listening', function () {
        var fn = this.agent.lambda((payload, context, callback) => {
          context.done(null, `Hello, ${payload.name}!`)
        })
        var lambda = new Lambda()
        lambda.register(name, fn)
        lambda.invoke(name, input, (err, result) => {
          t.error(err)
          t.equal(result, output)
          this.server.close()
          t.end()
        })
      })
      .on('request', validateTransactionsRequest(t))
      .on('body', function (body) {
        assertRoot(t, body)
        assertTransactions(t, body, name, input, output)
        assertContext(t, name, body.transactions[0].context.custom)
      })
  })

  t.test('fail - basic callback', function (t) {
    var name = 'fn.fail'
    var input = {}
    var output
    var error = new Error('fail')

    var firstRequest = true
    var firstBody = true

    APMServer({
      sourceContextErrorLibraryFrames: 0
    }, {
      skipClose: true
    })
      .on('listening', function () {
        var fn = this.agent.lambda((payload, context, callback) => {
          callback(error)
        })
        var lambda = new Lambda()
        lambda.register(name, fn)
        lambda.invoke(name, input, (err, result) => {
          t.ok(err)
          t.notOk(result)
          this.server.close()
          t.end()
        })
      })
      .on('request', function (req) {
        var fn = firstRequest
          ? validateErrorRequest(t)
          : validateTransactionsRequest(t)
        fn(req)
        firstRequest = false
      })
      .on('body', function (body) {
        assertRoot(t, body)
        if (firstBody) {
          assertErrors(t, body, name, input, error)
          firstBody = false
        } else {
          assertTransactions(t, body, name, input, output)
          assertContext(t, name, body.transactions[0].context.custom)
        }
      })
  })

  t.test('fail - context.fail', function (t) {
    var name = 'fn.fail'
    var input = {}
    var output
    var error = new Error('fail')

    var firstRequest = true
    var firstBody = true

    APMServer({
      sourceContextErrorLibraryFrames: 0
    }, {
      skipClose: true
    })
      .on('listening', function () {
        var fn = this.agent.lambda((payload, context, callback) => {
          context.fail(error)
        })
        var lambda = new Lambda()
        lambda.register(name, fn)
        lambda.invoke(name, input, (err, result) => {
          t.ok(err)
          t.notOk(result)
          this.server.close()
          t.end()
        })
      })
      .on('request', function (req) {
        var fn = firstRequest
          ? validateErrorRequest(t)
          : validateTransactionsRequest(t)
        fn(req)
        firstRequest = false
      })
      .on('body', function (body) {
        assertRoot(t, body)
        if (firstBody) {
          assertErrors(t, body, name, input, error, this.agent)
          firstBody = false
        } else {
          assertTransactions(t, body, name, input, output)
          assertContext(t, name, body.transactions[0].context.custom)
        }
      })
  })
})

function assertRoot (t, payload) {
  t.equal(payload.service.name, 'some-service-name')
  t.deepEqual(payload.service.runtime, {name: 'node', version: process.version})
  t.deepEqual(payload.service.agent, {name: 'nodejs', version: agentVersion})
  t.deepEqual(payload.system, {
    hostname: os.hostname(),
    architecture: process.arch,
    platform: process.platform
  })

  t.ok(payload.process)
  t.equal(payload.process.pid, process.pid)
  t.ok(payload.process.pid > 0, 'should have a pid greater than 0')
  t.ok(payload.process.title, 'should have a process title')
  t.ok(
    /(npm|node)/.test(payload.process.title),
    `process.title should contain expected value (was: "${payload.process.title}")`
  )
  t.deepEqual(payload.process.argv, process.argv)
  t.ok(payload.process.argv.length >= 2, 'should have at least two process arguments')
}

function assertTransactions (t, payload, name, input, output) {
  t.equal(payload.transactions.length, 1)
  var trans = payload.transactions[0]
  t.equal(trans.name, name)
  t.equal(trans.type, 'lambda')
  t.equal(trans.result, 'success')
  t.ok(trans.context)
  var custom = trans.context.custom
  t.ok(custom)
  var lambda = custom.lambda
  t.ok(lambda)
  t.deepEqual(lambda.input, input)
  t.equal(lambda.output, output)
}

function assertErrors (t, payload, name, input, expectedError, agent) {
  t.equal(payload.errors.length, 1)
  var exception = payload.errors[0].exception
  t.ok(exception)
  t.equal(exception.message, expectedError.message)
  t.equal(exception.type, 'Error')
  assert.stacktrace(t, 'Test.<anonymous>', __filename, exception.stacktrace, agent, true)
}

function assertStackTrace (t, stacktrace) {
  t.ok(stacktrace !== undefined, 'should have a stack trace')
  t.ok(Array.isArray(stacktrace), 'stack trace should be an array')
  t.ok(stacktrace.length > 0, 'stack trace should have at least one frame')
  t.equal(stacktrace[0].filename, path.join('test', 'agent.js'))
}

function validateErrorRequest (t) {
  return function (req) {
    t.equal(req.method, 'POST', 'should be a POST request')
    t.equal(req.url, '/v1/errors', 'should be sent to the errors endpoint')
  }
}

function validateTransactionsRequest (t) {
  return function (req) {
    t.equal(req.method, 'POST', 'should be a POST request')
    t.equal(req.url, '/v1/transactions', 'should be sent to the transactions endpoint')
  }
}

function deep (depth, n) {
  if (!n) n = 0
  if (n < depth) return deep(depth, ++n)
  return new Error()
}<|MERGE_RESOLUTION|>--- conflicted
+++ resolved
@@ -108,7 +108,6 @@
   })
 })
 
-<<<<<<< HEAD
 test('#addTags', function (t) {
   t.test('no active transaction', function (t) {
     var agent = Agent()
@@ -126,7 +125,8 @@
     t.deepEqual(trans._tags, {foo: '3', bar: '2'})
     t.end()
   })
-=======
+})
+
 test('#addFilter() - invalid argument', function (t) {
   t.plan(5)
   APMServer()
@@ -149,7 +149,6 @@
       t.deepEqual(body.errors[0].context.custom.order, 2)
       t.end()
     })
->>>>>>> ac1da7ca
 })
 
 test('#captureError()', function (t) {
