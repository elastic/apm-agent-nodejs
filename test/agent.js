--- conflicted
+++ resolved
@@ -14,7 +14,6 @@
 
 var agentVersion = require('../package.json').version
 
-<<<<<<< HEAD
 test('#startTransaction()', function (t) {
   var agent = Agent()
   agent.start()
@@ -22,7 +21,8 @@
   t.equal(trans.name, 'foo')
   t.equal(trans.type, 'bar')
   t.end()
-=======
+})
+
 test('#setTransactionName', function (t) {
   t.test('no active transaction', function (t) {
     var agent = Agent()
@@ -41,7 +41,6 @@
     t.equal(trans.name, 'foo')
     t.end()
   })
->>>>>>> ac1da7ca
 })
 
 test('#startSpan()', function (t) {
