'use strict'

const test = require('tape')
const lambdaLocal = require('lambda-local')

const { elasticApmAwsLambda } = require('../../lib/lambda')
const AgentMock = require('./mock/agent')
const util = require('./_util')
const assertError = util.assertError
const assertTransaction = util.assertTransaction

process.env.AWS_EXECUTION_ENV = 'AWS_Lambda_nodejs14.x'
process.env.AWS_REGION = 'us-east-1'

test('resolve', function (t) {
  const name = 'greet.hello'
  const input = { name: 'world' }
  const output = 'Hello, world!'

  const agent = new AgentMock()
  const wrap = elasticApmAwsLambda(agent)

  lambdaLocal.execute({
    event: input,
    lambdaFunc: {
      [name]: wrap((payload, _context) => {
        return Promise.resolve(`Hello, ${payload.name}!`)
      })
    },
    lambdaHandler: name,
    timeoutMs: 3000,
    verboseLevel: 0,
    callback: function (err, result) {
      t.error(err)
      t.strictEqual(result, output)

      t.ok(agent.flushes.length && agent.flushes[agent.flushes.length - 1].lambdaEnd,
        'agent._flush({lambdaEnd: true}) was called')

      t.strictEqual(agent.errors.length, 0)

      t.strictEqual(agent.transactions.length, 1)
      assertTransaction(t, agent.transactions[0], name)

      t.end()
    }
  })
})

<<<<<<< HEAD
=======
test('resolve with parent id header present', function (t) {
  const name = 'greet.hello'
  const input = {
    name: 'world',
    headers: {
      traceparent: 'test',
      tracestate: 'test2'
    }
  }
  const output = 'Hello, world!'

  const agent = new AgentMock()
  const wrap = elasticApmAwsLambda(agent)

  lambdaLocal.execute({
    event: input,
    lambdaFunc: {
      [name]: wrap((payload, _context) => {
        return Promise.resolve(`Hello, ${payload.name}!`)
      })
    },
    lambdaHandler: name,
    timeoutMs: 3000,
    verboseLevel: 0,
    callback: function (err, result) {
      t.error(err)
      t.strictEqual(result, output)

      t.ok(agent.flushes.length && agent.flushes[agent.flushes.length - 1].lambdaEnd,
        'agent._flush({lambdaEnd: true}) was called')

      t.strictEqual(agent.errors.length, 0)

      t.strictEqual(agent.transactions.length, 1)
      assertTransaction(t, agent.transactions[0], name)

      t.strictEqual(input.headers.traceparent, agent.transactions[0].opts.childOf, 'context trace id matches parent trace id')
      t.strictEqual(input.headers.tracestate, agent.transactions[0].opts.tracestate, 'input tracestate pased on to transaction ')
      t.end()
    }
  })
})

test('resolve with elastic-apm-traceparent present', function (t) {
  const name = 'greet.hello'
  const input = {
    name: 'world',
    headers: {
      'elastic-apm-traceparent': 'test',
      tracestate: 'test2'
    }
  }

  const agent = new AgentMock()
  const wrap = elasticApmAwsLambda(agent)

  lambdaLocal.execute({
    event: input,
    lambdaFunc: {
      [name]: wrap((payload, _context) => {
        return Promise.resolve(`Hello, ${payload.name}!`)
      })
    },
    lambdaHandler: name,
    timeoutMs: 3000,
    verboseLevel: 0,
    callback: function (err, result) {
      t.error(err)
      assertTransaction(t, agent.transactions[0], name)
      t.strictEqual(input.headers['elastic-apm-traceparent'], agent.transactions[0].opts.childOf, 'context trace id matches parent trace id')
      t.strictEqual(input.headers.tracestate, agent.transactions[0].opts.tracestate, 'input tracestate pased on to transaction ')
      t.end()
    }
  })
})

test('resolve with both elastic-apm-traceparent and traceparent present', function (t) {
  const name = 'greet.hello'
  const input = {
    name: 'world',
    headers: {
      traceparent: 'test',
      'elastic-apm-traceparent': 'prefer-w3c',
      tracestate: 'test2'
    }
  }

  const agent = new AgentMock()
  const wrap = elasticApmAwsLambda(agent)

  lambdaLocal.execute({
    event: input,
    lambdaFunc: {
      [name]: wrap((payload, _context) => {
        return Promise.resolve(`Hello, ${payload.name}!`)
      })
    },
    lambdaHandler: name,
    timeoutMs: 3000,
    verboseLevel: 0,
    callback: function (err, result) {
      t.error(err)
      assertTransaction(t, agent.transactions[0], name)
      t.strictEqual(input.headers.traceparent, agent.transactions[0].opts.childOf, 'context trace id matches parent trace id')
      t.strictEqual(input.headers.tracestate, agent.transactions[0].opts.tracestate, 'input tracestate pased on to transaction ')
      t.notEquals(input.headers['elastic-apm-traceparent'], agent.transactions[0].opts.childOf, 'prefers traceparent to elastic-apm-traceparent')
      t.end()
    }
  })
})

test('resolve with both elastic-apm-traceparent before traceparent present', function (t) {
  const name = 'greet.hello'
  const input = {
    name: 'world',
    headers: {
      'elastic-apm-traceparent': 'prefer-w3c',
      traceparent: 'test',
      tracestate: 'test2'
    }
  }

  const agent = new AgentMock()
  const wrap = elasticApmAwsLambda(agent)

  lambdaLocal.execute({
    event: input,
    lambdaFunc: {
      [name]: wrap((payload, _context) => {
        return Promise.resolve(`Hello, ${payload.name}!`)
      })
    },
    lambdaHandler: name,
    timeoutMs: 3000,
    verboseLevel: 0,
    callback: function (err, result) {
      t.error(err)
      assertTransaction(t, agent.transactions[0], name)
      t.strictEqual(input.headers.traceparent, agent.transactions[0].opts.childOf, 'context trace id matches parent trace id')
      t.strictEqual(input.headers.tracestate, agent.transactions[0].opts.tracestate, 'input tracestate pased on to transaction ')
      t.notEquals(input.headers['elastic-apm-traceparent'], agent.transactions[0].opts.childOf, 'prefers traceparent to elastic-apm-traceparent')
      t.end()
    }
  })
})

>>>>>>> 5a8975ec
test('reject', function (t) {
  const name = 'fn.fail'
  const input = {}
  const error = new Error('fail')

  const agent = new AgentMock()
  const wrap = elasticApmAwsLambda(agent)

  lambdaLocal.execute({
    event: input,
    lambdaFunc: {
      [name]: wrap((payload, _context) => {
        return Promise.reject(error)
      })
    },
    lambdaHandler: name,
    timeoutMs: 3000,
    verboseLevel: 0,
    callback: function (err, result) {
      t.ok(err)
      t.notOk(result)

      t.ok(agent.flushes.length && agent.flushes[agent.flushes.length - 1].lambdaEnd,
        'agent._flush({lambdaEnd: true}) was called')

      t.strictEqual(agent.errors.length, 1)
      assertError(t, agent.errors[0], error)

      t.strictEqual(agent.transactions.length, 1)
      assertTransaction(t, agent.transactions[0], name)

      t.end()
    }
  })
})<|MERGE_RESOLUTION|>--- conflicted
+++ resolved
@@ -47,155 +47,6 @@
   })
 })
 
-<<<<<<< HEAD
-=======
-test('resolve with parent id header present', function (t) {
-  const name = 'greet.hello'
-  const input = {
-    name: 'world',
-    headers: {
-      traceparent: 'test',
-      tracestate: 'test2'
-    }
-  }
-  const output = 'Hello, world!'
-
-  const agent = new AgentMock()
-  const wrap = elasticApmAwsLambda(agent)
-
-  lambdaLocal.execute({
-    event: input,
-    lambdaFunc: {
-      [name]: wrap((payload, _context) => {
-        return Promise.resolve(`Hello, ${payload.name}!`)
-      })
-    },
-    lambdaHandler: name,
-    timeoutMs: 3000,
-    verboseLevel: 0,
-    callback: function (err, result) {
-      t.error(err)
-      t.strictEqual(result, output)
-
-      t.ok(agent.flushes.length && agent.flushes[agent.flushes.length - 1].lambdaEnd,
-        'agent._flush({lambdaEnd: true}) was called')
-
-      t.strictEqual(agent.errors.length, 0)
-
-      t.strictEqual(agent.transactions.length, 1)
-      assertTransaction(t, agent.transactions[0], name)
-
-      t.strictEqual(input.headers.traceparent, agent.transactions[0].opts.childOf, 'context trace id matches parent trace id')
-      t.strictEqual(input.headers.tracestate, agent.transactions[0].opts.tracestate, 'input tracestate pased on to transaction ')
-      t.end()
-    }
-  })
-})
-
-test('resolve with elastic-apm-traceparent present', function (t) {
-  const name = 'greet.hello'
-  const input = {
-    name: 'world',
-    headers: {
-      'elastic-apm-traceparent': 'test',
-      tracestate: 'test2'
-    }
-  }
-
-  const agent = new AgentMock()
-  const wrap = elasticApmAwsLambda(agent)
-
-  lambdaLocal.execute({
-    event: input,
-    lambdaFunc: {
-      [name]: wrap((payload, _context) => {
-        return Promise.resolve(`Hello, ${payload.name}!`)
-      })
-    },
-    lambdaHandler: name,
-    timeoutMs: 3000,
-    verboseLevel: 0,
-    callback: function (err, result) {
-      t.error(err)
-      assertTransaction(t, agent.transactions[0], name)
-      t.strictEqual(input.headers['elastic-apm-traceparent'], agent.transactions[0].opts.childOf, 'context trace id matches parent trace id')
-      t.strictEqual(input.headers.tracestate, agent.transactions[0].opts.tracestate, 'input tracestate pased on to transaction ')
-      t.end()
-    }
-  })
-})
-
-test('resolve with both elastic-apm-traceparent and traceparent present', function (t) {
-  const name = 'greet.hello'
-  const input = {
-    name: 'world',
-    headers: {
-      traceparent: 'test',
-      'elastic-apm-traceparent': 'prefer-w3c',
-      tracestate: 'test2'
-    }
-  }
-
-  const agent = new AgentMock()
-  const wrap = elasticApmAwsLambda(agent)
-
-  lambdaLocal.execute({
-    event: input,
-    lambdaFunc: {
-      [name]: wrap((payload, _context) => {
-        return Promise.resolve(`Hello, ${payload.name}!`)
-      })
-    },
-    lambdaHandler: name,
-    timeoutMs: 3000,
-    verboseLevel: 0,
-    callback: function (err, result) {
-      t.error(err)
-      assertTransaction(t, agent.transactions[0], name)
-      t.strictEqual(input.headers.traceparent, agent.transactions[0].opts.childOf, 'context trace id matches parent trace id')
-      t.strictEqual(input.headers.tracestate, agent.transactions[0].opts.tracestate, 'input tracestate pased on to transaction ')
-      t.notEquals(input.headers['elastic-apm-traceparent'], agent.transactions[0].opts.childOf, 'prefers traceparent to elastic-apm-traceparent')
-      t.end()
-    }
-  })
-})
-
-test('resolve with both elastic-apm-traceparent before traceparent present', function (t) {
-  const name = 'greet.hello'
-  const input = {
-    name: 'world',
-    headers: {
-      'elastic-apm-traceparent': 'prefer-w3c',
-      traceparent: 'test',
-      tracestate: 'test2'
-    }
-  }
-
-  const agent = new AgentMock()
-  const wrap = elasticApmAwsLambda(agent)
-
-  lambdaLocal.execute({
-    event: input,
-    lambdaFunc: {
-      [name]: wrap((payload, _context) => {
-        return Promise.resolve(`Hello, ${payload.name}!`)
-      })
-    },
-    lambdaHandler: name,
-    timeoutMs: 3000,
-    verboseLevel: 0,
-    callback: function (err, result) {
-      t.error(err)
-      assertTransaction(t, agent.transactions[0], name)
-      t.strictEqual(input.headers.traceparent, agent.transactions[0].opts.childOf, 'context trace id matches parent trace id')
-      t.strictEqual(input.headers.tracestate, agent.transactions[0].opts.tracestate, 'input tracestate pased on to transaction ')
-      t.notEquals(input.headers['elastic-apm-traceparent'], agent.transactions[0].opts.childOf, 'prefers traceparent to elastic-apm-traceparent')
-      t.end()
-    }
-  })
-})
-
->>>>>>> 5a8975ec
 test('reject', function (t) {
   const name = 'fn.fail'
   const input = {}
