'use strict'

module.exports = class TransactionMock {
  constructor (name, type, opts) {
    this.name = name
    this.type = type
    this.ended = false
    this.customContext = {}
<<<<<<< HEAD
    this.faas = {}
=======
    this.outcome = 'success'
>>>>>>> 2b982876
    this.opts = opts
  }

  setCustomContext (custom) {
    Object.assign(this.customContext, custom)
  }

<<<<<<< HEAD
  setFaas (context) {
    Object.assign(this.faas, context)
=======
  setOutcome (outcome) {
    this.outcome = outcome
>>>>>>> 2b982876
  }

  end () {
    this.ended = true
  }
}<|MERGE_RESOLUTION|>--- conflicted
+++ resolved
@@ -6,11 +6,8 @@
     this.type = type
     this.ended = false
     this.customContext = {}
-<<<<<<< HEAD
     this.faas = {}
-=======
     this.outcome = 'success'
->>>>>>> 2b982876
     this.opts = opts
   }
 
@@ -18,13 +15,12 @@
     Object.assign(this.customContext, custom)
   }
 
-<<<<<<< HEAD
   setFaas (context) {
     Object.assign(this.faas, context)
-=======
+  }
+
   setOutcome (outcome) {
     this.outcome = outcome
->>>>>>> 2b982876
   }
 
   end () {
