--- conflicted
+++ resolved
@@ -174,16 +174,11 @@
   t.strictEqual(span2.sync, true, 'span2.sync=true immediately after end')
 
   setImmediate(() => {
-<<<<<<< HEAD
-    span.end()
-    t.strictEqual(span.sync, false)
-=======
     span1.end()
     t.strictEqual(span1.sync, false, 'span1.sync=false immediately after end')
     trans.end()
     t.strictEqual(span2.sync, true,
       'span2.sync=true later after having ended sync')
->>>>>>> c9e4ca24
     t.end()
   })
 })
