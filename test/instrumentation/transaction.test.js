--- conflicted
+++ resolved
@@ -291,19 +291,6 @@
   }, 25)
 })
 
-<<<<<<< HEAD
-test('sync/async tracking', function (t) {
-  var trans = new Transaction(agent)
-  t.strictEqual(trans.sync, true)
-  setImmediate(() => {
-    trans.end()
-    t.strictEqual(trans.sync, false)
-    t.end()
-  })
-})
-
-=======
->>>>>>> c9e4ca24
 test('#_encode() - un-ended', function (t) {
   var trans = new Transaction(agent)
   t.strictEqual(trans._encode(), null, 'cannot encode un-ended transaction')
