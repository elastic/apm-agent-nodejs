--- conflicted
+++ resolved
@@ -121,37 +121,6 @@
   })
 })
 
-<<<<<<< HEAD
-// XXX move this out of async-hooks. It should work with asyncHooks=false as well!
-//     Already have tests for sync-ness in test/instrumentation/{span,transaction}.test.js
-test('span.sync', function (t) {
-  var trans = agent.startTransaction()
-  t.strictEqual(trans.sync, true)
-
-  var span1 = agent.startSpan('span1')
-  t.strictEqual(span1.sync, true)
-
-  // This span will be *ended* synchronously. It should stay `span.sync=true`.
-  var span2 = agent.startSpan('span2')
-  t.strictEqual(span2.sync, true, 'span2.sync=true immediately after creation')
-  span2.end()
-  t.strictEqual(span2.sync, true, 'span2.sync=true immediately after end')
-
-  setImmediate(() => {
-    // XXX Change in behaviour: the guarantee is only to update `.sync` after .end()
-    span1.end()
-    t.strictEqual(span1.sync, false)
-    trans.end()
-    // XXX drop trans.sync checking with https://github.com/elastic/apm-agent-nodejs/issues/2292
-    t.strictEqual(trans.sync, false)
-    t.strictEqual(span2.sync, true,
-      'span2.sync=true later after having ended sync')
-    t.end()
-  })
-})
-
-=======
->>>>>>> c9e4ca24
 function twice (fn) {
   setImmediate(fn)
   setImmediate(fn)
