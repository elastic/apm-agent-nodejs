--- conflicted
+++ resolved
@@ -179,13 +179,9 @@
 
     let span1, span2
     {
-<<<<<<< HEAD
-      const type = 'ext'
+      const type = 'external'
       const subtype = 'http'
       const action = 'http'
-=======
-      const type = 'external.http.http'
->>>>>>> 7e7cade5
       span1 = findObjInArray(data.spans, 'type', type)
       t.ok(span1, 'should have span with type ' + type)
       t.equal(span1.type, type)
