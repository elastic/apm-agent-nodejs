'use strict'

var agent = require('../../..').start({
  serviceName: 'test',
  captureExceptions: false,
  metricsInterval: 0,
  centralConfig: false
})
var ins = agent._instrumentation

var semver = require('semver')

// The http2 module wasn't included before Node.js v8.4.0
if (semver.lt(process.version, '8.4.0')) process.exit()

var fs = require('fs')
var http2 = require('http2')

var test = require('tape')
var pem = require('https-pem')

var mockClient = require('../../_mock_http_client')
var findObjInArray = require('../../_utils').findObjInArray

var isSecure = [false, true]
isSecure.forEach(secure => {
  var method = secure ? 'createSecureServer' : 'createServer'

  test(`http2.${method} compatibility mode`, t => {
    resetAgent((data) => {
      assert(t, data, secure, port)
      server.close()
      t.end()
    })

    function onRequest (req, res) {
      var trans = ins.currentTransaction
      t.ok(trans, 'have current transaction')
      t.equal(trans.type, 'request')

      res.writeHead(200, {
        'content-type': 'text/plain'
      })
      res.end('foo')
    }

    var port
    var server = secure
      ? http2.createSecureServer(pem, onRequest)
      : http2.createServer(onRequest)

    var onError = err => t.error(err)
    server.on('error', onError)
    server.on('socketError', onError)

    server.listen(() => {
      port = server.address().port
      var client = connect(secure, port)
      client.on('error', onError)
      client.on('socketError', onError)

      var req = client.request({ ':path': '/' })
      assertResponse(t, req, 'foo')
      req.resume()
      req.on('end', () => client.destroy())
      req.end()
    })
  })

  test(`http2.${method} stream respond`, t => {
    resetAgent((data) => {
      assert(t, data, secure, port)
      server.close()
      t.end()
    })

    var port
    var server = secure
      ? http2.createSecureServer(pem)
      : http2.createServer()

    var onError = err => t.error(err)
    server.on('error', onError)
    server.on('socketError', onError)

    server.on('stream', function (stream, headers) {
      var trans = ins.currentTransaction
      t.ok(trans, 'have current transaction')
      t.equal(trans.type, 'request')

      stream.respond({
        'content-type': 'text/plain',
        ':status': 200
      })
      stream.end('foo')
    })

    server.listen(() => {
      port = server.address().port
      var client = connect(secure, port)
      client.on('error', onError)
      client.on('socketError', onError)

      var req = client.request({ ':path': '/' })
      assertResponse(t, req, 'foo')
      req.resume()
      req.on('end', () => client.destroy())
      req.end()
    })
  })

  test(`http2.${method} stream respondWithFD`, t => {
    resetAgent((data) => {
      assert(t, data, secure, port)
      server.close()
      t.end()
    })

    var port
    var server = secure
      ? http2.createSecureServer(pem)
      : http2.createServer()

    var onError = err => t.error(err)
    server.on('error', onError)
    server.on('socketError', onError)

    server.on('stream', function (stream, headers) {
      var trans = ins.currentTransaction
      t.ok(trans, 'have current transaction')
      t.equal(trans.type, 'request')

      fs.open(__filename, 'r', function (err, fd) {
        t.error(err)

        stream.respondWithFD(fd, {
          ':status': 200,
          'content-type': 'text/plain'
        })

        stream.on('close', function () {
          fs.close(fd, function () {})
        })
      })
    })

    server.listen(() => {
      port = server.address().port
      var client = connect(secure, port)
      client.on('error', onError)
      client.on('socketError', onError)

      var req = client.request({ ':path': '/' })
      assertResponse(t, req, fs.readFileSync(__filename).toString())
      req.resume()
      req.on('end', () => client.destroy())
      req.end()
    })
  })

  test(`http2.${method} stream respondWithFile`, t => {
    resetAgent((data) => {
      assert(t, data, secure, port)
      server.close()
      t.end()
    })

    var port
    var server = secure
      ? http2.createSecureServer(pem)
      : http2.createServer()

    var onError = err => t.error(err)
    server.on('error', onError)
    server.on('socketError', onError)

    server.on('stream', function (stream, headers) {
      var trans = ins.currentTransaction
      t.ok(trans, 'have current transaction')
      t.equal(trans.type, 'request')

      stream.respondWithFile(__filename, {
        ':status': 200,
        'content-type': 'text/plain'
      })
    })

    server.listen(() => {
      port = server.address().port
      var client = connect(secure, port)
      client.on('error', onError)
      client.on('socketError', onError)

      var req = client.request({ ':path': '/' })
      assertResponse(t, req, fs.readFileSync(__filename).toString())
      req.resume()
      req.on('end', () => client.destroy())
      req.end()
    })
  })

  test(`http2.${method} ignore push streams`, t => {
    addShouldCall(t)

    var done = after(3, () => {
      client.destroy()
      t.end()
    })

    resetAgent((data) => {
      assert(t, data, secure, port)
      server.close()
      done()
    })

    var port
    var client
    var server = secure
      ? http2.createSecureServer(pem)
      : http2.createServer()

    var onError = err => t.error(err)
    server.on('error', onError)
    server.on('socketError', onError)

    server.on('stream', function (stream, headers) {
      var trans = ins.currentTransaction
      t.ok(trans, 'have current transaction')
      t.equal(trans.type, 'request')

      function onPushStream (stream, headers) {
        stream.respond({
          'content-type': 'text/plain',
          ':status': 200
        })
        stream.end('some pushed data')
        done()
      }

      stream.pushStream({ ':path': '/pushed' }, t.shouldCall(
        semver.lt(process.version, '8.11.2-rc')
          ? onPushStream
          : (err, pushStream, headers) => {
            t.error(err)
            onPushStream(pushStream, headers)
          }
      ))

      stream.respond({
        'content-type': 'text/plain',
        ':status': 200
      })
      stream.end('foo')
    })

    server.listen(() => {
      port = server.address().port
      client = connect(secure, port)
      client.on('error', onError)
      client.on('socketError', onError)

      // Receive push stream
      client.on('stream', t.shouldCall((stream, headers, flags) => {
        t.equal(headers[':path'], '/pushed')
        assertResponse(t, stream, 'some pushed data', done)
      }))

      var req = client.request({ ':path': '/' })
      assertResponse(t, req, 'foo')
      req.end()
    })
  })

  test(`http2.request${secure ? ' secure' : ' '}`, t => {
    resetAgent(3, (data) => {
      t.equal(data.transactions.length, 2)
      t.equal(data.spans.length, 1)

      var sub = data.transactions[0]
      assertPath(t, sub, secure, port, '/sub')

      var root = data.transactions[1]
      assertPath(t, root, secure, port, '/')

      var span = findObjInArray(data.spans, 'transaction_id', root.id)
      t.ok(span, 'root transaction should have span')
<<<<<<< HEAD
      t.equal(span.type, 'ext')
      t.equal(span.subtype, 'http2')
=======
      t.equal(span.type, 'external.http2')
>>>>>>> 7e7cade5
      t.equal(span.name, `undefined http${secure ? 's' : ''}://localhost:${port}/sub`)

      server.close()
      t.end()
    })

    var port
    var server = secure
      ? http2.createSecureServer(pem)
      : http2.createServer()

    var onError = err => t.error(err)
    server.on('error', onError)
    server.on('socketError', onError)

    server.on('stream', function (stream, headers) {
      var trans = ins.currentTransaction
      t.ok(trans, 'have current transaction')
      t.equal(trans.type, 'request')

      if (headers[':path'] === '/') {
        var client = connect(secure, port)
        client.on('error', onError)
        client.on('socketError', onError)

        stream.respond({
          'content-type': 'text/plain',
          ':status': 200
        })

        var req = client.request({ ':path': '/sub' })
        req.on('end', () => client.destroy())
        req.pipe(stream)
      } else {
        stream.respond({
          'content-type': 'text/plain',
          ':status': 200
        })
        stream.end('foo')
      }
    })

    server.listen(() => {
      port = server.address().port
      var client = connect(secure, port)
      client.on('error', onError)
      client.on('socketError', onError)

      var req = client.request({ ':path': '/' })
      assertResponse(t, req, 'foo')
      req.resume()
      req.on('end', () => client.destroy())
      req.end()
    })
  })
})

var matchId = /^[\da-f]{16}$/

function assertPath (t, trans, secure, port, path) {
  t.ok(trans)
  t.ok(matchId.test(trans.id))
  t.equal(trans.name, 'GET unknown route')
  t.equal(trans.type, 'request')
  t.equal(trans.result, 'HTTP 2xx')
  t.ok(trans.duration > 0)
  t.ok(trans.timestamp > 0)

  t.deepEqual(trans.context.request, {
    http_version: '2.0',
    method: 'GET',
    url: {
      raw: path,
      protocol: 'http:',
      pathname: path
    },
    socket: {
      remote_address: '::ffff:127.0.0.1',
      encrypted: secure
    },
    headers: {
      ':scheme': secure ? 'https' : 'http',
      ':authority': `localhost:${port}`,
      ':method': 'GET',
      ':path': path
    }
  })

  t.deepEqual(trans.context.response, {
    status_code: 200,
    headers: {
      'content-type': 'text/plain',
      ':status': 200
    }
  })
}

function assert (t, data, secure, port) {
  t.equal(data.transactions.length, 1)
  t.equal(data.spans.length, 0)

  // Top-level props of the transaction need to be checked individually
  // because there are a few dynamic properties
  var trans = data.transactions[0]
  assertPath(t, trans, secure, port, '/')
}

function assertResponse (t, stream, expected, done) {
  const chunks = []
  stream.on('data', function (chunk) {
    chunks.push(chunk)
  })
  stream.on('end', function () {
    t.equal(Buffer.concat(chunks).toString(), expected, 'should have expected body')
    if (done) done()
  })
}

function connect (secure, port) {
  var proto = secure ? 'https' : 'http'
  var opts = { rejectUnauthorized: false }
  return http2.connect(`${proto}://localhost:${port}`, opts)
}

function resetAgent (expected, cb) {
  if (typeof expected === 'function') return resetAgent(1, expected)
  agent._instrumentation.currentTransaction = null
  agent._transport = mockClient(expected, cb)
}

function addShouldCall (t) {
  var calls = []
  var realEnd = t.end

  t.end = function end () {
    for (var i = 0; i < calls.length; i++) {
      t.equal(calls[i].called, true, 'should have called function')
    }
    return realEnd.apply(this, arguments)
  }

  t.shouldCall = function shouldCall (fn) {
    var record = { called: false }
    calls.push(record)
    return function shouldCallWrap () {
      record.called = true
      return fn.apply(this, arguments)
    }
  }
}

function after (n, fn) {
  return function () {
    --n || fn()
  }
}<|MERGE_RESOLUTION|>--- conflicted
+++ resolved
@@ -284,12 +284,8 @@
 
       var span = findObjInArray(data.spans, 'transaction_id', root.id)
       t.ok(span, 'root transaction should have span')
-<<<<<<< HEAD
-      t.equal(span.type, 'ext')
+      t.equal(span.type, 'external')
       t.equal(span.subtype, 'http2')
-=======
-      t.equal(span.type, 'external.http2')
->>>>>>> 7e7cade5
       t.equal(span.name, `undefined http${secure ? 's' : ''}://localhost:${port}/sub`)
 
       server.close()
