--- conflicted
+++ resolved
@@ -90,7 +90,6 @@
         delete s.sample_rate
       })
 
-<<<<<<< HEAD
       // Work through each of the pipeline functions (listAppBuckets,
       // createTheBucketIfNecessary, ...) in the script:
       t.deepEqual(spans.shift(), {
@@ -105,59 +104,12 @@
             port: 4566,
             cloud: { region: 'us-east-2' },
             service: { type: '', name: '', resource: 's3' }
-=======
-        // Compare some common fields across all spans.
-        const spans = events.filter(e => e.span)
-          .map(e => e.span)
-        spans.forEach(s => {
-          const errs = validateSpan(s)
-          t.equal(errs, null, 'span is valid  (per apm-server intake schema)')
-        })
-        t.equal(spans.filter(s => s.trace_id === tx.trace_id).length,
-          spans.length, 'all spans have the same trace_id')
-        t.equal(spans.filter(s => s.transaction_id === tx.id).length,
-          spans.length, 'all spans have the same transaction_id')
-        t.equal(spans.filter(s => s.sync === false).length,
-          spans.length, 'all spans have sync=false')
-        t.equal(spans.filter(s => s.sample_rate === 1).length,
-          spans.length, 'all spans have sample_rate=1')
-        const failingSpanId = spans[7].id // index of `getObjNonExistantObject`
-        spans.forEach(s => {
-          // Remove variable and common fields to facilitate t.deepEqual below.
-          delete s.id
-          delete s.transaction_id
-          delete s.parent_id
-          delete s.trace_id
-          delete s.timestamp
-          delete s.duration
-          delete s.sync
-          delete s.sample_rate
-        })
-
-        // Work through each of the pipeline functions (listAppBuckets,
-        // createTheBucketIfNecessary, ...) in the script:
-        t.deepEqual(spans.shift(), {
-          name: 'S3 ListBuckets',
-          type: 'storage',
-          subtype: 's3',
-          action: 'ListBuckets',
-          context: {
-            service: { target: { type: 's3' } },
-            destination: {
-              address: LOCALSTACK_HOST,
-              port: 4566,
-              cloud: { region: 'us-east-2' },
-              service: { type: '', name: '', resource: 's3' }
-            },
-            http: { status_code: 200, response: { encoded_body_size: 222 } }
->>>>>>> e005df78
-          },
-          http: { status_code: 200 }
+          },
+          http: { status_code: 200, response: { encoded_body_size: 222 } }
         },
         outcome: 'success'
       }, 'listAllBuckets produced expected span')
 
-<<<<<<< HEAD
       t.deepEqual(spans.shift(), {
         name: 'S3 CreateBucket elasticapmtest-bucket-3',
         type: 'storage',
@@ -170,27 +122,8 @@
             port: 4566,
             cloud: { region: 'us-east-2' },
             service: { type: '', name: '', resource: 'elasticapmtest-bucket-3' }
-=======
-        t.deepEqual(spans.shift(), {
-          name: 'S3 CreateBucket elasticapmtest-bucket-3',
-          type: 'storage',
-          subtype: 's3',
-          action: 'CreateBucket',
-          context: {
-            service: { target: { type: 's3', name: 'elasticapmtest-bucket-3' } },
-            destination: {
-              address: LOCALSTACK_HOST,
-              port: 4566,
-              cloud: { region: 'us-east-2' },
-              service: { type: '', name: '', resource: 'elasticapmtest-bucket-3' }
-            },
-            http: { status_code: 200, response: { encoded_body_size: 61 } }
-          },
-          otel: {
-            attributes: { 'aws.s3.bucket': 'elasticapmtest-bucket-3' }
->>>>>>> e005df78
-          },
-          http: { status_code: 200, response: { encoded_body_size: 177 } }
+          },
+          http: { status_code: 200, response: { encoded_body_size: 61 } }
         },
         otel: {
           attributes: { 'aws.s3.bucket': 'elasticapmtest-bucket-3' }
@@ -219,7 +152,6 @@
         outcome: 'success'
       }, 'waitForBucketToExist produced expected span')
 
-<<<<<<< HEAD
       t.deepEqual(spans.shift(), {
         name: 'S3 PutObject elasticapmtest-bucket-3',
         type: 'storage',
@@ -232,24 +164,8 @@
             port: 4566,
             cloud: { region: 'us-east-2' },
             service: { type: '', name: '', resource: 'elasticapmtest-bucket-3' }
-=======
-        t.deepEqual(spans.shift(), {
-          name: 'S3 PutObject elasticapmtest-bucket-3',
-          type: 'storage',
-          subtype: 's3',
-          action: 'PutObject',
-          context: {
-            service: { target: { type: 's3', name: 'elasticapmtest-bucket-3' } },
-            destination: {
-              address: LOCALSTACK_HOST,
-              port: 4566,
-              cloud: { region: 'us-east-2' },
-              service: { type: '', name: '', resource: 'elasticapmtest-bucket-3' }
-            },
-            http: { status_code: 200, response: { encoded_body_size: 58 } }
->>>>>>> e005df78
-          },
-          http: { status_code: 200, response: { encoded_body_size: 0 } }
+          },
+          http: { status_code: 200, response: { encoded_body_size: 58 } }
         },
         otel: {
           attributes: {
@@ -361,7 +277,6 @@
       t.equal(errors[0].transaction_id, tx.id, 'error.transaction_id')
       t.equal(errors[0].exception.type, 'NoSuchKey', 'error.exception.type')
 
-<<<<<<< HEAD
       t.deepEqual(spans.shift(), {
         name: 'S3 DeleteObject elasticapmtest-bucket-3',
         type: 'storage',
@@ -374,24 +289,8 @@
             port: 4566,
             cloud: { region: 'us-east-2' },
             service: { type: '', name: '', resource: 'elasticapmtest-bucket-3' }
-=======
-        t.deepEqual(spans.shift(), {
-          name: 'S3 DeleteObject elasticapmtest-bucket-3',
-          type: 'storage',
-          subtype: 's3',
-          action: 'DeleteObject',
-          context: {
-            service: { target: { type: 's3', name: 'elasticapmtest-bucket-3' } },
-            destination: {
-              address: LOCALSTACK_HOST,
-              port: 4566,
-              cloud: { region: 'us-east-2' },
-              service: { type: '', name: '', resource: 'elasticapmtest-bucket-3' }
-            },
-            http: { status_code: 204 }
->>>>>>> e005df78
-          },
-          http: { status_code: 204, response: { encoded_body_size: 0 } }
+          },
+          http: { status_code: 204 }
         },
         otel: {
           attributes: {
@@ -402,7 +301,6 @@
         outcome: 'success'
       }, 'deleteTheObj produced expected span')
 
-<<<<<<< HEAD
       t.deepEqual(spans.shift(), {
         name: 'S3 DeleteBucket elasticapmtest-bucket-3',
         type: 'storage',
@@ -415,27 +313,8 @@
             port: 4566,
             cloud: { region: 'us-east-2' },
             service: { type: '', name: '', resource: 'elasticapmtest-bucket-3' }
-=======
-        t.deepEqual(spans.shift(), {
-          name: 'S3 DeleteBucket elasticapmtest-bucket-3',
-          type: 'storage',
-          subtype: 's3',
-          action: 'DeleteBucket',
-          context: {
-            service: { target: { type: 's3', name: 'elasticapmtest-bucket-3' } },
-            destination: {
-              address: LOCALSTACK_HOST,
-              port: 4566,
-              cloud: { region: 'us-east-2' },
-              service: { type: '', name: '', resource: 'elasticapmtest-bucket-3' }
-            },
-            http: { status_code: 204 }
-          },
-          otel: {
-            attributes: { 'aws.s3.bucket': 'elasticapmtest-bucket-3' }
->>>>>>> e005df78
-          },
-          http: { status_code: 204, response: { encoded_body_size: 0 } }
+          },
+          http: { status_code: 204 }
         },
         otel: {
           attributes: { 'aws.s3.bucket': 'elasticapmtest-bucket-3' }
