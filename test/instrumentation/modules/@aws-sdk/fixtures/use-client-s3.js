/*
 * Copyright Elasticsearch B.V. and other contributors where applicable.
 * Licensed under the BSD 2-Clause License; you may not use this file except in
 * compliance with the BSD 2-Clause License.
 */

'use strict';

// Run a single scenario of using the S3 client (callback style) with APM
// enabled. This is used to test that the expected APM events are generated.
// It writes log.info (in ecs-logging format, see
// https://github.com/trentm/go-ecslog#install) for each S3 client API call.
//
// This script can also be used for manual testing of APM instrumentation of S3
// against a real S3 account. This can be useful because tests are done against
// https://github.com/localstack/localstack that *simulates* S3 with imperfect
// fidelity.
//
// Auth note: By default this uses the AWS profile/configuration from the
// environment. If you do not have that configured (i.e. do not have
// "~/.aws/...") files, then you can still use localstack via setting:
//    unset AWS_PROFILE
//    export AWS_ACCESS_KEY_ID=fake
//    export AWS_SECRET_ACCESS_KEY=fake
// See also: https://docs.aws.amazon.com/cli/latest/userguide/cli-configure-envvars.html
//
// Usage:
//    # Run against the default configured AWS profile, creating a new bucket
//    # and deleting it afterwards.
//    node use-client-s3.js | ecslog
//
//    # Testing against localstack.
//    docker run --rm -it -e SERVICES=s3 -p 4566:4566 localstack/localstack
//    TEST_ENDPOINT=http://localhost:4566 node use-client-s3.js | ecslog
//
//    # Use TEST_BUCKET_NAME to re-use an existing bucket (and not delete it).
//    # For safety the bucket name must start with "elasticapmtest-bucket-".
//    TEST_BUCKET_NAME=elasticapmtest-bucket-3 node use-client-s3.js | ecslog
//
// Output from a sample run is here:
// https://gist.github.com/trentm/c402bcab8c0571f26d879ec0bcf5759c

const apm = require('../../../../..').start({
  serviceName: 'use-client-s3',
  captureExceptions: false,
  centralConfig: false,
  metricsInterval: 0,
  cloudProvider: 'none',
  stackTraceLimit: 4, // get it smaller for reviewing output
  logLevel: 'info',
});

const crypto = require('crypto');
const assert = require('assert');
const {
  S3Client,
  ListBucketsCommand,
  CreateBucketCommand,
  DeleteBucketCommand,
  PutObjectCommand,
  GetObjectCommand,
  DeleteObjectCommand,
  waitUntilBucketExists,
  waitUntilObjectExists,
} = require('@aws-sdk/client-s3');
const { getSignedUrl } = require('@aws-sdk/s3-request-presigner');

<<<<<<< HEAD
const { slurpStream } = require('../../../../_utils')

const TEST_BUCKET_NAME_PREFIX = 'elasticapmtest-bucket-'
=======
const TEST_BUCKET_NAME_PREFIX = 'elasticapmtest-bucket-';

// ---- support functions

/**
 * Slurp everything from the given ReadableStream and return the content,
 * converted to a string.
 */
async function slurpStream(stream) {
  return new Promise((resolve, reject) => {
    const chunks = [];
    stream.on('error', (err) => {
      reject(err);
    });
    stream.on('readable', function () {
      let chunk;
      while ((chunk = this.read()) !== null) {
        chunks.push(chunk);
      }
    });
    stream.on('end', () => {
      resolve(Buffer.concat(chunks).toString('utf8'));
    });
  });
}
>>>>>>> c79872b8

// https://docs.aws.amazon.com/AWSJavaScriptSDK/v3/latest/clients/client-s3/index.html
async function useClientS3(s3Client, bucketName) {
  const region = await s3Client.config.region();
  const log = apm.logger.child({
    'event.module': 'app',
    endpoint: s3Client.config.endpoint,
    bucketName,
    region,
  });
  const key = 'aDir/aFile.txt';
  const content = 'hi there';
  const md5hex = crypto.createHash('md5').update(content).digest('hex');
  const md5base64 = crypto.createHash('md5').update(content).digest('base64');
  const etag = `"${md5hex}"`;
  const waiterConfig = { client: s3Client, minwaitTime: 5, maxWaitTime: 10 };

  let command;
  let data;

  // https://docs.aws.amazon.com/AWSJavaScriptSDK/v3/latest/clients/client-s3/classes/listbucketscommand.html
  // Limitation: this doesn't handle paging.
  command = new ListBucketsCommand({});
  data = await s3Client.send(command);
  assert(
    apm.currentSpan === null,
    'S3 span (or its HTTP span) should not be currentSpan after awaiting the task',
  );
  log.info({ data }, 'listBuckets');

  const bucketIsPreexisting = data.Buckets.some((b) => b.Name === bucketName);
  // https://docs.aws.amazon.com/AWSJavaScriptSDK/v3/latest/clients/client-s3/classes/createbucketcommand.html
  if (!bucketIsPreexisting) {
    command = new CreateBucketCommand({
      Bucket: bucketName,
      CreateBucketConfiguration: {
        LocationConstraint: region,
      },
    });
    data = await s3Client.send(command);
    log.info({ data }, 'createBucket');
  }

  data = await waitUntilBucketExists(waiterConfig, { Bucket: bucketName });
  log.info({ data }, 'waitUntilBucketExists');

  // https://docs.aws.amazon.com/AWSJavaScriptSDK/v3/latest/clients/client-s3/classes/putobjectcommand.html
  command = new PutObjectCommand({
    Bucket: bucketName,
    Key: key,
    ContentType: 'text/plain',
    Body: content,
    ContentMD5: md5base64,
  });
  data = await s3Client.send(command);
  log.info({ data }, 'putObject');

  // https://docs.aws.amazon.com/AWSJavaScriptSDK/v3/latest/clients/client-s3/functions/waitforobjectexists.html
  data = await waitUntilObjectExists(waiterConfig, {
    Bucket: bucketName,
    Key: key,
  });
  log.info({ data }, 'waitUntilObjectExists');

  // https://docs.aws.amazon.com/AWSJavaScriptSDK/v3/latest/clients/client-s3/classes/getobjectcommand.html
  command = new GetObjectCommand({ Bucket: bucketName, Key: key });
  data = await s3Client.send(command);
  // `data.Body` is a *stream*, so we cannot just log it
  // https://docs.aws.amazon.com/AWSJavaScriptSDK/v3/latest/clients/client-s3/interfaces/getobjectcommandoutput.html#body
  const body = await slurpStream(data.Body);
  assert(body === content);
  delete data.Body;
  log.info({ data, body }, 'getObject');

  // Get a signed URL.
  // This is interesting to test, because `getSignedUrl` uses the command
  // `middlewareStack` -- including our added middleware -- **without** calling
  // `s3Client.send()`. The test here is to ensure this doesn't break.
  const customSpan = apm.startSpan('get-signed-url');
  const signedUrl = await getSignedUrl(
    s3Client,
    new GetObjectCommand({ Bucket: bucketName, Key: key }),
    { expiresIn: 3600 },
  );
  log.info({ signedUrl }, 'getSignedUrl');
  customSpan.end();

  command = new GetObjectCommand({
    IfNoneMatch: etag,
    Bucket: bucketName,
    Key: key,
  });
  try {
    data = await s3Client.send(command);
    throw new Error('expected NotModified error for conditional request');
  } catch (err) {
    log.info({ err }, 'getObject conditional get');
    const statusCode = err && err.$metadata && err.$metadata.httpStatusCode;
    if (statusCode !== 304) {
      throw err;
    }
  }

  command = new GetObjectCommand({
    Bucket: bucketName,
    Key: key + '-does-not-exist',
  });
  try {
    data = await s3Client.send(command);
    throw new Error(
      `did not get an error from getObject(${key}-does-not-exist)`,
    );
  } catch (err) {
    log.info({ err }, 'getObject non-existant key, expect error');
  }

  // https://docs.aws.amazon.com/AWSJavaScriptSDK/latest/AWS/S3.html#deleteObject-property
  command = new DeleteObjectCommand({ Bucket: bucketName, Key: key });
  data = await s3Client.send(command);
  log.info({ data }, 'deleteObject');

  if (!bucketIsPreexisting) {
    // https://docs.aws.amazon.com/AWSJavaScriptSDK/v3/latest/clients/client-s3/classes/deletebucketcorscommand.html
    command = new DeleteBucketCommand({ Bucket: bucketName });
    data = await s3Client.send(command);
    log.info({ data }, 'deleteBucket');
  }
}

// Return a timestamp of the form YYYYMMDDHHMMSS, which can be used in an S3
// bucket name:
// https://docs.aws.amazon.com/AmazonS3/latest/userguide/bucketnamingrules.html
function getTimestamp() {
  return new Date()
    .toISOString()
    .split('.')[0]
    .replace(/[^0-9]/g, '');
}

// ---- mainline

function main() {
  // Config vars.
  const region = process.env.TEST_REGION || 'us-east-2';
  const endpoint = process.env.TEST_ENDPOINT || null;
  const bucketName =
    process.env.TEST_BUCKET_NAME || TEST_BUCKET_NAME_PREFIX + getTimestamp();

  // Guard against any bucket name being used because we will be creating and
  // deleting objects in it, and potentially *deleting* the bucket.
  if (!bucketName.startsWith(TEST_BUCKET_NAME_PREFIX)) {
    throw new Error(
      `cannot use bucket name "${bucketName}", it must start with ${TEST_BUCKET_NAME_PREFIX}`,
    );
  }

  const s3Client = new S3Client({
    region,
    endpoint,
    // In Jenkins CI the endpoint is "http://localstack:4566", which points to
    // a "localstack" docker container on the same network as the container
    // running tests. The aws-sdk S3 client defaults to "bucket style" URLs,
    // i.e. "http://$bucketName.localstack:4566/$key". This breaks with:
    //    UnknownEndpoint: Inaccessible host: `mahbukkit.localstack'. This service may not be available in the `us-east-2' region.
    //        at Request.ENOTFOUND_ERROR (/app/node_modules/aws-sdk/lib/event_listeners.js:530:46)
    //        ...
    //    originalError: Error: getaddrinfo ENOTFOUND mahbukkit.localstack
    //        at GetAddrInfoReqWrap.onlookup [as oncomplete] (dns.js:66:26) {
    //      errno: 'ENOTFOUND',
    //      code: 'NetworkingError',
    //      syscall: 'getaddrinfo',
    //      hostname: 'mahbukkit.localstack',
    //
    // It *works* with common localstack usage where the endpoint uses
    // *localhost*, because "$subdomain.localhost" DNS resolution still resolves
    // to 127.0.0.1.
    //
    // The work around is to force the client to use "path-style" URLs, e.g.:
    //    http://localstack:4566/$bucketName/$key
    forcePathStyle: true,
  });

  // Ensure an APM transaction so spans can happen.
  const tx = apm.startTransaction('manual');

  useClientS3(s3Client, bucketName).then(
    function () {
      tx.end();
      s3Client.destroy();
      process.exitCode = 0;
    },
    function (err) {
      apm.logger.error(err, 'useClientS3 rejected');
      tx.setOutcome('failure');
      tx.end();
      s3Client.destroy();
      process.exitCode = 1;
    },
  );
}

main();<|MERGE_RESOLUTION|>--- conflicted
+++ resolved
@@ -65,37 +65,9 @@
 } = require('@aws-sdk/client-s3');
 const { getSignedUrl } = require('@aws-sdk/s3-request-presigner');
 
-<<<<<<< HEAD
-const { slurpStream } = require('../../../../_utils')
-
-const TEST_BUCKET_NAME_PREFIX = 'elasticapmtest-bucket-'
-=======
+const { slurpStream } = require('../../../../_utils');
+
 const TEST_BUCKET_NAME_PREFIX = 'elasticapmtest-bucket-';
-
-// ---- support functions
-
-/**
- * Slurp everything from the given ReadableStream and return the content,
- * converted to a string.
- */
-async function slurpStream(stream) {
-  return new Promise((resolve, reject) => {
-    const chunks = [];
-    stream.on('error', (err) => {
-      reject(err);
-    });
-    stream.on('readable', function () {
-      let chunk;
-      while ((chunk = this.read()) !== null) {
-        chunks.push(chunk);
-      }
-    });
-    stream.on('end', () => {
-      resolve(Buffer.concat(chunks).toString('utf8'));
-    });
-  });
-}
->>>>>>> c79872b8
 
 // https://docs.aws.amazon.com/AWSJavaScriptSDK/v3/latest/clients/client-s3/index.html
 async function useClientS3(s3Client, bucketName) {
