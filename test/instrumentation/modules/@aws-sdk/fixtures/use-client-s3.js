/*
 * Copyright Elasticsearch B.V. and other contributors where applicable.
 * Licensed under the BSD 2-Clause License; you may not use this file except in
 * compliance with the BSD 2-Clause License.
 */

'use strict'

// Run a single scenario of using the S3 client (callback style) with APM
// enabled. This is used to test that the expected APM events are generated.
// It writes log.info (in ecs-logging format, see
// https://github.com/trentm/go-ecslog#install) for each S3 client API call.
//
// This script can also be used for manual testing of APM instrumentation of S3
// against a real S3 account. This can be useful because tests are done against
// https://github.com/localstack/localstack that *simulates* S3 with imperfect
// fidelity.
//
// Auth note: By default this uses the AWS profile/configuration from the
// environment. If you do not have that configured (i.e. do not have
// "~/.aws/...") files, then you can still use localstack via setting:
//    unset AWS_PROFILE
//    export AWS_ACCESS_KEY_ID=fake
//    export AWS_SECRET_ACCESS_KEY=fake
// See also: https://docs.aws.amazon.com/cli/latest/userguide/cli-configure-envvars.html
//
// Usage:
//    # Run against the default configured AWS profile, creating a new bucket
//    # and deleting it afterwards.
//    node use-client-s3.js | ecslog
//
//    # Testing against localstack.
//    docker run --rm -it -e SERVICES=s3 -p 4566:4566 localstack/localstack
//    TEST_ENDPOINT=http://localhost:4566 node use-client-s3.js | ecslog
//
//    # Use TEST_BUCKET_NAME to re-use an existing bucket (and not delete it).
//    # For safety the bucket name must start with "elasticapmtest-bucket-".
//    TEST_BUCKET_NAME=elasticapmtest-bucket-3 node use-client-s3.js | ecslog
//
// Output from a sample run is here:
// https://gist.github.com/trentm/c402bcab8c0571f26d879ec0bcf5759c

const apm = require('../../../../..').start({
  serviceName: 'use-client-s3',
  captureExceptions: false,
  centralConfig: false,
  metricsInterval: 0,
  cloudProvider: 'none',
  stackTraceLimit: 4, // get it smaller for reviewing output
  logLevel: 'info'
})

const crypto = require('crypto')
const assert = require('assert')
const {
  S3Client,
  ListBucketsCommand,
  CreateBucketCommand,
  DeleteBucketCommand,
  PutObjectCommand,
  GetObjectCommand,
  DeleteObjectCommand,
  waitUntilBucketExists,
  waitUntilObjectExists
} = require('@aws-sdk/client-s3')
const { getSignedUrl } = require('@aws-sdk/s3-request-presigner')

const TEST_BUCKET_NAME_PREFIX = 'elasticapmtest-bucket-'

// ---- support functions

/**
 * Slurp everything from the given ReadableStream and return the content,
 * converted to a string.
 */
async function slurpStream (stream) {
  return new Promise((resolve, reject) => {
    const chunks = []
    stream.on('error', (err) => {
      reject(err)
    })
    stream.on('readable', function () {
      let chunk
      while ((chunk = this.read()) !== null) {
        chunks.push(chunk)
      }
    })
    stream.on('end', () => {
      resolve(Buffer.concat(chunks).toString('utf8'))
    })
  })
}

// https://docs.aws.amazon.com/AWSJavaScriptSDK/v3/latest/clients/client-s3/index.html
async function useClientS3 (s3Client, bucketName) {
  const region = await s3Client.config.region()
  const log = apm.logger.child({
    'event.module': 'app',
    endpoint: s3Client.config.endpoint,
    bucketName,
    region
  })
  const key = 'aDir/aFile.txt'
  const content = 'hi there'
  const md5hex = crypto.createHash('md5').update(content).digest('hex')
  const md5base64 = crypto.createHash('md5').update(content).digest('base64')
  const etag = `"${md5hex}"`
  const waiterConfig = { client: s3Client, minwaitTime: 5, maxWaitTime: 10 }

  let command
  let data

  // https://docs.aws.amazon.com/AWSJavaScriptSDK/v3/latest/clients/client-s3/classes/listbucketscommand.html
  // Limitation: this doesn't handle paging.
  command = new ListBucketsCommand({})
  data = await s3Client.send(command)
  assert(apm.currentSpan === null,
    'S3 span (or its HTTP span) should not be currentSpan after awaiting the task')
  log.info({ data }, 'listBuckets')

  const bucketIsPreexisting = data.Buckets.some(b => b.Name === bucketName)
  // https://docs.aws.amazon.com/AWSJavaScriptSDK/v3/latest/clients/client-s3/classes/createbucketcommand.html
  if (!bucketIsPreexisting) {
    command = new CreateBucketCommand({
      Bucket: bucketName,
      CreateBucketConfiguration: {
        LocationConstraint: region
      }
    })
    data = await s3Client.send(command)
    log.info({ data }, 'createBucket')
  }

  data = await waitUntilBucketExists(waiterConfig, { Bucket: bucketName })
  log.info({ data }, 'waitUntilBucketExists')

  // https://docs.aws.amazon.com/AWSJavaScriptSDK/v3/latest/clients/client-s3/classes/putobjectcommand.html
  command = new PutObjectCommand({
    Bucket: bucketName,
    Key: key,
    ContentType: 'text/plain',
    Body: content,
    ContentMD5: md5base64
  })
  data = await s3Client.send(command)
  log.info({ data }, 'putObject')

  // https://docs.aws.amazon.com/AWSJavaScriptSDK/v3/latest/clients/client-s3/functions/waitforobjectexists.html
  data = await waitUntilObjectExists(waiterConfig, { Bucket: bucketName, Key: key })
  log.info({ data }, 'waitUntilObjectExists')

  // https://docs.aws.amazon.com/AWSJavaScriptSDK/v3/latest/clients/client-s3/classes/getobjectcommand.html
  command = new GetObjectCommand({ Bucket: bucketName, Key: key })
  data = await s3Client.send(command)
  // `data.Body` is a *stream*, so we cannot just log it
  // https://docs.aws.amazon.com/AWSJavaScriptSDK/v3/latest/clients/client-s3/interfaces/getobjectcommandoutput.html#body
  const body = await slurpStream(data.Body)
  assert(body === content)
  delete data.Body
  log.info({ data, body }, 'getObject')
<<<<<<< HEAD
=======

  // Get a signed URL.
  // This is interesting to test, because `getSignedUrl` uses the command
  // `middlewareStack` -- including our added middleware -- **without** calling
  // `s3Client.send()`. The test here is to ensure this doesn't break.
  const customSpan = apm.startSpan('get-signed-url')
  const signedUrl = await getSignedUrl(
    s3Client,
    new GetObjectCommand({ Bucket: bucketName, Key: key }),
    { expiresIn: 3600 })
  log.info({ signedUrl }, 'getSignedUrl')
  customSpan.end()
>>>>>>> d62dfde2

  command = new GetObjectCommand({
    IfNoneMatch: etag,
    Bucket: bucketName,
    Key: key
  })
  try {
    data = await s3Client.send(command)
    throw new Error('expected NotModified error for conditional request')
  } catch (err) {
    log.info({ err }, 'getObject conditional get')
    const statusCode = err && err.$metadata && err.$metadata.httpStatusCode
    if (statusCode !== 304) {
      throw err
    }
  }

  command = new GetObjectCommand({
    Bucket: bucketName,
    Key: key + '-does-not-exist'
  })
  try {
    data = await s3Client.send(command)
    throw new Error(`did not get an error from getObject(${key}-does-not-exist)`)
  } catch (err) {
    log.info({ err }, 'getObject non-existant key, expect error')
  }

  // https://docs.aws.amazon.com/AWSJavaScriptSDK/latest/AWS/S3.html#deleteObject-property
  command = new DeleteObjectCommand({ Bucket: bucketName, Key: key })
  data = await s3Client.send(command)
  log.info({ data }, 'deleteObject')

  if (!bucketIsPreexisting) {
    // https://docs.aws.amazon.com/AWSJavaScriptSDK/v3/latest/clients/client-s3/classes/deletebucketcorscommand.html
    command = new DeleteBucketCommand({ Bucket: bucketName })
    data = await s3Client.send(command)
    log.info({ data }, 'deleteBucket')
  }
}

// Return a timestamp of the form YYYYMMDDHHMMSS, which can be used in an S3
// bucket name:
// https://docs.aws.amazon.com/AmazonS3/latest/userguide/bucketnamingrules.html
function getTimestamp () {
  return (new Date()).toISOString().split('.')[0].replace(/[^0-9]/g, '')
}

// ---- mainline

function main () {
  // Config vars.
  const region = process.env.TEST_REGION || 'us-east-2'
  const endpoint = process.env.TEST_ENDPOINT || null
  const bucketName = process.env.TEST_BUCKET_NAME || TEST_BUCKET_NAME_PREFIX + getTimestamp()

  // Guard against any bucket name being used because we will be creating and
  // deleting objects in it, and potentially *deleting* the bucket.
  if (!bucketName.startsWith(TEST_BUCKET_NAME_PREFIX)) {
    throw new Error(`cannot use bucket name "${bucketName}", it must start with ${TEST_BUCKET_NAME_PREFIX}`)
  }

  const s3Client = new S3Client({
    region,
    endpoint,
    // In Jenkins CI the endpoint is "http://localstack:4566", which points to
    // a "localstack" docker container on the same network as the container
    // running tests. The aws-sdk S3 client defaults to "bucket style" URLs,
    // i.e. "http://$bucketName.localstack:4566/$key". This breaks with:
    //    UnknownEndpoint: Inaccessible host: `mahbukkit.localstack'. This service may not be available in the `us-east-2' region.
    //        at Request.ENOTFOUND_ERROR (/app/node_modules/aws-sdk/lib/event_listeners.js:530:46)
    //        ...
    //    originalError: Error: getaddrinfo ENOTFOUND mahbukkit.localstack
    //        at GetAddrInfoReqWrap.onlookup [as oncomplete] (dns.js:66:26) {
    //      errno: 'ENOTFOUND',
    //      code: 'NetworkingError',
    //      syscall: 'getaddrinfo',
    //      hostname: 'mahbukkit.localstack',
    //
    // It *works* with common localstack usage where the endpoint uses
    // *localhost*, because "$subdomain.localhost" DNS resolution still resolves
    // to 127.0.0.1.
    //
    // The work around is to force the client to use "path-style" URLs, e.g.:
    //    http://localstack:4566/$bucketName/$key
    forcePathStyle: true
  })

  // Ensure an APM transaction so spans can happen.
  const tx = apm.startTransaction('manual')

  useClientS3(s3Client, bucketName).then(
    function () {
      tx.end()
      s3Client.destroy()
      process.exitCode = 0
    },
    function (err) {
      apm.logger.error(err, 'useClientS3 rejected')
      tx.setOutcome('failure')
      tx.end()
      s3Client.destroy()
      process.exitCode = 1
    }
  )
}

main()<|MERGE_RESOLUTION|>--- conflicted
+++ resolved
@@ -158,8 +158,6 @@
   assert(body === content)
   delete data.Body
   log.info({ data, body }, 'getObject')
-<<<<<<< HEAD
-=======
 
   // Get a signed URL.
   // This is interesting to test, because `getSignedUrl` uses the command
@@ -172,7 +170,6 @@
     { expiresIn: 3600 })
   log.info({ signedUrl }, 'getSignedUrl')
   customSpan.end()
->>>>>>> d62dfde2
 
   command = new GetObjectCommand({
     IfNoneMatch: etag,
