/*
 * Copyright Elasticsearch B.V. and other contributors where applicable.
 * Licensed under the BSD 2-Clause License; you may not use this file except in
 * compliance with the BSD 2-Clause License.
 */

'use strict'

const agent = require('../../..').start({
  serviceName: 'test-redis',
  captureExceptions: false,
  metricsInterval: 0,
  centralConfig: false,
  spanCompressionEnabled: false
})

var redis = require('redis')
var redisVersion = require('redis/package.json').version
var semver = require('semver')
var test = require('tape')

var findObjInArray = require('../../_utils').findObjInArray
var mockClient = require('../../_mock_http_client')

test('redis', function (t) {
  resetAgent(function (data) {
    t.strictEqual(data.transactions.length, 2, 'have 2 transactions')

    // We expect a 'transBeforeClient' transaction, and we want to ensure it
    // does *not* have spans for each of the client commands. It *possibly*
    // (with contextManager="patch" it doesn't) has an "INFO" span for the
    // internal INFO command the RedisClient setup does.
    var trans = findObjInArray(data.transactions, 'name', 'transBeforeClient')
    t.ok(trans, 'have "transBeforeClient" transaction')
    var spans = data.spans.filter(s => s.transaction_id === trans.id)
      .filter(s => s.name !== 'INFO')
    t.equal(spans.length, 0, 'there are no non-INFO spans in the "transBeforeClient" transaction')

    // Sort the remaining spans by timestamp, because asynchronous-span.end()
    // means they can be set to APM server out of order.
    spans = data.spans
      .filter(s => s.transaction_id !== trans.id)
      .sort((a, b) => { return a.timestamp < b.timestamp ? -1 : 1 })
    trans = findObjInArray(data.transactions, 'name', 'transAfterClient')
    t.ok(trans, 'have "transAfterClient" transaction')
    t.strictEqual(trans.result, 'success', 'trans.result')

    var expectedSpanNames = [
      'FLUSHALL',
      'SET',
      'SET',
      'HSET',
      'HSET',
      'HKEYS'
    ]
    t.equal(spans.length, expectedSpanNames.length, 'have the expected number of spans')
    for (var i = 0; i < expectedSpanNames.length; i++) {
      const expectedName = expectedSpanNames[i]
      const span = spans[i]
<<<<<<< HEAD
      if(span) {
        t.strictEqual(span.transaction_id, trans.id, 'span.transaction_id')
        t.strictEqual(span.name, expectedName, 'span.name')
        t.strictEqual(span.type, 'db', 'span.type')
        t.strictEqual(span.subtype, 'redis', 'span.subtype')
        t.deepEqual(span.context.destination, {
          service: { name: 'redis', resource: 'redis', type: 'db' },
          address: process.env.REDIS_HOST || 'localhost',
          port: 6379
        }, 'span.context.destination')
        t.strictEqual(span.parent_id, trans.id, 'span is a child of the transaction')

        var offset = span.timestamp - trans.timestamp
        t.ok(offset + span.duration * 1000 < trans.duration * 1000,
          'span ended before transaction ended')
      } else {
        t.fail('no spans generated')
      }
=======
      t.strictEqual(span.transaction_id, trans.id, 'span.transaction_id')
      t.strictEqual(span.name, expectedName, 'span.name')
      t.strictEqual(span.type, 'db', 'span.type')
      t.strictEqual(span.subtype, 'redis', 'span.subtype')
      t.strictEqual(span.action, 'query', 'span.action')
      t.deepEqual(span.context.service.target, { type: 'redis' }, 'span.context.service.target')
      t.deepEqual(span.context.destination, {
        address: process.env.REDIS_HOST || '127.0.0.1',
        port: 6379,
        service: { name: '', type: '', resource: 'redis' }
      }, 'span.context.destination')
      t.deepEqual(span.context.db, { type: 'redis' }, 'span.context.db')
      t.strictEqual(span.parent_id, trans.id, 'span is a child of the transaction')

      var offset = span.timestamp - trans.timestamp
      t.ok(offset + span.duration * 1000 < trans.duration * 1000,
        'span ended before transaction ended')
>>>>>>> 0d0a7272
    }

    t.end()
  })

  // If a redis client is not yet "ready" it will queue client commands, and
  // then send them after "ready". Internally this results in calling
  // RedisClient.internal_send_command *twice* for each queued command. If the
  // instrumentation isn't careful, it is easy to instrument both of those
  // calls. The latter call will only result in a span if there is a
  // currentTransaction for the async task in which the redis client is created.
  // That's what `transBeforeClient` is: to make sure we *don't* get
  // double-spans.
  var transBeforeClient = agent.startTransaction('transBeforeClient')

  var client = redis.createClient('6379', process.env.REDIS_HOST)
  client.connect()

  var transAfterClient = agent.startTransaction('transAfterClient')


  client.flushAll().then(function (reply) {
    t.strictEqual(reply, 'OK', 'reply is OK')
    var done = 0

    client.set('string key', 'string val').then(function (reply) {
      t.strictEqual(reply, 'OK', 'reply is OK')
      done++
    }).catch(function(err){
      t.error(err)
    });

    // callback is optional
    client.set('string key', 'string val')

    client.hSet('hash key', 'hashtest 1', 'some value').then(function (reply) {
      t.strictEqual(reply, 1, 'hset reply is 1')
      done++
    }).catch(function(err){
      t.error(err, 'no hset error')
    })

    // TODO: other signatures?
    client.hSet('hash key', ['hashtest 2', 'some other value']).then(function (reply) {
    // client.hSet('hash key', 'hashtest 2', 'some other value').then(function (reply) {
      t.strictEqual(reply, 1, 'hset reply is 1')
      done++
    }).catch(function(err){
      t.error(err, 'no hset error')
    });

    client.hKeys('hash key').then(function (replies) {
      t.strictEqual(replies.length, 2, 'got two replies')
      replies.forEach(function (reply, i) {
        t.strictEqual(reply, 'hashtest ' + (i + 1), `reply ${i} value`)
      })
      done++
      t.strictEqual(done, 4, 'done 4 callbacks')

      transAfterClient.end()
      transBeforeClient.end()
      client.quit()
      agent.flush()
    }).catch(function(err){
      t.error(err, 'no hkeys error')
    })
  }).catch(function(err){
    t.error(err, 'no flushall error')
  })
})

// Skip testing error capture with redis 2.x. It works, but there are behaviour
// differences (e.g. `client.quit()` throws with `enable_offline_queue: false`)
// such that testing is a pain. Redis 2.x is too old to bother.
// if (semver.satisfies(redisVersion, '>=3.0.0')) {
//   test('redis client error', function (t) {
//     resetAgent(function (data) {
//       t.equal(data.transactions.length, 1, 'got 1 transaction')
//       t.equal(data.spans.length, 1, 'got 1 span')
//       t.equal(data.errors.length, 1, 'got 1 error')
//       t.equal(data.spans[0].name, 'SET', 'span.name')
//       t.equal(data.spans[0].parent_id, data.transactions[0].id, 'span.parent_id')
//       t.equal(data.spans[0].outcome, 'failure', 'span.outcome')
//       t.equal(data.errors[0].transaction_id, data.transactions[0].id, 'error.transaction_id')
//       t.equal(data.errors[0].parent_id, data.spans[0].id, 'error.parent_id, error is a child of the failing span')
//       t.equal(data.errors[0].exception.type, 'AbortError', 'error.exception.type')
//       t.end()
//     })

//     // Simulate a redis client error with `enable_offline_queue: false` and a
//     // quick `.set()` without connecting the client
//     var client = redis.createClient({
//       host: process.env.REDIS_HOST,
//       port: '6379',
//       enable_offline_queue: false
//     })

//     var t0 = agent.startTransaction('t0')
//     client.set('k', 'v').catch(function (err) {
//       console.log(err)
//       t.ok(err, 'got error from client.set')
//       t.equal(err.name, 'Error', 'error.name')
//       t0.end()
//       client.quit()
//       agent.flush()
//     }).then(function(reply){
//       // t.fail('expected error')
//     });
//   })
// }

if (semver.satisfies(redisVersion, '<=2.4.2')) {
  // Redis <=2.4.2 allowed a callback as the last item in an args array.
  // Support for this was dropped in commit 60eee34de1.
  test('client.cmd([args..., myCb]) call signature', function (t) {
    let nCbCalled = 0
    function myCb () {
      nCbCalled++
    }

    resetAgent(function (data) {
      t.equal(nCbCalled, 1, 'myCb was called the expected number of times')
      t.equal(data.transactions.length, 1, 'got 1 transaction')
      t.equal(data.spans.length, 1, 'got 1 span')
      t.equal(data.spans[0].name, 'GET', 'span name is GET')
      t.end()
    })

    var client = redis.createClient('6379', process.env.REDIS_HOST)
    client.on('ready', function () {
      var t0 = agent.startTransaction('t0')

      client.get(['k', myCb])

      t0.end()
      client.quit()
      agent.flush()
    })
  })
}

function resetAgent (cb) {
  agent._instrumentation.testReset()
  agent._transport = mockClient(cb)
}<|MERGE_RESOLUTION|>--- conflicted
+++ resolved
@@ -6,7 +6,7 @@
 
 'use strict'
 
-const agent = require('../../..').start({
+var agent = require('../../..').start({
   serviceName: 'test-redis',
   captureExceptions: false,
   metricsInterval: 0,
@@ -57,26 +57,6 @@
     for (var i = 0; i < expectedSpanNames.length; i++) {
       const expectedName = expectedSpanNames[i]
       const span = spans[i]
-<<<<<<< HEAD
-      if(span) {
-        t.strictEqual(span.transaction_id, trans.id, 'span.transaction_id')
-        t.strictEqual(span.name, expectedName, 'span.name')
-        t.strictEqual(span.type, 'db', 'span.type')
-        t.strictEqual(span.subtype, 'redis', 'span.subtype')
-        t.deepEqual(span.context.destination, {
-          service: { name: 'redis', resource: 'redis', type: 'db' },
-          address: process.env.REDIS_HOST || 'localhost',
-          port: 6379
-        }, 'span.context.destination')
-        t.strictEqual(span.parent_id, trans.id, 'span is a child of the transaction')
-
-        var offset = span.timestamp - trans.timestamp
-        t.ok(offset + span.duration * 1000 < trans.duration * 1000,
-          'span ended before transaction ended')
-      } else {
-        t.fail('no spans generated')
-      }
-=======
       t.strictEqual(span.transaction_id, trans.id, 'span.transaction_id')
       t.strictEqual(span.name, expectedName, 'span.name')
       t.strictEqual(span.type, 'db', 'span.type')
@@ -94,7 +74,6 @@
       var offset = span.timestamp - trans.timestamp
       t.ok(offset + span.duration * 1000 < trans.duration * 1000,
         'span ended before transaction ended')
->>>>>>> 0d0a7272
     }
 
     t.end()
@@ -111,42 +90,36 @@
   var transBeforeClient = agent.startTransaction('transBeforeClient')
 
   var client = redis.createClient('6379', process.env.REDIS_HOST)
-  client.connect()
 
   var transAfterClient = agent.startTransaction('transAfterClient')
 
-
-  client.flushAll().then(function (reply) {
+  client.flushall(function (err, reply) {
+    t.error(err, 'no flushall error')
     t.strictEqual(reply, 'OK', 'reply is OK')
     var done = 0
 
-    client.set('string key', 'string val').then(function (reply) {
+    client.set('string key', 'string val', function (err, reply) {
+      t.error(err)
       t.strictEqual(reply, 'OK', 'reply is OK')
       done++
-    }).catch(function(err){
-      t.error(err)
-    });
+    })
 
     // callback is optional
     client.set('string key', 'string val')
 
-    client.hSet('hash key', 'hashtest 1', 'some value').then(function (reply) {
+    client.hset('hash key', 'hashtest 1', 'some value', function (err, reply) {
+      t.error(err, 'no hset error')
       t.strictEqual(reply, 1, 'hset reply is 1')
       done++
-    }).catch(function(err){
+    })
+    client.hset(['hash key', 'hashtest 2', 'some other value'], function (err, reply) {
       t.error(err, 'no hset error')
-    })
-
-    // TODO: other signatures?
-    client.hSet('hash key', ['hashtest 2', 'some other value']).then(function (reply) {
-    // client.hSet('hash key', 'hashtest 2', 'some other value').then(function (reply) {
       t.strictEqual(reply, 1, 'hset reply is 1')
       done++
-    }).catch(function(err){
-      t.error(err, 'no hset error')
-    });
-
-    client.hKeys('hash key').then(function (replies) {
+    })
+
+    client.hkeys('hash key', function (err, replies) {
+      t.error(err, 'no hkeys error')
       t.strictEqual(replies.length, 2, 'got two replies')
       replies.forEach(function (reply, i) {
         t.strictEqual(reply, 'hashtest ' + (i + 1), `reply ${i} value`)
@@ -158,53 +131,81 @@
       transBeforeClient.end()
       client.quit()
       agent.flush()
-    }).catch(function(err){
-      t.error(err, 'no hkeys error')
-    })
-  }).catch(function(err){
-    t.error(err, 'no flushall error')
+    })
   })
 })
 
 // Skip testing error capture with redis 2.x. It works, but there are behaviour
 // differences (e.g. `client.quit()` throws with `enable_offline_queue: false`)
 // such that testing is a pain. Redis 2.x is too old to bother.
-// if (semver.satisfies(redisVersion, '>=3.0.0')) {
-//   test('redis client error', function (t) {
-//     resetAgent(function (data) {
-//       t.equal(data.transactions.length, 1, 'got 1 transaction')
-//       t.equal(data.spans.length, 1, 'got 1 span')
-//       t.equal(data.errors.length, 1, 'got 1 error')
-//       t.equal(data.spans[0].name, 'SET', 'span.name')
-//       t.equal(data.spans[0].parent_id, data.transactions[0].id, 'span.parent_id')
-//       t.equal(data.spans[0].outcome, 'failure', 'span.outcome')
-//       t.equal(data.errors[0].transaction_id, data.transactions[0].id, 'error.transaction_id')
-//       t.equal(data.errors[0].parent_id, data.spans[0].id, 'error.parent_id, error is a child of the failing span')
-//       t.equal(data.errors[0].exception.type, 'AbortError', 'error.exception.type')
-//       t.end()
-//     })
-
-//     // Simulate a redis client error with `enable_offline_queue: false` and a
-//     // quick `.set()` without connecting the client
-//     var client = redis.createClient({
-//       host: process.env.REDIS_HOST,
-//       port: '6379',
-//       enable_offline_queue: false
-//     })
-
-//     var t0 = agent.startTransaction('t0')
-//     client.set('k', 'v').catch(function (err) {
-//       console.log(err)
-//       t.ok(err, 'got error from client.set')
-//       t.equal(err.name, 'Error', 'error.name')
-//       t0.end()
-//       client.quit()
-//       agent.flush()
-//     }).then(function(reply){
-//       // t.fail('expected error')
-//     });
-//   })
-// }
+if (semver.satisfies(redisVersion, '>=3.0.0')) {
+  test('redis client error', function (t) {
+    resetAgent(function (data) {
+      t.equal(data.transactions.length, 1, 'got 1 transaction')
+      t.equal(data.spans.length, 1, 'got 1 span')
+      t.equal(data.errors.length, 1, 'got 1 error')
+      t.equal(data.spans[0].name, 'SET', 'span.name')
+      t.equal(data.spans[0].parent_id, data.transactions[0].id, 'span.parent_id')
+      t.equal(data.spans[0].outcome, 'failure', 'span.outcome')
+      t.equal(data.errors[0].transaction_id, data.transactions[0].id, 'error.transaction_id')
+      t.equal(data.errors[0].parent_id, data.spans[0].id, 'error.parent_id, error is a child of the failing span')
+      t.equal(data.errors[0].exception.type, 'AbortError', 'error.exception.type')
+      t.end()
+    })
+
+    // Simulate a redis client error with `enable_offline_queue: false` and a
+    // quick `.set()` before the client connection ready.
+    var client = redis.createClient({
+      host: process.env.REDIS_HOST,
+      port: '6379',
+      enable_offline_queue: false
+    })
+    var t0 = agent.startTransaction('t0')
+    client.set('k', 'v', function (err, reply) {
+      t.ok(err, 'got error from client.set')
+      t.equal(err.name, 'AbortError', 'error.name')
+      t.ok(reply === undefined, 'no reply')
+      t0.end()
+      client.quit()
+      agent.flush()
+    })
+  })
+}
+
+test('client.cmd(...) call signatures', function (t) {
+  let nCbCalled = 0
+  function myCb () {
+    nCbCalled++
+  }
+
+  resetAgent(function (data) {
+    t.equal(nCbCalled, 2, 'myCb was called the expected number of times')
+    t.equal(data.transactions.length, 1, 'got 1 transaction')
+    data.spans.sort((a, b) => { return a.timestamp < b.timestamp ? -1 : 1 })
+    t.deepEqual(
+      data.spans.map(s => s.name),
+      ['INFO', 'SET', 'GET', 'SET'],
+      'got the expected span names'
+    )
+    t.end()
+  })
+
+  var client = redis.createClient('6379', process.env.REDIS_HOST)
+  client.on('ready', function () {
+    var t0 = agent.startTransaction('t0')
+
+    // Use different call signatures to trigger the different forms of arguments
+    // to the internal RedisClient.send_command that we are wrapping.
+    client.info()
+    client.set('k', 'v')
+    client.get('k', myCb)
+    client.set(['k', 'v'], myCb)
+
+    t0.end()
+    client.quit()
+    agent.flush()
+  })
+})
 
 if (semver.satisfies(redisVersion, '<=2.4.2')) {
   // Redis <=2.4.2 allowed a callback as the last item in an args array.
