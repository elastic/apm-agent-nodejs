'use strict'

var agent = require('../../..').start({
  serviceName: 'test-redis',
  captureExceptions: false,
  metricsInterval: 0,
  centralConfig: false
})

var redis = require('redis')
var redisVersion = require('redis/package.json').version
var semver = require('semver')
var test = require('tape')

var mockClient = require('../../_mock_http_client')

test('redis', function (t) {
  resetAgent(function (data) {
    t.strictEqual(data.transactions.length, 2, 'have 2 transactions')

    // We expect a 'transBeforeClient' transaction, and we want to ensure it
    // does *not* have spans for each of the client commands. It *possibly*
    // (with asyncHooks=false it doesn't) has an "INFO" span for the internal
    // INFO command the RedisClient setup does.
    var trans = findObjInArray(data.transactions, 'name', 'transBeforeClient')
    t.ok(trans, 'have "transBeforeClient" transaction')
    var spans = data.spans.filter(s => s.transaction_id === trans.id)
      .filter(s => s.name !== 'INFO')
    t.equal(spans.length, 0, 'there are no non-INFO spans in the "transBeforeClient" transaction')

    // Sort the remaining spans by timestamp, because asynchronous-span.end()
    // means they can be set to APM server out of order.
    spans = data.spans
      .filter(s => s.transaction_id !== trans.id)
      .sort((a, b) => { return a.timestamp < b.timestamp ? -1 : 1 })
    trans = findObjInArray(data.transactions, 'name', 'transAfterClient')
    t.ok(trans, 'have "transAfterClient" transaction')
    t.strictEqual(trans.result, 'success', 'trans.result')

    var expectedSpanNames = [
      'FLUSHALL',
      'SET',
      'SET',
      'HSET',
      'HSET',
      'HKEYS'
    ]
<<<<<<< HEAD

    t.strictEqual(data.transactions.length, 1)
    t.strictEqual(data.spans.length, groups.length)

    var trans = data.transactions[0]
    t.strictEqual(trans.name, 'foo', 'trans.name')
    t.strictEqual(trans.type, 'bar', 'trans.type')
    t.strictEqual(trans.result, 'success', 'trans.result')

    for (var i = 0; i < groups.length; i++) {
      const name = groups[i]
      const span = data.spans[i]
      t.strictEqual(span.name, name, 'span.name')
=======
    t.equal(spans.length, expectedSpanNames.length, 'have the expected number of spans')
    for (var i = 0; i < expectedSpanNames.length; i++) {
      const expectedName = expectedSpanNames[i]
      const span = spans[i]
      t.strictEqual(span.transaction_id, trans.id, 'span.transaction_id')
      t.strictEqual(span.name, expectedName, 'span.name')
>>>>>>> 5dd2ba40
      t.strictEqual(span.type, 'cache', 'span.type')
      t.strictEqual(span.subtype, 'redis', 'span.subtype')
      t.deepEqual(span.context.destination, {
        service: { name: 'redis', resource: 'redis', type: 'cache' },
        address: process.env.REDIS_HOST || '127.0.0.1',
        port: 6379
      }, 'span.context.destination')
<<<<<<< HEAD
      // t.strictEqual(span.parent_id, trans.id, 'span is a child of the transaction')
=======
>>>>>>> 5dd2ba40

      var offset = span.timestamp - trans.timestamp
      t.ok(offset + span.duration * 1000 < trans.duration * 1000,
        'span ended before transaction ended')
    }

    t.end()
  })

  // If a redis client is not yet "ready" it will queue client commands, and
  // then send them after "ready". Internally this results in calling
  // RedisClient.internal_send_command *twice* for each queued command. If the
  // instrumentation isn't careful, it is easy to instrument both of those
  // calls. The latter call will only result in a span if there is a
  // currentTransaction for the async task in which the redis client is created.
  // That's what `transBeforeClient` is: to make sure we *don't* get
  // double-spans.
  var transBeforeClient = agent.startTransaction('transBeforeClient')

  var client = redis.createClient('6379', process.env.REDIS_HOST)

  var transAfterClient = agent.startTransaction('transAfterClient')

  client.flushall(function (err, reply) {
    t.error(err, 'no flushall error')
    t.strictEqual(reply, 'OK', 'reply is OK')
    var done = 0

    client.set('string key', 'string val', function (err, reply) {
      t.error(err)
      t.strictEqual(reply, 'OK', 'reply is OK')
      done++
    })

    // callback is optional
    client.set('string key', 'string val')

    client.hset('hash key', 'hashtest 1', 'some value', function (err, reply) {
      t.error(err, 'no hset error')
      t.strictEqual(reply, 1, 'hset reply is 1')
      done++
    })
    client.hset(['hash key', 'hashtest 2', 'some other value'], function (err, reply) {
      t.error(err, 'no hset error')
      t.strictEqual(reply, 1, 'hset reply is 1')
      done++
    })

    client.hkeys('hash key', function (err, replies) {
      t.error(err, 'no hkeys error')
      t.strictEqual(replies.length, 2, 'got two replies')
      replies.forEach(function (reply, i) {
        t.strictEqual(reply, 'hashtest ' + (i + 1), `reply ${i} value`)
      })
      done++
      t.strictEqual(done, 4, 'done 4 callbacks')

      transAfterClient.end()
      transBeforeClient.end()
      client.quit()
      agent.flush()
    })
  })
})

test('client.cmd(...) call signatures', function (t) {
  let nCbCalled = 0
  function myCb () {
    nCbCalled++
  }

  resetAgent(function (data) {
    t.equal(nCbCalled, 2, 'myCb was called the expected number of times')
    t.equal(data.transactions.length, 1, 'got 1 transaction')
    data.spans.sort((a, b) => { return a.timestamp < b.timestamp ? -1 : 1 })
    t.deepEqual(
      data.spans.map(s => s.name),
      ['INFO', 'SET', 'GET', 'SET'],
      'got the expected span names'
    )
    t.end()
  })

  var client = redis.createClient('6379', process.env.REDIS_HOST)
  client.on('ready', function () {
    var t0 = agent.startTransaction('t0')

    // Use different call signatures to trigger the different forms of arguments
    // to the internal RedisClient.send_command that we are wrapping.
    client.info()
    client.set('k', 'v')
    client.get('k', myCb)
    client.set(['k', 'v'], myCb)

    t0.end()
    client.quit()
    agent.flush()
  })
})

if (semver.satisfies(redisVersion, '<=2.4.2')) {
  // Redis <=2.4.2 allowed a callback as the last item in an args array.
  // Support for this was dropped in commit 60eee34de1.
  test('client.cmd([args..., myCb]) call signature', function (t) {
    let nCbCalled = 0
    function myCb () {
      nCbCalled++
    }

    resetAgent(function (data) {
      t.equal(nCbCalled, 1, 'myCb was called the expected number of times')
      t.equal(data.transactions.length, 1, 'got 1 transaction')
      t.equal(data.spans.length, 1, 'got 1 span')
      t.equal(data.spans[0].name, 'GET', 'span name is GET')
      t.end()
    })

    var client = redis.createClient('6379', process.env.REDIS_HOST)
    client.on('ready', function () {
      var t0 = agent.startTransaction('t0')

      client.get(['k', myCb])

      t0.end()
      client.quit()
      agent.flush()
    })
  })
}

function resetAgent (cb) {
  agent._instrumentation.testReset()
  agent._transport = mockClient(cb)
  agent.captureError = function (err) { throw err }
}<|MERGE_RESOLUTION|>--- conflicted
+++ resolved
@@ -45,28 +45,12 @@
       'HSET',
       'HKEYS'
     ]
-<<<<<<< HEAD
-
-    t.strictEqual(data.transactions.length, 1)
-    t.strictEqual(data.spans.length, groups.length)
-
-    var trans = data.transactions[0]
-    t.strictEqual(trans.name, 'foo', 'trans.name')
-    t.strictEqual(trans.type, 'bar', 'trans.type')
-    t.strictEqual(trans.result, 'success', 'trans.result')
-
-    for (var i = 0; i < groups.length; i++) {
-      const name = groups[i]
-      const span = data.spans[i]
-      t.strictEqual(span.name, name, 'span.name')
-=======
     t.equal(spans.length, expectedSpanNames.length, 'have the expected number of spans')
     for (var i = 0; i < expectedSpanNames.length; i++) {
       const expectedName = expectedSpanNames[i]
       const span = spans[i]
       t.strictEqual(span.transaction_id, trans.id, 'span.transaction_id')
       t.strictEqual(span.name, expectedName, 'span.name')
->>>>>>> 5dd2ba40
       t.strictEqual(span.type, 'cache', 'span.type')
       t.strictEqual(span.subtype, 'redis', 'span.subtype')
       t.deepEqual(span.context.destination, {
@@ -74,10 +58,7 @@
         address: process.env.REDIS_HOST || '127.0.0.1',
         port: 6379
       }, 'span.context.destination')
-<<<<<<< HEAD
       // t.strictEqual(span.parent_id, trans.id, 'span is a child of the transaction')
-=======
->>>>>>> 5dd2ba40
 
       var offset = span.timestamp - trans.timestamp
       t.ok(offset + span.duration * 1000 < trans.duration * 1000,
