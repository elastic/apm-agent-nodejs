--- conflicted
+++ resolved
@@ -539,24 +539,6 @@
   t.end()
 })
 
-<<<<<<< HEAD
-test('filters', function (suite) {
-  suite.test('#addFilter() - error', function (t) {
-    t.plan(6 + APMServerWithDefaultAsserts.asserts)
-    APMServerWithDefaultAsserts(t, {}, { expect: 'error' })
-      .on('listening', function () {
-        this.agent.addFilter(function (obj) {
-          t.strictEqual(obj.exception.message, 'foo')
-          t.strictEqual(++obj.context.custom.order, 1)
-          return obj
-        })
-        this.agent.addFilter('invalid')
-        this.agent.addFilter(function (obj) {
-          t.strictEqual(obj.exception.message, 'foo')
-          t.strictEqual(++obj.context.custom.order, 2)
-          return obj
-        })
-=======
 test('filters', function (t) {
   let apmServer
   let filterAgentOpts
@@ -589,7 +571,6 @@
       t.strictEqual(++obj.context.custom.order, 2)
       return obj
     })
->>>>>>> 32e4e922
 
     agent.captureError(
       new Error('foo'),
@@ -611,51 +592,6 @@
     )
   })
 
-<<<<<<< HEAD
-  suite.test('#addFilter() - transaction', function (t) {
-    t.plan(6 + APMServerWithDefaultAsserts.asserts)
-    APMServerWithDefaultAsserts(t, {}, { expect: 'transaction' })
-      .on('listening', function () {
-        this.agent.addFilter(function (obj) {
-          t.strictEqual(obj.name, 'transaction-name', 'got expected transaction.name')
-          t.strictEqual(++obj.context.custom.order, 1, 'the first filter ran first')
-          return obj
-        })
-        this.agent.addFilter('invalid')
-        this.agent.addFilter(function (obj) {
-          t.strictEqual(obj.name, 'transaction-name', 'got expected transaction.name')
-          t.strictEqual(++obj.context.custom.order, 2, 'the second filter ran second')
-          return obj
-        })
-
-        this.agent.startTransaction('transaction-name')
-        this.agent.setCustomContext({ order: 0 })
-        this.agent.endTransaction()
-        this.agent.flush()
-      })
-      .on('data-transaction', function (data) {
-        t.strictEqual(data.name, 'transaction-name', 'got "data-transaction" event')
-        t.strictEqual(data.context.custom.order, 2, '"data-transaction" event ran after both filters')
-        t.end()
-      })
-  })
-
-  suite.test('#addFilter() - span', function (t) {
-    t.plan(5 + APMServerWithDefaultAsserts.asserts)
-    APMServerWithDefaultAsserts(t, {}, { expect: 'span' })
-      .on('listening', function () {
-        this.agent.addFilter(function (obj) {
-          t.strictEqual(obj.name, 'span-name')
-          obj.order = 1
-          return obj
-        })
-        this.agent.addFilter('invalid')
-        this.agent.addFilter(function (obj) {
-          t.strictEqual(obj.name, 'span-name')
-          t.strictEqual(++obj.order, 2)
-          return obj
-        })
-=======
   t.test('#addFilter() - transaction', function (t) {
     const agent = new Agent().start(filterAgentOpts)
     agent.addFilter(function (obj) {
@@ -701,7 +637,6 @@
       t.strictEqual(++obj.order, 2)
       return obj
     })
->>>>>>> 32e4e922
 
     agent.startTransaction()
     const span = agent.startSpan('span-name')
@@ -723,29 +658,6 @@
     }, 200) // Hack wait for ended span to be sent to transport.
   })
 
-<<<<<<< HEAD
-  suite.test('#addErrorFilter()', function (t) {
-    t.plan(6 + APMServerWithDefaultAsserts.asserts)
-    APMServerWithDefaultAsserts(t, {}, { expect: 'error' })
-      .on('listening', function () {
-        this.agent.addTransactionFilter(function () {
-          t.fail('should not call transaction filter')
-        })
-        this.agent.addSpanFilter(function () {
-          t.fail('should not call span filter')
-        })
-        this.agent.addErrorFilter(function (obj) {
-          t.strictEqual(obj.exception.message, 'foo')
-          t.strictEqual(++obj.context.custom.order, 1)
-          return obj
-        })
-        this.agent.addErrorFilter('invalid')
-        this.agent.addErrorFilter(function (obj) {
-          t.strictEqual(obj.exception.message, 'foo')
-          t.strictEqual(++obj.context.custom.order, 2)
-          return obj
-        })
-=======
   t.test('#addErrorFilter()', function (t) {
     const agent = new Agent().start(filterAgentOpts)
     agent.addTransactionFilter(function () {
@@ -765,7 +677,6 @@
       t.strictEqual(++obj.context.custom.order, 2)
       return obj
     })
->>>>>>> 32e4e922
 
     agent.captureError(
       new Error('foo'),
@@ -787,29 +698,6 @@
     )
   })
 
-<<<<<<< HEAD
-  suite.test('#addTransactionFilter()', function (t) {
-    t.plan(6 + APMServerWithDefaultAsserts.asserts)
-    APMServerWithDefaultAsserts(t, {}, { expect: 'transaction' })
-      .on('listening', function () {
-        this.agent.addErrorFilter(function () {
-          t.fail('should not call error filter')
-        })
-        this.agent.addSpanFilter(function () {
-          t.fail('should not call span filter')
-        })
-        this.agent.addTransactionFilter(function (obj) {
-          t.strictEqual(obj.name, 'transaction-name')
-          t.strictEqual(++obj.context.custom.order, 1)
-          return obj
-        })
-        this.agent.addTransactionFilter('invalid')
-        this.agent.addTransactionFilter(function (obj) {
-          t.strictEqual(obj.name, 'transaction-name')
-          t.strictEqual(++obj.context.custom.order, 2)
-          return obj
-        })
-=======
   t.test('#addTransactionFilter()', function (t) {
     const agent = new Agent().start(filterAgentOpts)
     agent.addErrorFilter(function () {
@@ -829,7 +717,6 @@
       t.strictEqual(++obj.context.custom.order, 2)
       return obj
     })
->>>>>>> 32e4e922
 
     agent.startTransaction('transaction-name')
     agent.setCustomContext({ order: 0 })
@@ -849,29 +736,6 @@
     })
   })
 
-<<<<<<< HEAD
-  suite.test('#addSpanFilter()', function (t) {
-    t.plan(5 + APMServerWithDefaultAsserts.asserts)
-    APMServerWithDefaultAsserts(t, {}, { expect: 'span' })
-      .on('listening', function () {
-        this.agent.addErrorFilter(function () {
-          t.fail('should not call error filter')
-        })
-        this.agent.addTransactionFilter(function () {
-          t.fail('should not call transaction filter')
-        })
-        this.agent.addSpanFilter(function (obj) {
-          t.strictEqual(obj.name, 'span-name')
-          obj.order = 1
-          return obj
-        })
-        this.agent.addSpanFilter('invalid')
-        this.agent.addSpanFilter(function (obj) {
-          t.strictEqual(obj.name, 'span-name')
-          t.strictEqual(++obj.order, 2)
-          return obj
-        })
-=======
   t.test('#addSpanFilter()', function (t) {
     const agent = new Agent().start(filterAgentOpts)
     agent.addErrorFilter(function () {
@@ -891,7 +755,6 @@
       t.strictEqual(++obj.order, 2)
       return obj
     })
->>>>>>> 32e4e922
 
     agent.startTransaction()
     const span = agent.startSpan('span-name')
@@ -913,29 +776,6 @@
     }, 200) // Hack wait for ended span to be sent to transport.
   })
 
-<<<<<<< HEAD
-  suite.test('#addMetadataFilter()', function (t) {
-    t.plan(5 + APMServerWithDefaultAsserts.asserts)
-    APMServerWithDefaultAsserts(t, {}, { expect: ['metadata', 'transaction'] })
-      .on('listening', function () {
-        this.agent.addErrorFilter(function () {
-          t.fail('should not call error filter')
-        })
-        this.agent.addSpanFilter(function () {
-          t.fail('should not call span filter')
-        })
-        this.agent.addMetadataFilter(function (obj) {
-          t.strictEqual(obj.service.agent.name, 'nodejs')
-          obj.order = 1
-          return obj
-        })
-        this.agent.addMetadataFilter('invalid')
-        this.agent.addMetadataFilter(function (obj) {
-          t.strictEqual(obj.service.agent.name, 'nodejs')
-          t.strictEqual(++obj.order, 2)
-          return obj
-        })
-=======
   t.test('#addMetadataFilter()', function (t) {
     const agent = new Agent().start(filterAgentOpts)
     agent.addErrorFilter(function () {
@@ -955,7 +795,6 @@
       t.strictEqual(++obj.order, 2)
       return obj
     })
->>>>>>> 32e4e922
 
     agent.startTransaction('transaction-name')
     agent.endTransaction()
@@ -975,102 +814,6 @@
 
   const falsyValues = [undefined, null, false, 0, '', NaN]
   falsyValues.forEach(falsy => {
-<<<<<<< HEAD
-    suite.test(`#addFilter() - abort with '${String(falsy)}'`, function (t) {
-      t.plan(1)
-
-      const server = http.createServer(function (req, res) {
-        t.fail('should not send any data')
-      })
-
-      server.listen(function () {
-        const agent = Agent().start({ serverUrl: 'http://localhost:' + server.address().port })
-
-        agent.addFilter(function (obj) {
-          t.strictEqual(obj.exception.message, 'foo')
-          return falsy
-        })
-        agent.addFilter(function () {
-          t.fail('should not call 2nd filter')
-        })
-
-        agent.captureError(new Error('foo'))
-
-        setTimeout(function () {
-          t.end()
-          server.close()
-        }, 200)
-      })
-    })
-
-    suite.test(`#addErrorFilter() - abort with '${String(falsy)}'`, function (t) {
-      t.plan(1)
-
-      const server = http.createServer(function (req, res) {
-        t.fail('should not send any data')
-      })
-
-      server.listen(function () {
-        const agent = Agent().start({
-          serverUrl: 'http://localhost:' + server.address().port,
-          captureExceptions: false
-        })
-
-        agent.addErrorFilter(function (obj) {
-          t.strictEqual(obj.exception.message, 'foo')
-          return falsy
-        })
-        agent.addErrorFilter(function () {
-          t.fail('should not call 2nd filter')
-        })
-
-        agent.captureError(new Error('foo'))
-
-        setTimeout(function () {
-          t.end()
-          server.close()
-        }, 50)
-      })
-    })
-
-    suite.test(`#addTransactionFilter() - abort with '${String(falsy)}'`, function (t) {
-      t.plan(1)
-
-      const server = http.createServer(function (req, res) {
-        t.fail('should not send any data')
-      })
-
-      server.listen(function () {
-        const agent = Agent().start({
-          serverUrl: 'http://localhost:' + server.address().port,
-          captureExceptions: false
-        })
-
-        agent.addTransactionFilter(function (obj) {
-          t.strictEqual(obj.name, 'transaction-name')
-          return falsy
-        })
-        agent.addTransactionFilter(function () {
-          t.fail('should not call 2nd filter')
-        })
-
-        agent.startTransaction('transaction-name')
-        agent.endTransaction()
-        agent.flush()
-
-        setTimeout(function () {
-          t.end()
-          server.close()
-        }, 50)
-      })
-    })
-
-    suite.test(`#addSpanFilter() - abort with '${String(falsy)}'`, function (t) {
-      t.plan(1)
-
-      const server = http.createServer(function (req, res) {
-        t.fail('should not send any data')
-=======
     t.test(`#addFilter() - abort with '${String(falsy)}'`, function (t) {
       let calledFirstFilter = false
       const agent = new Agent().start(filterAgentOpts)
@@ -1136,7 +879,6 @@
       agent.addSpanFilter(function (obj) {
         calledFirstFilter = true
         return falsy
->>>>>>> 32e4e922
       })
       agent.addSpanFilter(function () {
         t.fail('should not call 2nd filter')
@@ -1156,16 +898,12 @@
     })
   })
 
-<<<<<<< HEAD
-  suite.end()
-=======
   t.test('teardown mock APM server', function (t) {
     apmServer.close()
     t.end()
   })
 
   t.end()
->>>>>>> 32e4e922
 })
 
 test('#flush()', function (t) {
@@ -1202,24 +940,6 @@
     })
   })
 
-<<<<<<< HEAD
-  t.test('agent started, with data in the queue', function (t) {
-    t.plan(3 + APMServerWithDefaultAsserts.asserts)
-    APMServerWithDefaultAsserts(t, {}, { expect: 'transaction' })
-      .on('listening', function () {
-        this.agent.startTransaction('foo')
-        this.agent.endTransaction()
-        this.agent.flush(function (err) {
-          // 2. ... the flush callback should be called.
-          t.error(err, 'no error passed to agent.flush callback')
-          t.pass('should call flush callback after flushing the queue')
-          t.end()
-        })
-      })
-      .on('data-transaction', function (data) {
-        // 1. The APM server should receive the transaction, and then ...
-        t.strictEqual(data.name, 'foo', 'APM server received the "foo" transaction')
-=======
   t.test('flush with agent started, and data in the queue', function (t) {
     const apmServer = new MockAPMServer()
     apmServer.start(function (serverUrl) {
@@ -1240,7 +960,6 @@
         apmServer.close()
         agent.destroy()
         t.end()
->>>>>>> 32e4e922
       })
     })
   })
@@ -1963,50 +1682,6 @@
   })
 })
 
-<<<<<<< HEAD
-function assertMetadata (t, payload) {
-  t.strictEqual(payload.service.name, 'some-service-name', 'metadata: service.name')
-  t.deepEqual(payload.service.runtime, { name: 'node', version: process.versions.node }, 'metadata: service.runtime')
-  t.deepEqual(payload.service.agent, { name: 'nodejs', version: packageJson.version }, 'metadata: service.agent')
-
-  const expectedSystemKeys = ['hostname', 'architecture', 'platform']
-  if (inContainer) expectedSystemKeys.push('container')
-
-  t.deepEqual(Object.keys(payload.system), expectedSystemKeys, 'metadata: system')
-  t.strictEqual(payload.system.hostname, os.hostname(), 'metadata: system.hostname')
-  t.strictEqual(payload.system.architecture, process.arch, 'metadata: system.architecture')
-  t.strictEqual(payload.system.platform, process.platform, 'metadata: system.platform')
-
-  if (inContainer) {
-    t.deepEqual(Object.keys(payload.system.container), ['id'], 'metadata: system.container')
-    t.strictEqual(typeof payload.system.container.id, 'string', 'metadata: system.container.id is a string')
-    t.ok(/^[\da-f]{64}$/.test(payload.system.container.id), 'metadata: system.container.id')
-  }
-
-  t.ok(payload.process, 'metadata: process')
-  t.strictEqual(payload.process.pid, process.pid, 'metadata: process.pid')
-  t.ok(payload.process.pid > 0, 'metadata: process.pid > 0')
-  t.ok(payload.process.title, 'metadata: has a process.title')
-  t.strictEqual(payload.process.title, process.title, 'metadata: process.title matches')
-  t.deepEqual(payload.process.argv, process.argv, 'metadata: has process.argv')
-  t.ok(payload.process.argv.length >= 2, 'metadata: process.argv has at least two args')
-}
-assertMetadata.asserts = inContainer ? 17 : 14
-
-function assertTransaction (t, trans, name, input, output) {
-  t.strictEqual(trans.name, name)
-  t.strictEqual(trans.type, 'lambda')
-  t.strictEqual(trans.result, 'success')
-  t.ok(trans.context)
-  var custom = trans.context.custom
-  t.ok(custom)
-  var lambda = custom.lambda
-  t.ok(lambda)
-  t.deepEqual(lambda.input, input)
-  t.strictEqual(lambda.output, output)
-}
-assertTransaction.asserts = 8
-=======
 test('#registerMetric(name, labels, callback)', function (t) {
   const agent = new Agent().start(agentOptsNoopTransport)
 
@@ -2028,28 +1703,10 @@
   }
 
   agent._metrics = mockMetrics
->>>>>>> 32e4e922
 
   const cb = () => { return 12345 }
   const labels = { abc: 123 }
 
-<<<<<<< HEAD
-function validateRequest (t) {
-  return function (req) {
-    t.strictEqual(req.method, 'POST', 'intake request is a POST')
-    t.strictEqual(req.url, '/intake/v2/events', 'got intake request to expected path')
-  }
-}
-validateRequest.asserts = 2
-
-function validateMetadata (t) {
-  return function (data, index) {
-    t.strictEqual(index, 0, 'got metadata event first')
-    assertMetadata(t, data)
-  }
-}
-validateMetadata.asserts = 1 + assertMetadata.asserts
-=======
   // with labels
   agent.registerMetric('custom-metrics', labels, cb)
 
@@ -2058,7 +1715,6 @@
   t.strictEqual(mockMetrics.callback, cb)
   t.strictEqual(mockMetrics.labels, labels)
   t.strictEqual(mockMetrics.cbValue, 12345)
->>>>>>> 32e4e922
 
   // without labels
   const cb2 = () => { return 6789 }
