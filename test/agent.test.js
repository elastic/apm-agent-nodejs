--- conflicted
+++ resolved
@@ -1721,10 +1721,7 @@
     agent.captureError(new Error('no parent specified'))
     agent.captureError(new Error('t0 parent'), { parent: t0 })
     agent.captureError(new Error('s1 parent'), { parent: s1 })
-<<<<<<< HEAD
-=======
     agent.captureError(new Error('null parent'), { parent: null }) // to explicitly say there is no parent
->>>>>>> 2f503a40
     s2.end()
     s1.end()
     t0.end()
@@ -1736,11 +1733,8 @@
       t.strictEqual(errT0Parent.parent_id, t0.id, 'errT0Parent parent_id')
       const errS1Parent = findObjInArray(apmServer.events, 'error.exception.message', 's1 parent').error
       t.strictEqual(errS1Parent.parent_id, s1.id, 'errS1Parent parent_id')
-<<<<<<< HEAD
-=======
       const errNullParent = findObjInArray(apmServer.events, 'error.exception.message', 'null parent').error
       t.strictEqual(errNullParent.parent_id, undefined, 'errNullParent parent_id')
->>>>>>> 2f503a40
 
       apmServer.clear()
       agent.destroy()
