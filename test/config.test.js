'use strict'

var cp = require('child_process')
var fs = require('fs')
var IncomingMessage = require('http').IncomingMessage
var os = require('os')
var path = require('path')
var util = require('util')

var isRegExp = require('core-util-is').isRegExp
var mkdirp = require('mkdirp')
var pFinally = require('p-finally')
var rimraf = require('rimraf')
var semver = require('semver')
var test = require('tape')

const Agent = require('../lib/agent')
const { MockAPMServer } = require('./_mock_apm_server')
const { NoopTransport } = require('../lib/noop-transport')
var config = require('../lib/config')
var Instrumentation = require('../lib/instrumentation')
var apmVersion = require('../package').version
var apmName = require('../package').name
var isHapiIncompat = require('./_is_hapi_incompat')

// Options to pass to `agent.start()` to turn off some default agent behavior
// that is unhelpful for these tests.
const agentOpts = {
  centralConfig: false,
  captureExceptions: false,
  metricsInterval: '0s',
  cloudProvider: 'none',
  spanFramesMinDuration: -1, // Never discard fast spans.
  logLevel: 'warn'
}
const agentOptsNoopTransport = Object.assign(
  {},
  agentOpts,
  {
    transport: function createNoopTransport () {
      // Avoid accidentally trying to send data to an APM server.
      return new NoopTransport()
    }
  }
)

var optionFixtures = [
  ['abortedErrorThreshold', 'ABORTED_ERROR_THRESHOLD', 25],
  ['active', 'ACTIVE', true],
  ['apiKey', 'API_KEY'],
  ['apiRequestSize', 'API_REQUEST_SIZE', 768 * 1024],
  ['apiRequestTime', 'API_REQUEST_TIME', 10],
  ['asyncHooks', 'ASYNC_HOOKS', true],
  ['captureBody', 'CAPTURE_BODY', 'off'],
  ['captureErrorLogStackTraces', 'CAPTURE_ERROR_LOG_STACK_TRACES', config.CAPTURE_ERROR_LOG_STACK_TRACES_MESSAGES],
  ['captureExceptions', 'CAPTURE_EXCEPTIONS', true],
  ['captureSpanStackTraces', 'CAPTURE_SPAN_STACK_TRACES', true],
  ['centralConfig', 'CENTRAL_CONFIG', true],
  ['containerId', 'CONTAINER_ID'],
  ['disableSend', 'DISABLE_SEND', false],
  ['disableInstrumentations', 'DISABLE_INSTRUMENTATIONS', []],
  ['environment', 'ENVIRONMENT', 'development'],
  ['errorMessageMaxLength', 'ERROR_MESSAGE_MAX_LENGTH', undefined],
  ['errorOnAbortedRequests', 'ERROR_ON_ABORTED_REQUESTS', false],
  ['filterHttpHeaders', 'FILTER_HTTP_HEADERS', true],
  ['frameworkName', 'FRAMEWORK_NAME'],
  ['frameworkVersion', 'FRAMEWORK_VERSION'],
  ['hostname', 'HOSTNAME'],
  ['instrument', 'INSTRUMENT', true],
  ['instrumentIncomingHTTPRequests', 'INSTRUMENT_INCOMING_HTTP_REQUESTS', true],
  ['kubernetesNamespace', 'KUBERNETES_NAMESPACE'],
  ['kubernetesNodeName', 'KUBERNETES_NODE_NAME'],
  ['kubernetesPodName', 'KUBERNETES_POD_NAME'],
  ['kubernetesPodUID', 'KUBERNETES_POD_UID'],
  ['logLevel', 'LOG_LEVEL', 'info'],
  ['logUncaughtExceptions', 'LOG_UNCAUGHT_EXCEPTIONS', false],
  ['longFieldMaxLength', 'LONG_FIELD_MAX_LENGTH', 10000],
  ['maxQueueSize', 'MAX_QUEUE_SIZE', 1024],
  ['metricsInterval', 'METRICS_INTERVAL', 30],
  ['metricsLimit', 'METRICS_LIMIT', 1000],
  ['secretToken', 'SECRET_TOKEN'],
  ['serverCaCertFile', 'SERVER_CA_CERT_FILE'],
  ['serverTimeout', 'SERVER_TIMEOUT', 30],
  ['serverUrl', 'SERVER_URL'],
  ['serviceName', 'SERVICE_NAME', apmName],
  ['serviceNodeName', 'SERVICE_NODE_NAME'],
  ['serviceVersion', 'SERVICE_VERSION', apmVersion],
  ['sourceLinesErrorAppFrames', 'SOURCE_LINES_ERROR_APP_FRAMES', 5],
  ['sourceLinesErrorLibraryFrames', 'SOURCE_LINES_ERROR_LIBRARY_FRAMES', 5],
  ['sourceLinesSpanAppFrames', 'SOURCE_LINES_SPAN_APP_FRAMES', 0],
  ['sourceLinesSpanLibraryFrames', 'SOURCE_LINES_SPAN_LIBRARY_FRAMES', 0],
  ['stackTraceLimit', 'STACK_TRACE_LIMIT', 50],
  ['transactionMaxSpans', 'TRANSACTION_MAX_SPANS', 500],
  ['transactionSampleRate', 'TRANSACTION_SAMPLE_RATE', 1.0],
  ['usePathAsTransactionName', 'USE_PATH_AS_TRANSACTION_NAME', false],
  ['verifyServerCert', 'VERIFY_SERVER_CERT', true]
]

var falsyValues = [false, 'false']
var truthyValues = [true, 'true']

optionFixtures.forEach(function (fixture) {
  if (fixture[1]) {
<<<<<<< HEAD
    var bool = typeof fixture[2] === 'boolean'
    var url = fixture[0] === 'serverUrl' // special case for url's so they can be parsed using url.parse()
    var file = fixture[0] === 'serverCaCertFile' // special case for files, so a temp file can be written
    var number = typeof fixture[2] === 'number' || fixture[0] === 'errorMessageMaxLength'
    var array = Array.isArray(fixture[2])
=======
    var type
    if (typeof fixture[2] === 'boolean') {
      type = 'bool'
    } else if (fixture[0] === 'serverUrl') {
      // special case for url's so they can be parsed using url.parse()
      type = 'url'
    } else if (fixture[0] === 'serverCaCertFile') {
      // special case for files, so a temp file can be written
      type = 'file'
    } else if (typeof fixture[2] === 'number') {
      type = 'number'
    } else if (Array.isArray(fixture[2])) {
      type = 'array'
    } else {
      type = 'string'
    }

>>>>>>> 32e4e922
    var envName = 'ELASTIC_APM_' + fixture[1]
    var existingValue = process.env[envName]

    test(`should be configurable by environment variable ${envName}`, function (t) {
      var agent = new Agent()
      var value

      switch (type) {
        case 'bool':
          value = !fixture[2]
          break
        case 'number':
          value = 1
          break
        case 'url':
          value = 'http://custom-value'
          break
        case 'file':
          var tmpdir = path.join(os.tmpdir(), 'elastic-apm-node-test', String(Date.now()))
          var tmpfile = path.join(tmpdir, 'custom-file')
          t.on('end', function () { rimraf.sync(tmpdir) })
          mkdirp.sync(tmpdir)
          fs.writeFileSync(tmpfile, tmpfile)
          value = tmpfile
          break
        case 'array':
          value = ['custom-value']
          break
        case 'string':
          value = 'custom-value'
          break
        default:
          t.fail(`missing handling for config var type "${type}"`)
      }

      process.env[envName] = value.toString()

      agent.start(agentOptsNoopTransport)

      switch (type) {
        case 'bool':
          t.strictEqual(agent._conf[fixture[0]], !fixture[2])
          break
        case 'array':
          t.deepEqual(agent._conf[fixture[0]], value)
          break
        default:
          t.strictEqual(agent._conf[fixture[0]], value)
      }

      // Restore process.env state.
      if (existingValue) {
        process.env[envName] = existingValue
      } else {
        delete process.env[envName]
      }

      agent.destroy()
      t.end()
    })

    test(`should overwrite option property ${fixture[0]} by ${envName}`, function (t) {
      var agent = new Agent()
      var opts = {}
      var value1, value2

      switch (type) {
        case 'bool':
          value1 = !fixture[2]
          value2 = fixture[2]
          break
        case 'number':
          value1 = 2
          value2 = 1
          break
        case 'url':
          value1 = 'http://overwriting-value'
          value2 = 'http://custom-value'
          break
        case 'file':
          var tmpdir = path.join(os.tmpdir(), 'elastic-apm-node-test', String(Date.now()))
          var tmpfile = path.join(tmpdir, 'custom-file')
          t.on('end', function () { rimraf.sync(tmpdir) })
          mkdirp.sync(tmpdir)
          fs.writeFileSync(tmpfile, tmpfile)
          value1 = path.join(tmpdir, 'does-not-exist')
          value2 = tmpfile
          break
        case 'array':
          value1 = ['overwriting-value']
          value2 = ['custom-value']
          break
        case 'string':
          value1 = 'overwriting-value'
          value2 = 'custom-value'
          break
        default:
          t.fail(`missing handling for config var type "${type}"`)
      }

      opts[fixture[0]] = value1
      process.env[envName] = value2.toString()

      agent.start(Object.assign({}, agentOptsNoopTransport, opts))

      switch (type) {
        case 'array':
          t.deepEqual(agent._conf[fixture[0]], value2)
          break
        default:
          t.strictEqual(agent._conf[fixture[0]], value2)
      }

      if (existingValue) {
        process.env[envName] = existingValue
      } else {
        delete process.env[envName]
      }

      agent.destroy()
      t.end()
    })
  }

  test('should default ' + fixture[0] + ' to ' + fixture[2], function (t) {
    if (existingValue) {
      delete process.env[envName]
    }
    var opts = Object.assign({}, agentOptsNoopTransport)
    if (fixture[0] in opts) {
      delete opts[fixture[0]]
    }

    var agent = new Agent().start(opts)

    switch (type) {
      case 'array':
        t.deepEqual(agent._conf[fixture[0]], fixture[2])
        break
      default:
        t.strictEqual(agent._conf[fixture[0]], fixture[2])
    }

    if (existingValue) {
      process.env[envName] = existingValue
    }

    agent.destroy()
    t.end()
  })
})

falsyValues.forEach(function (val) {
  test('should be disabled by environment variable ELASTIC_APM_ACTIVE set to: ' + util.inspect(val), function (t) {
    var agent = new Agent()
    process.env.ELASTIC_APM_ACTIVE = val
    agent.start(Object.assign({}, agentOptsNoopTransport, { serviceName: 'foo', secretToken: 'baz' }))
    t.strictEqual(agent._conf.active, false)
    delete process.env.ELASTIC_APM_ACTIVE
    agent.destroy()
    t.end()
  })
})

truthyValues.forEach(function (val) {
  test('should be enabled by environment variable ELASTIC_APM_ACTIVE set to: ' + util.inspect(val), function (t) {
    var agent = new Agent()
    process.env.ELASTIC_APM_ACTIVE = val
    agent.start(Object.assign({}, agentOptsNoopTransport, { serviceName: 'foo', secretToken: 'baz' }))
    t.strictEqual(agent._conf.active, true)
    delete process.env.ELASTIC_APM_ACTIVE
    agent.destroy()
    t.end()
  })
})

test('should log invalid booleans', function (t) {
  var agent = new Agent()
  var logger = new CaptureLogger()

  agent.start(Object.assign(
    {},
    agentOptsNoopTransport,
    {
      serviceName: 'foo',
      secretToken: 'baz',
      active: 'nope',
      logger
    }
  ))

  t.strictEqual(logger.calls.length, 2)

  var warning = logger.calls.shift()
  t.strictEqual(warning.message, 'unrecognized boolean value "nope" for "active"')

  var debug = logger.calls.shift()
  t.strictEqual(debug.message, 'Elastic APM agent disabled (`active` is false)')

  agent.destroy()
  t.end()
})

var MINUS_ONE_EQUAL_INFINITY = [
  'transactionMaxSpans'
]

MINUS_ONE_EQUAL_INFINITY.forEach(function (key) {
  test(key + ' should be Infinity if set to -1', function (t) {
    var agent = new Agent()
    var opts = {}
    opts[key] = -1
    agent.start(Object.assign({}, agentOptsNoopTransport, opts))
    t.strictEqual(agent._conf[key], Infinity)
    agent.destroy()
    t.end()
  })
})

var bytesValues = [
  'apiRequestSize',
  'errorMessageMaxLength'
]

bytesValues.forEach(function (key) {
  test(key + ' should be converted to a number', function (t) {
    var agent = new Agent()
    var opts = {}
    opts[key] = '1mb'
    agent.start(Object.assign({}, agentOptsNoopTransport, opts))
    t.strictEqual(agent._conf[key], 1024 * 1024)
    agent.destroy()
    t.end()
  })
})

var timeValues = [
  'abortedErrorThreshold',
  'apiRequestTime',
  'metricsInterval',
  'serverTimeout'
]

timeValues.forEach(function (key) {
  test(key + ' should convert minutes to seconds', function (t) {
    var agent = new Agent()
    var opts = {}
    opts[key] = '1m'
    agent.start(Object.assign({}, agentOptsNoopTransport, opts))
    t.strictEqual(agent._conf[key], 60)
    agent.destroy()
    t.end()
  })

  test(key + ' should convert milliseconds to seconds', function (t) {
    var agent = new Agent()
    var opts = {}
    opts[key] = '2000ms'
    agent.start(Object.assign({}, agentOptsNoopTransport, opts))
    t.strictEqual(agent._conf[key], 2)
    agent.destroy()
    t.end()
  })

  test(key + ' should parse seconds', function (t) {
    var agent = new Agent()
    var opts = {}
    opts[key] = '5s'
    agent.start(Object.assign({}, agentOptsNoopTransport, opts))
    t.strictEqual(agent._conf[key], 5)
    agent.destroy()
    t.end()
  })

  test(key + ' should support bare numbers', function (t) {
    var agent = new Agent()
    var opts = {}
    opts[key] = 10
    agent.start(Object.assign({}, agentOptsNoopTransport, opts))
    t.strictEqual(agent._conf[key], 10)
    agent.destroy()
    t.end()
  })
})

var keyValuePairValues = [
  'addPatch',
  'globalLabels'
]

keyValuePairValues.forEach(function (key) {
  var string = 'foo=bar,baz=buz'
  var object = { foo: 'bar', baz: 'buz' }
  var pairs = [
    [
      'foo',
      'bar'
    ],
    [
      'baz',
      'buz'
    ]
  ]

  test(key + ' should support string form', function (t) {
    var agent = new Agent()
    var opts = {}
    opts[key] = string
    agent.start(Object.assign({}, agentOptsNoopTransport, opts))
    t.deepEqual(agent._conf[key], pairs)
    agent.destroy()
    t.end()
  })

  test(key + ' should support object form', function (t) {
    var agent = new Agent()
    var opts = {}
    opts[key] = object
    agent.start(Object.assign({}, agentOptsNoopTransport, opts))
    t.deepEqual(agent._conf[key], pairs)
    agent.destroy()
    t.end()
  })

  test(key + ' should support pair form', function (t) {
    var agent = new Agent()
    var opts = {}
    opts[key] = pairs
    agent.start(Object.assign({}, agentOptsNoopTransport, opts))
    t.deepEqual(agent._conf[key], pairs)
    agent.destroy()
    t.end()
  })
})

var noPrefixValues = [
  ['kubernetesNodeName', 'KUBERNETES_NODE_NAME'],
  ['kubernetesNamespace', 'KUBERNETES_NAMESPACE'],
  ['kubernetesPodName', 'KUBERNETES_POD_NAME'],
  ['kubernetesPodUID', 'KUBERNETES_POD_UID']
]

noPrefixValues.forEach(function (pair) {
  const [key, envVar] = pair
  test(`maps ${envVar} to ${key}`, (t) => {
    var agent = new Agent()
    process.env[envVar] = 'test'
    agent.start(agentOptsNoopTransport)
    delete process.env[envVar]
    t.strictEqual(agent._conf[key], 'test')
    agent.destroy()
    t.end()
  })
})

test('should overwrite option property active by ELASTIC_APM_ACTIVE', function (t) {
  var agent = new Agent()
  var opts = { serviceName: 'foo', secretToken: 'baz', active: true }
  process.env.ELASTIC_APM_ACTIVE = 'false'
  agent.start(Object.assign({}, agentOptsNoopTransport, opts))
  t.strictEqual(agent._conf.active, false)
  delete process.env.ELASTIC_APM_ACTIVE
  agent.destroy()
  t.end()
})

test('should default serviceName to package name', function (t) {
  var agent = new Agent()
  agent.start()
  t.strictEqual(agent._conf.serviceName, 'elastic-apm-node')
  agent.destroy()
  t.end()
})

test('should default to empty request blacklist arrays', function (t) {
  var agent = new Agent()
  agent.start(agentOptsNoopTransport)
  t.strictEqual(agent._conf.ignoreUrlStr.length, 0)
  t.strictEqual(agent._conf.ignoreUrlRegExp.length, 0)
  t.strictEqual(agent._conf.ignoreUserAgentStr.length, 0)
  t.strictEqual(agent._conf.ignoreUserAgentRegExp.length, 0)
  t.strictEqual(agent._conf.transactionIgnoreUrlRegExp.length, 0)
  agent.destroy()
  t.end()
})

test('should separate strings and regexes into their own blacklist arrays', function (t) {
  var agent = new Agent()
  agent.start(Object.assign(
    {},
    agentOptsNoopTransport,
    {
      ignoreUrls: ['str1', /regex1/],
      ignoreUserAgents: ['str2', /regex2/]
    }
  ))

  t.deepEqual(agent._conf.ignoreUrlStr, ['str1'])
  t.deepEqual(agent._conf.ignoreUserAgentStr, ['str2'])

  t.strictEqual(agent._conf.ignoreUrlRegExp.length, 1)
  t.ok(isRegExp(agent._conf.ignoreUrlRegExp[0]))
  t.strictEqual(agent._conf.ignoreUrlRegExp[0].toString(), '/regex1/')

  t.strictEqual(agent._conf.ignoreUserAgentRegExp.length, 1)
  t.ok(isRegExp(agent._conf.ignoreUserAgentRegExp[0]))
  t.strictEqual(agent._conf.ignoreUserAgentRegExp[0].toString(), '/regex2/')

  agent.destroy()
  t.end()
})

test('should compile wildcards from string', function (t) {
  var agent = new Agent()
  agent.start(Object.assign(
    {},
    agentOptsNoopTransport,
    {
      transactionIgnoreUrls: ['foo', '/str1', '/wil*card']
    }
  ))

  t.strictEqual(
    agent._conf.transactionIgnoreUrlRegExp.length,
    3,
    'was everything added?'
  )

  agent.destroy()
  t.end()
})

test('invalid serviceName => inactive', function (t) {
  var agent = new Agent()
  agent.start(Object.assign({}, agentOptsNoopTransport, { serviceName: 'foo&bar' }))
  t.strictEqual(agent._conf.active, false)
  agent.destroy()
  t.end()
})

test('valid serviceName => active', function (t) {
  var agent = new Agent()
  agent.start(Object.assign({}, agentOptsNoopTransport, { serviceName: 'fooBAR0123456789_- ' }))
  t.strictEqual(agent._conf.active, true)
  agent.destroy()
  t.end()
})

test('serviceName defaults to package name', function (t) {
  var mkdirpPromise = util.promisify(mkdirp)
  var rimrafPromise = util.promisify(rimraf)
  var writeFile = util.promisify(fs.writeFile)
  var symlink = util.promisify(fs.symlink)
  var exec = util.promisify(cp.exec)

  function testServiceConfig (pkg, handle) {
    var tmp = path.join(os.tmpdir(), 'elastic-apm-node-test', String(Date.now()))
    var files = [
      {
        action: 'mkdirp',
        dir: tmp
      },
      {
        action: 'create',
        path: path.join(tmp, 'package.json'),
        contents: JSON.stringify(pkg)
      },
      {
        action: 'create',
        path: path.join(tmp, 'index.js'),
        contents: `
          var apm = require('elastic-apm-node').start({
            centralConfig: false,
            metricsInterval: '0s',
            logLevel: 'off'
          })
          console.log(JSON.stringify(apm._conf))
        `
      },
      {
        action: 'mkdirp',
        dir: path.join(tmp, 'node_modules')
      }
    ]

    if (process.platform === 'win32') {
      files.push({
        action: 'npm link',
        from: path.resolve(__dirname, '..'),
        to: tmp
      })
    } else {
      files.push({
        action: 'symlink',
        from: path.resolve(__dirname, '..'),
        to: path.join(tmp, 'node_modules/elastic-apm-node')
      })
    }

    // NOTE: Reduce the sequence to a promise chain rather
    // than using Promise.all(), as the tasks are dependent.
    let promise = files.reduce((p, file) => {
      return p.then(() => {
        switch (file.action) {
          case 'create': {
            return writeFile(file.path, file.contents)
          }
          case 'mkdirp': {
            return mkdirpPromise(file.dir)
          }
          case 'symlink': {
            return symlink(file.from, file.to)
          }
          case 'npm link': {
            return exec('npm link', {
              cwd: file.from
            }).then(() => {
              return exec('npm link elastic-apm-node', {
                cwd: file.to
              })
            })
          }
        }
      })
    }, Promise.resolve())

    promise = promise
      .then(() => {
        return exec('node index.js', {
          cwd: tmp
        })
      })
      .then(result => {
        return JSON.parse(result.stdout)
      })
      .catch(err => {
        t.error(err)
      })

    return pFinally(promise, () => {
      return rimrafPromise(tmp)
    })
  }

  t.test('should be active when valid', function (t) {
    var pkg = {
      name: 'valid'
    }

    return testServiceConfig(pkg).then(conf => {
      t.strictEqual(conf.active, true)
      t.strictEqual(conf.serviceName, pkg.name)
      t.end()
    })
  })

  t.test('should be inactive when blank', function (t) {
    var pkg = {
      name: ''
    }

    return testServiceConfig(pkg).then(conf => {
      t.strictEqual(conf.active, false)
      t.strictEqual(conf.serviceName, pkg.name)
      t.end()
    })
  })

  t.test('should be inactive when missing', function (t) {
    var pkg = {}

    return testServiceConfig(pkg).then(conf => {
      t.strictEqual(conf.active, false)
      t.end()
    })
  })

  t.test('serviceVersion should default to package version', function (t) {
    var pkg = {
      version: '1.2.3'
    }

    return testServiceConfig(pkg).then(conf => {
      t.strictEqual(conf.serviceVersion, pkg.version)
      t.end()
    })
  })
})

var captureBodyTests = [
  { value: 'off', errors: '[REDACTED]', transactions: '[REDACTED]' },
  { value: 'transactions', errors: '[REDACTED]', transactions: 'test' },
  { value: 'errors', errors: 'test', transactions: '[REDACTED]' },
  { value: 'all', errors: 'test', transactions: 'test' }
]

captureBodyTests.forEach(function (captureBodyTest) {
  test('captureBody => ' + captureBodyTest.value, function (t) {
    const apmServer = new MockAPMServer()
    apmServer.start(function (serverUrl) {
      const agent = new Agent().start(Object.assign(
        {},
        agentOpts,
        {
          serverUrl,
          captureBody: captureBodyTest.value
        }
      ))

      var req = new IncomingMessage()
      req.socket = { remoteAddress: '127.0.0.1' }
      req.headers['transfer-encoding'] = 'chunked'
      req.headers['content-length'] = 4
      req.body = 'test'

      var trans = agent.startTransaction()
      trans.req = req
      trans.end()

      agent.captureError(new Error('wat'), { request: req },
        function () {
          t.equal(apmServer.events.length, 3, 'apmServer got 3 events')
          let data = apmServer.events[1].transaction
          t.ok(data, 'event 1 is a transaction')
          t.strictEqual(data.context.request.body, captureBodyTest.transactions,
            'transaction.context.request.body is ' + captureBodyTest.transactions)
          data = apmServer.events[2].error
          t.ok(data, 'event 2 is an error')
          t.strictEqual(data.context.request.body, captureBodyTest.errors,
            'error.context.request.body is ' + captureBodyTest.errors)

          agent.destroy()
          apmServer.close()
          t.end()
        }
      )
    })
  })
})

var usePathAsTransactionNameTests = [
  { value: true, url: '/foo/bar?baz=2', transactionName: 'GET /foo/bar' },
  { value: false, url: '/foo/bar?baz=2', transactionName: 'GET unknown route' }
]

usePathAsTransactionNameTests.forEach(function (usePathAsTransactionNameTest) {
  test('usePathAsTransactionName => ' + usePathAsTransactionNameTest.value, function (t) {
    var sentTrans
    var agent = new Agent()
    agent.start(Object.assign(
      {},
      agentOptsNoopTransport,
      {
        usePathAsTransactionName: usePathAsTransactionNameTest.value,
        transport () {
          return {
            sendTransaction (trans, cb) {
              sentTrans = trans
              if (cb) process.nextTick(cb)
            },
            flush (cb) {
              if (cb) process.nextTick(cb)
            }
          }
        }
      }
    ))

    var req = new IncomingMessage()
    req.socket = { remoteAddress: '127.0.0.1' }
    req.url = usePathAsTransactionNameTest.url
    req.method = 'GET'

    var trans = agent.startTransaction()
    trans.req = req
    trans.end()

    agent.flush(function () {
      t.ok(sentTrans, 'sent a transaction')
      t.strictEqual(sentTrans.name, usePathAsTransactionNameTest.transactionName,
        'transaction.name is ' + usePathAsTransactionNameTest.transactionName)

      agent.destroy()
      t.end()
    })
  })
})

test('disableInstrumentations', function (t) {
  var expressGraphqlVersion = require('express-graphql/package.json').version
  var esVersion = require('@elastic/elasticsearch/package.json').version

  // require('apollo-server-core') is a hard crash on nodes < 12.0.0
  const apolloServerCoreVersion = require('apollo-server-core/package.json').version

  var flattenedModules = Instrumentation.modules.reduce((acc, val) => acc.concat(val), [])
  var modules = new Set(flattenedModules)
  if (isHapiIncompat('hapi')) {
    modules.delete('hapi')
  }
  if (isHapiIncompat('@hapi/hapi')) {
    modules.delete('@hapi/hapi')
  }
  if (semver.lt(process.version, '7.6.0') && semver.gte(expressGraphqlVersion, '0.9.0')) {
    modules.delete('express-graphql')
  }
  if (semver.lt(process.version, '10.0.0') && semver.gte(esVersion, '7.12.0')) {
    modules.delete('@elastic/elasticsearch')
  }
  // As of mongodb@4 only supports node >=v12.
  const mongodbVersion = require('../node_modules/mongodb/package.json').version
  if (semver.gte(mongodbVersion, '4.0.0') && semver.lt(process.version, '12.0.0')) {
    modules.delete('mongodb')
  }

  if (semver.gte(apolloServerCoreVersion, '3.0.0') && semver.lt(process.version, '12.0.0')) {
    modules.delete('apollo-server-core')
  }

  function testSlice (t, name, selector) {
    var selection = selector(modules)
    var selectionSet = new Set(typeof selection === 'string' ? selection.split(',') : selection)

    t.test(name + ' -> ' + Array.from(selectionSet).join(','), function (t) {
      var agent = new Agent()
      agent.start(Object.assign(
        {},
        agentOptsNoopTransport,
        { disableInstrumentations: selection }
      ))

      var found = new Set()

      agent._instrumentation._patchModule = function (exports, name, version, enabled) {
        if (!enabled) found.add(name)
        return exports
      }

      for (const mod of modules) {
        require(mod)
      }

      t.deepEqual(selectionSet, found, 'disabled all selected modules')

      agent.destroy()
      t.end()
    })
  }

  for (const mod of modules) {
    testSlice(t, 'individual modules', () => new Set([mod]))
  }

  testSlice(t, 'multiple modules by array', modules => {
    return Array.from(modules).filter((value, index) => index % 2)
  })

  testSlice(t, 'multiple modules by csv string', modules => {
    return Array.from(modules).filter((value, index) => !(index % 2))
  })

  t.end()
})

test('custom transport', function (t) {
  class MyTransport {
    constructor () {
      this.transactions = []
      this.spans = []
      this.errors = []
    }

    sendTransaction (data, cb) {
      this.transactions.push(data)
      if (cb) setImmediate(cb)
    }

    sendSpan (data, cb) {
      this.spans.push(data)
      if (cb) setImmediate(cb)
    }

    sendError (data, cb) {
      this.errors.push(data)
      if (cb) setImmediate(cb)
    }

    config () {}

    flush (cb) {
      if (cb) setImmediate(cb)
    }
  }
  const myTransport = new MyTransport()

  var agent = new Agent()
  agent.start(Object.assign({}, agentOpts, { transport: () => myTransport }))

  var error = new Error('error')
  var trans = agent.startTransaction('transaction')
  var span = agent.startSpan('span')
  agent.captureError(error)
  span.end()
  trans.end()

  setTimeout(function () {
    t.equal(myTransport.transactions.length, 1, 'received correct number of transactions')
    assertEncodedTransaction(t, trans, myTransport.transactions[0])
    t.equal(myTransport.spans.length, 1, 'received correct number of spans')
    assertEncodedSpan(t, span, myTransport.spans[0])
    t.equal(myTransport.errors.length, 1, 'received correct number of errors')
    assertEncodedError(t, error, myTransport.errors[0], trans, span)
    agent.destroy()
    t.end()
  }, 200) // Hack wait for ended span and captured error to be sent to transport.
})

test('addPatch', function (t) {
  const before = require('express')
  const patch = require('./_patch')

  delete require.cache[require.resolve('express')]

  const agent = new Agent()
  agent.start(Object.assign(
    {},
    agentOptsNoopTransport,
    {
      addPatch: 'express=./test/_patch.js'
    }
  ))

  t.deepEqual(require('express'), patch(before))

  agent.destroy()
  t.end()
})

test('globalLabels should be received by transport', function (t) {
  var globalLabels = {
    foo: 'bar'
  }

  const apmServer = new MockAPMServer()
  apmServer.start(function (serverUrl) {
    const agent = new Agent().start(Object.assign(
      {},
      agentOpts,
      {
        serverUrl,
        globalLabels
      }
    ))
    agent.captureError(new Error('trigger metadata'),
      function () {
        t.equal(apmServer.events.length, 2, 'apmServer got 2 events')
        const data = apmServer.events[0].metadata
        t.ok(data, 'first event is metadata')
        t.deepEqual(data.labels, globalLabels, 'metadata.labels has globalLabels')
        agent.destroy()
        apmServer.close()
        t.end()
      }
    )
  })
})

test('instrument: false allows manual instrumentation', function (t) {
  const apmServer = new MockAPMServer()
  apmServer.start(function (serverUrl) {
    const agent = new Agent().start(Object.assign(
      {},
      agentOpts,
      {
        serverUrl,
        instrument: false
      }
    ))
    const trans = agent.startTransaction('trans')
    trans.end()
    agent.flush(function () {
      t.equal(apmServer.events.length, 2, 'apmServer got 2 events')
      const data = apmServer.events[1].transaction
      t.ok(data, 'second event is a transaction')
      assertEncodedTransaction(t, trans, data)
      agent.destroy()
      apmServer.close()
      t.end()
    })
  })
})

test('parsing of ARRAY and KEY_VALUE opts', function (t) {
  var cases = [
    {
      opts: { transactionIgnoreUrls: ['foo', 'bar'] },
      expect: { transactionIgnoreUrls: ['foo', 'bar'] }
    },
    {
      opts: { transactionIgnoreUrls: 'foo' },
      expect: { transactionIgnoreUrls: ['foo'] }
    },
    {
      opts: { transactionIgnoreUrls: 'foo,bar' },
      expect: { transactionIgnoreUrls: ['foo', 'bar'] }
    },
    {
      env: { ELASTIC_APM_TRANSACTION_IGNORE_URLS: 'foo, bar' },
      expect: { transactionIgnoreUrls: ['foo', 'bar'] }
    },
    {
      opts: { transactionIgnoreUrls: ' \tfoo , bar ' },
      expect: { transactionIgnoreUrls: ['foo', 'bar'] }
    },
    {
      opts: { transactionIgnoreUrls: 'foo, bar bling' },
      expect: { transactionIgnoreUrls: ['foo', 'bar bling'] }
    },

    {
      opts: { disableInstrumentations: 'foo, bar' },
      expect: { disableInstrumentations: ['foo', 'bar'] }
    },

    {
      opts: { addPatch: 'foo=./foo.js,bar=./bar.js' },
      expect: { addPatch: [['foo', './foo.js'], ['bar', './bar.js']] }
    },
    {
      opts: { addPatch: ' foo=./foo.js, bar=./bar.js ' },
      expect: { addPatch: [['foo', './foo.js'], ['bar', './bar.js']] }
    },
    {
      env: { ELASTIC_APM_ADD_PATCH: ' foo=./foo.js, bar=./bar.js ' },
      expect: { addPatch: [['foo', './foo.js'], ['bar', './bar.js']] }
    },

    {
      opts: { globalLabels: 'foo=bar, spam=eggs' },
      expect: { globalLabels: [['foo', 'bar'], ['spam', 'eggs']] }
    }
  ]

  cases.forEach(function testOneCase ({ opts, env, expect }) {
    var origEnv = process.env
    try {
      if (env) {
        process.env = Object.assign({}, origEnv, env)
      }
      var cfg = config(opts)
      for (var field in expect) {
        t.deepEqual(cfg[field], expect[field],
          util.format('opts=%j env=%j -> %j', opts, env, expect))
      }
    } finally {
      process.env = origEnv
    }
  })

  t.end()
})

test('transactionSampleRate precision', function (t) {
  var cases = [
    {
      opts: { transactionSampleRate: 0 },
      expect: { transactionSampleRate: 0 }
    },
    {
      env: { ELASTIC_APM_TRANSACTION_SAMPLE_RATE: '0' },
      expect: { transactionSampleRate: 0 }
    },
    {
      opts: { transactionSampleRate: 0.0001 },
      expect: { transactionSampleRate: 0.0001 }
    },
    {
      opts: { transactionSampleRate: 0.00002 },
      expect: { transactionSampleRate: 0.0001 }
    },
    {
      env: { ELASTIC_APM_TRANSACTION_SAMPLE_RATE: '0.00002' },
      expect: { transactionSampleRate: 0.0001 }
    },
    {
      opts: { transactionSampleRate: 0.300000002 },
      expect: { transactionSampleRate: 0.3 }
    },
    {
      opts: { transactionSampleRate: 0.444444 },
      expect: { transactionSampleRate: 0.4444 }
    },
    {
      opts: { transactionSampleRate: 0.555555 },
      expect: { transactionSampleRate: 0.5556 }
    },
    {
      opts: { transactionSampleRate: 1 },
      expect: { transactionSampleRate: 1 }
    }
  ]

  cases.forEach(function testOneCase ({ opts, env, expect }) {
    var origEnv = process.env
    try {
      if (env) {
        process.env = Object.assign({}, origEnv, env)
      }
      var cfg = config(opts)
      for (var field in expect) {
        t.deepEqual(cfg[field], expect[field],
          util.format('opts=%j env=%j -> %j', opts, env, expect))
      }
    } finally {
      process.env = origEnv
    }
  })

  t.end()
})

test('should accept and normalize cloudProvider', function (t) {
  const agentDefault = new Agent()
  agentDefault.start({
    disableSend: true
  })
  t.equals(agentDefault._conf.cloudProvider, 'auto', 'cloudProvider config defaults to auto')
  agentDefault.destroy()

  const agentGcp = new Agent()
  agentGcp.start({
    disableSend: true,
    cloudProvider: 'gcp'
  })
  agentGcp.destroy()
  t.equals(agentGcp._conf.cloudProvider, 'gcp', 'cloudProvider can be set to gcp')

  const agentAzure = new Agent()
  agentAzure.start({
    disableSend: true,
    cloudProvider: 'azure'
  })
  agentAzure.destroy()
  t.equals(agentAzure._conf.cloudProvider, 'azure', 'cloudProvider can be set to azure')

  const agentAws = new Agent()
  agentAws.start({
    disableSend: true,
    cloudProvider: 'aws'
  })
  agentAws.destroy()
  t.equals(agentAws._conf.cloudProvider, 'aws', 'cloudProvider can be set to aws')

  const agentNone = new Agent()
  agentNone.start({
    disableSend: true,
    cloudProvider: 'none'
  })
  agentNone.destroy()
  t.equals(agentNone._conf.cloudProvider, 'none', 'cloudProvider can be set to none')

  const agentUnknown = new Agent()
  agentUnknown.start({
    disableSend: true,
    logLevel: 'off', // Silence the log.warn for the invalid cloudProvider value.
    cloudProvider: 'this-is-not-a-thing'
  })
  agentUnknown.destroy()
  t.equals(agentUnknown._conf.cloudProvider, 'auto', 'unknown cloudProvider defaults to auto')

  const agentGcpFromEnv = new Agent()
  process.env.ELASTIC_APM_CLOUD_PROVIDER = 'gcp'
  agentGcpFromEnv.start({
    disableSend: true
  })
  t.equals(agentGcpFromEnv._conf.cloudProvider, 'gcp', 'cloudProvider can be set via env')
  delete process.env.ELASTIC_APM_CLOUD_PROVIDER
  agentGcpFromEnv.destroy()

  t.end()
})

test('should accept and normalize ignoreMessageQueues', function (suite) {
  suite.test('ignoreMessageQueues defaults', function (t) {
    const agent = new Agent()
    agent.start(agentOptsNoopTransport)
    t.equals(
      agent._conf.ignoreMessageQueues.length,
      0,
      'ignore message queue defaults empty'
    )

    t.equals(
      agent._conf.ignoreMessageQueuesRegExp.length,
      0,
      'ignore message queue regex defaults empty'
    )
    agent.destroy()
    t.end()
  })

  suite.test('ignoreMessageQueues via configuration', function (t) {
    const agent = new Agent()
    agent.start(Object.assign(
      {},
      agentOptsNoopTransport,
      { ignoreMessageQueues: ['f*o', 'bar'] }
    ))
    t.equals(
      agent._conf.ignoreMessageQueues.length,
      2,
      'ignore message picks up configured values'
    )

    t.equals(
      agent._conf.ignoreMessageQueuesRegExp.length,
      2,
      'ignore message queue regex picks up configured values'
    )

    t.ok(
      agent._conf.ignoreMessageQueuesRegExp[0].test('faooooo'),
      'wildcard converted to regular expression'
    )
    agent.destroy()
    t.end()
  })

  suite.test('ignoreMessageQueues via env', function (t) {
    const agent = new Agent()
    process.env.ELASTIC_IGNORE_MESSAGE_QUEUES = 'f*o,bar,baz'
    agent.start(agentOptsNoopTransport)
    t.equals(
      agent._conf.ignoreMessageQueues.length,
      3,
      'ignore message queue picks up env values'
    )

    t.equals(
      agent._conf.ignoreMessageQueuesRegExp.length,
      3,
      'ignore message queue regex picks up env values'
    )

    t.ok(
      agent._conf.ignoreMessageQueuesRegExp[0].test('faooooo'),
      'wildcard converted to regular expression'
    )
    agent.destroy()
    t.end()
  })

  suite.end()
})

function assertEncodedTransaction (t, trans, result) {
  t.comment('transaction')
  t.strictEqual(result.id, trans.id, 'id matches')
  t.strictEqual(result.trace_id, trans.traceId, 'trace id matches')
  t.strictEqual(result.parent_id, trans.parentId, 'parent id matches')
  t.strictEqual(result.name, trans.name, 'name matches')
  t.strictEqual(result.type, trans.type || 'custom', 'type matches')
  t.strictEqual(result.duration, trans._timer.duration, 'duration matches')
  t.strictEqual(result.timestamp, trans.timestamp, 'timestamp matches')
  t.strictEqual(result.result, trans.result, 'result matches')
  t.strictEqual(result.sampled, trans.sampled, 'sampled matches')
}

function assertEncodedSpan (t, span, result) {
  t.comment('span')
  t.strictEqual(result.id, span.id, 'id matches')
  t.strictEqual(result.transaction_id, span.transaction.id, 'transaction id matches')
  t.strictEqual(result.trace_id, span.traceId, 'trace id matches')
  t.strictEqual(result.parent_id, span.parentId, 'parent id matches')
  t.strictEqual(result.name, span.name, 'name matches')
  t.strictEqual(result.type, span.type || 'custom', 'type matches')
  t.strictEqual(result.duration, span._timer.duration, 'duration matches')
  t.strictEqual(result.timestamp, span.timestamp, 'timestamp matches')
}

function assertEncodedError (t, error, result, trans, parent) {
  t.comment('error')
  t.ok(result.id, 'has a valid id')
  t.strictEqual(result.trace_id, trans.traceId, 'trace id matches')
  t.strictEqual(result.transaction_id, trans.id, 'transaction id matches')
  t.strictEqual(result.parent_id, parent.id, 'parent id matches')
  t.ok(result.exception, 'has an exception object')
  t.strictEqual(result.exception.message, error.message, 'exception message matches')
  t.strictEqual(result.exception.type, error.constructor.name, 'exception type matches')
  t.ok(result.culprit, 'has a valid culprit')
  t.ok(result.timestamp, 'has a valid timestamp')
}

class CaptureLogger {
  constructor () {
    this.calls = []
  }

  _log (type, message) {
    this.calls.push({
      type,
      message
    })
  }

  fatal (message) { this._log('fatal', message) }
  error (message) { this._log('error', message) }
  warn (message) { this._log('warn', message) }
  info (message) { this._log('info', message) }
  debug (message) { this._log('debug', message) }
  trace (message) { this._log('trace', message) }
}<|MERGE_RESOLUTION|>--- conflicted
+++ resolved
@@ -101,13 +101,6 @@
 
 optionFixtures.forEach(function (fixture) {
   if (fixture[1]) {
-<<<<<<< HEAD
-    var bool = typeof fixture[2] === 'boolean'
-    var url = fixture[0] === 'serverUrl' // special case for url's so they can be parsed using url.parse()
-    var file = fixture[0] === 'serverCaCertFile' // special case for files, so a temp file can be written
-    var number = typeof fixture[2] === 'number' || fixture[0] === 'errorMessageMaxLength'
-    var array = Array.isArray(fixture[2])
-=======
     var type
     if (typeof fixture[2] === 'boolean') {
       type = 'bool'
@@ -117,7 +110,7 @@
     } else if (fixture[0] === 'serverCaCertFile') {
       // special case for files, so a temp file can be written
       type = 'file'
-    } else if (typeof fixture[2] === 'number') {
+    } else if (typeof fixture[2] === 'number' || fixture[0] === 'errorMessageMaxLength') {
       type = 'number'
     } else if (Array.isArray(fixture[2])) {
       type = 'array'
@@ -125,7 +118,6 @@
       type = 'string'
     }
 
->>>>>>> 32e4e922
     var envName = 'ELASTIC_APM_' + fixture[1]
     var existingValue = process.env[envName]
 
