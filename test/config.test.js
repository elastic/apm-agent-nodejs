'use strict'

var cp = require('child_process')
var fs = require('fs')
var IncomingMessage = require('http').IncomingMessage
var os = require('os')
var path = require('path')
var util = require('util')

var isRegExp = require('core-util-is').isRegExp
var mkdirp = require('mkdirp')
var pFinally = require('p-finally')
var rimraf = require('rimraf')
var semver = require('semver')
var test = require('tape')

const Agent = require('../lib/agent')
const { MockAPMServer } = require('./_mock_apm_server')
const { NoopTransport } = require('../lib/noop-transport')
var config = require('../lib/config')
var Instrumentation = require('../lib/instrumentation')
var apmVersion = require('../package').version
var apmName = require('../package').name
var isHapiIncompat = require('./_is_hapi_incompat')

// Options to pass to `agent.start()` to turn off some default agent behavior
// that is unhelpful for these tests.
const agentOpts = {
  centralConfig: false,
  captureExceptions: false,
  metricsInterval: '0s',
  cloudProvider: 'none',
  spanFramesMinDuration: -1, // Never discard fast spans.
  logLevel: 'warn'
}
const agentOptsNoopTransport = Object.assign(
  {},
  agentOpts,
  {
    transport: function createNoopTransport () {
      // Avoid accidentally trying to send data to an APM server.
      return new NoopTransport()
    }
  }
)

var optionFixtures = [
  ['abortedErrorThreshold', 'ABORTED_ERROR_THRESHOLD', 25],
  ['active', 'ACTIVE', true],
  ['apiKey', 'API_KEY'],
  ['apiRequestSize', 'API_REQUEST_SIZE', 768 * 1024],
  ['apiRequestTime', 'API_REQUEST_TIME', 10],
  ['asyncHooks', 'ASYNC_HOOKS', true],
  ['captureBody', 'CAPTURE_BODY', 'off'],
  ['captureErrorLogStackTraces', 'CAPTURE_ERROR_LOG_STACK_TRACES', config.CAPTURE_ERROR_LOG_STACK_TRACES_MESSAGES],
  ['captureExceptions', 'CAPTURE_EXCEPTIONS', true],
  ['captureSpanStackTraces', 'CAPTURE_SPAN_STACK_TRACES', true],
  ['centralConfig', 'CENTRAL_CONFIG', true],
  ['containerId', 'CONTAINER_ID'],
  ['disableSend', 'DISABLE_SEND', false],
  ['disableInstrumentations', 'DISABLE_INSTRUMENTATIONS', []],
  ['environment', 'ENVIRONMENT', 'development'],
  ['errorMessageMaxLength', 'ERROR_MESSAGE_MAX_LENGTH', 2048],
  ['errorOnAbortedRequests', 'ERROR_ON_ABORTED_REQUESTS', false],
  ['filterHttpHeaders', 'FILTER_HTTP_HEADERS', true],
  ['frameworkName', 'FRAMEWORK_NAME'],
  ['frameworkVersion', 'FRAMEWORK_VERSION'],
  ['hostname', 'HOSTNAME'],
  ['instrument', 'INSTRUMENT', true],
  ['instrumentIncomingHTTPRequests', 'INSTRUMENT_INCOMING_HTTP_REQUESTS', true],
  ['kubernetesNamespace', 'KUBERNETES_NAMESPACE'],
  ['kubernetesNodeName', 'KUBERNETES_NODE_NAME'],
  ['kubernetesPodName', 'KUBERNETES_POD_NAME'],
  ['kubernetesPodUID', 'KUBERNETES_POD_UID'],
  ['logLevel', 'LOG_LEVEL', 'info'],
  ['logUncaughtExceptions', 'LOG_UNCAUGHT_EXCEPTIONS', false],
  ['maxQueueSize', 'MAX_QUEUE_SIZE', 1024],
  ['metricsInterval', 'METRICS_INTERVAL', 30],
  ['metricsLimit', 'METRICS_LIMIT', 1000],
  ['queryMaxLength', 'QUERY_MAX_LENGTH', 10000],
  ['secretToken', 'SECRET_TOKEN'],
  ['serverCaCertFile', 'SERVER_CA_CERT_FILE'],
  ['serverTimeout', 'SERVER_TIMEOUT', 30],
  ['serverUrl', 'SERVER_URL'],
  ['serviceName', 'SERVICE_NAME', apmName],
  ['serviceNodeName', 'SERVICE_NODE_NAME'],
  ['serviceVersion', 'SERVICE_VERSION', apmVersion],
  ['sourceLinesErrorAppFrames', 'SOURCE_LINES_ERROR_APP_FRAMES', 5],
  ['sourceLinesErrorLibraryFrames', 'SOURCE_LINES_ERROR_LIBRARY_FRAMES', 5],
  ['sourceLinesSpanAppFrames', 'SOURCE_LINES_SPAN_APP_FRAMES', 0],
  ['sourceLinesSpanLibraryFrames', 'SOURCE_LINES_SPAN_LIBRARY_FRAMES', 0],
  ['stackTraceLimit', 'STACK_TRACE_LIMIT', 50],
  ['transactionMaxSpans', 'TRANSACTION_MAX_SPANS', 500],
  ['transactionSampleRate', 'TRANSACTION_SAMPLE_RATE', 1.0],
  ['usePathAsTransactionName', 'USE_PATH_AS_TRANSACTION_NAME', false],
  ['verifyServerCert', 'VERIFY_SERVER_CERT', true]
]

var falsyValues = [false, 'false']
var truthyValues = [true, 'true']

optionFixtures.forEach(function (fixture) {
  if (fixture[1]) {
    var type
    if (typeof fixture[2] === 'boolean') {
      type = 'bool'
    } else if (fixture[0] === 'serverUrl') {
      // special case for url's so they can be parsed using url.parse()
      type = 'url'
    } else if (fixture[0] === 'serverCaCertFile') {
      // special case for files, so a temp file can be written
      type = 'file'
    } else if (['queryMaxLength'].includes(fixture[0])) {
      // Special case for strict bytes values, so can use separate input value
      // (str) and normalized value (number).
      type = 'strictBytes'
    } else if (typeof fixture[2] === 'number') {
      type = 'number'
    } else if (Array.isArray(fixture[2])) {
      type = 'array'
    } else {
      type = 'string'
    }

    var envName = 'ELASTIC_APM_' + fixture[1]
    var existingValue = process.env[envName]

    test(`should be configurable by environment variable ${envName}`, function (t) {
      var agent = new Agent()
      var value
      var normalizedValue

      switch (type) {
        case 'bool':
          value = !fixture[2]
          break
        case 'number':
          value = 1
          break
        case 'url':
          value = 'http://custom-value'
          break
        case 'file':
          var tmpdir = path.join(os.tmpdir(), 'elastic-apm-node-test', String(Date.now()))
          var tmpfile = path.join(tmpdir, 'custom-file')
          t.on('end', function () { rimraf.sync(tmpdir) })
          mkdirp.sync(tmpdir)
          fs.writeFileSync(tmpfile, tmpfile)
          value = tmpfile
          break
        case 'strictBytes':
          value = '42b'
          normalizedValue = 42
          break
        case 'array':
          value = ['custom-value']
          break
        case 'string':
          value = 'custom-value'
          break
        default:
          t.fail(`missing handling for config var type "${type}"`)
      }

      process.env[envName] = value.toString()
<<<<<<< HEAD
      agent.start()
=======

      agent.start(agentOptsNoopTransport)
>>>>>>> 60dde8fa

      switch (type) {
        case 'bool':
          t.strictEqual(agent._conf[fixture[0]], !fixture[2])
          break
        case 'strictBytes':
          t.strictEqual(agent._conf[fixture[0]], normalizedValue)
          break
        case 'array':
          t.deepEqual(agent._conf[fixture[0]], value)
          break
        default:
          t.strictEqual(agent._conf[fixture[0]], value)
      }

      // Restore process.env state.
      if (existingValue) {
        process.env[envName] = existingValue
      } else {
        delete process.env[envName]
      }

      agent.destroy()
      t.end()
    })

    test(`should overwrite option property ${fixture[0]} by ${envName}`, function (t) {
      var agent = new Agent()
      var opts = {}
      var value1, value2
      var normalizedValue2

      switch (type) {
        case 'bool':
          value1 = !fixture[2]
          value2 = fixture[2]
          break
        case 'number':
          value1 = 2
          value2 = 1
          break
        case 'url':
          value1 = 'http://overwriting-value'
          value2 = 'http://custom-value'
          break
        case 'file':
          var tmpdir = path.join(os.tmpdir(), 'elastic-apm-node-test', String(Date.now()))
          var tmpfile = path.join(tmpdir, 'custom-file')
          t.on('end', function () { rimraf.sync(tmpdir) })
          mkdirp.sync(tmpdir)
          fs.writeFileSync(tmpfile, tmpfile)
          value1 = path.join(tmpdir, 'does-not-exist')
          value2 = tmpfile
          break
        case 'strictBytes':
          value1 = '1b'
          value2 = '42b'
          normalizedValue2 = 42
          break
        case 'array':
          value1 = ['overwriting-value']
          value2 = ['custom-value']
          break
        case 'string':
          value1 = 'overwriting-value'
          value2 = 'custom-value'
          break
        default:
          t.fail(`missing handling for config var type "${type}"`)
      }

      opts[fixture[0]] = value1
      process.env[envName] = value2.toString()
<<<<<<< HEAD
      agent.start(opts)
=======

      agent.start(Object.assign({}, agentOptsNoopTransport, opts))
>>>>>>> 60dde8fa

      switch (type) {
        case 'strictBytes':
          t.strictEqual(agent._conf[fixture[0]], normalizedValue2)
          break
        case 'array':
          t.deepEqual(agent._conf[fixture[0]], value2)
          break
        default:
          t.strictEqual(agent._conf[fixture[0]], value2)
      }

      if (existingValue) {
        process.env[envName] = existingValue
      } else {
        delete process.env[envName]
      }

      agent.destroy()
      t.end()
    })
  }

  test('should default ' + fixture[0] + ' to ' + fixture[2], function (t) {
    if (existingValue) {
      delete process.env[envName]
    }
    var opts = Object.assign({}, agentOptsNoopTransport)
    if (fixture[0] in opts) {
      delete opts[fixture[0]]
    }

<<<<<<< HEAD
    var agent = Agent()
    agent.start()

    switch (type) {
      case 'array':
        t.deepEqual(agent._conf[fixture[0]], fixture[2])
        break
      default:
        t.strictEqual(agent._conf[fixture[0]], fixture[2])
=======
    var agent = new Agent().start(opts)
    if (array) {
      t.deepEqual(agent._conf[fixture[0]], fixture[2])
    } else {
      t.strictEqual(agent._conf[fixture[0]], fixture[2])
>>>>>>> 60dde8fa
    }

    if (existingValue) {
      process.env[envName] = existingValue
    }

    agent.destroy()
    t.end()
  })
})

falsyValues.forEach(function (val) {
  test('should be disabled by environment variable ELASTIC_APM_ACTIVE set to: ' + util.inspect(val), function (t) {
    var agent = new Agent()
    process.env.ELASTIC_APM_ACTIVE = val
    agent.start(Object.assign({}, agentOptsNoopTransport, { serviceName: 'foo', secretToken: 'baz' }))
    t.strictEqual(agent._conf.active, false)
    delete process.env.ELASTIC_APM_ACTIVE
    agent.destroy()
    t.end()
  })
})

truthyValues.forEach(function (val) {
  test('should be enabled by environment variable ELASTIC_APM_ACTIVE set to: ' + util.inspect(val), function (t) {
    var agent = new Agent()
    process.env.ELASTIC_APM_ACTIVE = val
    agent.start(Object.assign({}, agentOptsNoopTransport, { serviceName: 'foo', secretToken: 'baz' }))
    t.strictEqual(agent._conf.active, true)
    delete process.env.ELASTIC_APM_ACTIVE
    agent.destroy()
    t.end()
  })
})

test('should log invalid booleans', function (t) {
  var agent = new Agent()
  var logger = new CaptureLogger()

  agent.start(Object.assign(
    {},
    agentOptsNoopTransport,
    {
      serviceName: 'foo',
      secretToken: 'baz',
      active: 'nope',
      logger
    }
  ))

  t.strictEqual(logger.calls.length, 2)

  var warning = logger.calls.shift()
  t.strictEqual(warning.message, 'unrecognized boolean value "nope" for "active"')

  var debug = logger.calls.shift()
  t.strictEqual(debug.message, 'Elastic APM agent disabled (`active` is false)')

  agent.destroy()
  t.end()
})

var MINUS_ONE_EQUAL_INFINITY = [
  'transactionMaxSpans'
]

MINUS_ONE_EQUAL_INFINITY.forEach(function (key) {
  test(key + ' should be Infinity if set to -1', function (t) {
    var agent = new Agent()
    var opts = {}
    opts[key] = -1
    agent.start(Object.assign({}, agentOptsNoopTransport, opts))
    t.strictEqual(agent._conf[key], Infinity)
    agent.destroy()
    t.end()
  })
})

var bytesValues = [
  'apiRequestSize',
  'errorMessageMaxLength'
]

bytesValues.forEach(function (key) {
  test(key + ' should be converted to a number', function (t) {
    var agent = new Agent()
    var opts = {}
    opts[key] = '1mb'
    agent.start(Object.assign({}, agentOptsNoopTransport, opts))
    t.strictEqual(agent._conf[key], 1024 * 1024)
    agent.destroy()
    t.end()
  })
})

var strictBytesValues = [
  ['queryMaxLength', 10000]
]

strictBytesValues.forEach(function (info) {
  var key = info[0]
  var defaultValue = info[1]

  test(key + ' (strict bytes) should be converted to a number', function (t) {
    var agent = Agent()
    var opts = {}
    opts[key] = '1mb'
    agent.start(opts)
    t.strictEqual(agent._conf[key], 1024 * 1024)
    t.end()
  })

  test(key + ' (strict bytes) invalid value should use default', function (t) {
    var agent = Agent()
    var opts = {}
    opts[key] = '42' // invalid value: missing units
    agent.start(opts)
    t.strictEqual(agent._conf[key], defaultValue,
      `${key}='42' should fallback to default ${defaultValue}`)
    t.end()
  })
})

var timeValues = [
  'abortedErrorThreshold',
  'apiRequestTime',
  'metricsInterval',
  'serverTimeout'
]

timeValues.forEach(function (key) {
  test(key + ' should convert minutes to seconds', function (t) {
    var agent = new Agent()
    var opts = {}
    opts[key] = '1m'
    agent.start(Object.assign({}, agentOptsNoopTransport, opts))
    t.strictEqual(agent._conf[key], 60)
    agent.destroy()
    t.end()
  })

  test(key + ' should convert milliseconds to seconds', function (t) {
    var agent = new Agent()
    var opts = {}
    opts[key] = '2000ms'
    agent.start(Object.assign({}, agentOptsNoopTransport, opts))
    t.strictEqual(agent._conf[key], 2)
    agent.destroy()
    t.end()
  })

  test(key + ' should parse seconds', function (t) {
    var agent = new Agent()
    var opts = {}
    opts[key] = '5s'
    agent.start(Object.assign({}, agentOptsNoopTransport, opts))
    t.strictEqual(agent._conf[key], 5)
    agent.destroy()
    t.end()
  })

  test(key + ' should support bare numbers', function (t) {
    var agent = new Agent()
    var opts = {}
    opts[key] = 10
    agent.start(Object.assign({}, agentOptsNoopTransport, opts))
    t.strictEqual(agent._conf[key], 10)
    agent.destroy()
    t.end()
  })
})

var keyValuePairValues = [
  'addPatch',
  'globalLabels'
]

keyValuePairValues.forEach(function (key) {
  var string = 'foo=bar,baz=buz'
  var object = { foo: 'bar', baz: 'buz' }
  var pairs = [
    [
      'foo',
      'bar'
    ],
    [
      'baz',
      'buz'
    ]
  ]

  test(key + ' should support string form', function (t) {
    var agent = new Agent()
    var opts = {}
    opts[key] = string
    agent.start(Object.assign({}, agentOptsNoopTransport, opts))
    t.deepEqual(agent._conf[key], pairs)
    agent.destroy()
    t.end()
  })

  test(key + ' should support object form', function (t) {
    var agent = new Agent()
    var opts = {}
    opts[key] = object
    agent.start(Object.assign({}, agentOptsNoopTransport, opts))
    t.deepEqual(agent._conf[key], pairs)
    agent.destroy()
    t.end()
  })

  test(key + ' should support pair form', function (t) {
    var agent = new Agent()
    var opts = {}
    opts[key] = pairs
    agent.start(Object.assign({}, agentOptsNoopTransport, opts))
    t.deepEqual(agent._conf[key], pairs)
    agent.destroy()
    t.end()
  })
})

var noPrefixValues = [
  ['kubernetesNodeName', 'KUBERNETES_NODE_NAME'],
  ['kubernetesNamespace', 'KUBERNETES_NAMESPACE'],
  ['kubernetesPodName', 'KUBERNETES_POD_NAME'],
  ['kubernetesPodUID', 'KUBERNETES_POD_UID']
]

noPrefixValues.forEach(function (pair) {
  const [key, envVar] = pair
  test(`maps ${envVar} to ${key}`, (t) => {
    var agent = new Agent()
    process.env[envVar] = 'test'
    agent.start(agentOptsNoopTransport)
    delete process.env[envVar]
    t.strictEqual(agent._conf[key], 'test')
    agent.destroy()
    t.end()
  })
})

test('should overwrite option property active by ELASTIC_APM_ACTIVE', function (t) {
  var agent = new Agent()
  var opts = { serviceName: 'foo', secretToken: 'baz', active: true }
  process.env.ELASTIC_APM_ACTIVE = 'false'
  agent.start(Object.assign({}, agentOptsNoopTransport, opts))
  t.strictEqual(agent._conf.active, false)
  delete process.env.ELASTIC_APM_ACTIVE
  agent.destroy()
  t.end()
})

test('should default serviceName to package name', function (t) {
  var agent = new Agent()
  agent.start()
  t.strictEqual(agent._conf.serviceName, 'elastic-apm-node')
  agent.destroy()
  t.end()
})

test('should default to empty request blacklist arrays', function (t) {
  var agent = new Agent()
  agent.start(agentOptsNoopTransport)
  t.strictEqual(agent._conf.ignoreUrlStr.length, 0)
  t.strictEqual(agent._conf.ignoreUrlRegExp.length, 0)
  t.strictEqual(agent._conf.ignoreUserAgentStr.length, 0)
  t.strictEqual(agent._conf.ignoreUserAgentRegExp.length, 0)
  t.strictEqual(agent._conf.transactionIgnoreUrlRegExp.length, 0)
  agent.destroy()
  t.end()
})

test('should separate strings and regexes into their own blacklist arrays', function (t) {
  var agent = new Agent()
  agent.start(Object.assign(
    {},
    agentOptsNoopTransport,
    {
      ignoreUrls: ['str1', /regex1/],
      ignoreUserAgents: ['str2', /regex2/]
    }
  ))

  t.deepEqual(agent._conf.ignoreUrlStr, ['str1'])
  t.deepEqual(agent._conf.ignoreUserAgentStr, ['str2'])

  t.strictEqual(agent._conf.ignoreUrlRegExp.length, 1)
  t.ok(isRegExp(agent._conf.ignoreUrlRegExp[0]))
  t.strictEqual(agent._conf.ignoreUrlRegExp[0].toString(), '/regex1/')

  t.strictEqual(agent._conf.ignoreUserAgentRegExp.length, 1)
  t.ok(isRegExp(agent._conf.ignoreUserAgentRegExp[0]))
  t.strictEqual(agent._conf.ignoreUserAgentRegExp[0].toString(), '/regex2/')

  agent.destroy()
  t.end()
})

test('should compile wildcards from string', function (t) {
  var agent = new Agent()
  agent.start(Object.assign(
    {},
    agentOptsNoopTransport,
    {
      transactionIgnoreUrls: ['foo', '/str1', '/wil*card']
    }
  ))

  t.strictEqual(
    agent._conf.transactionIgnoreUrlRegExp.length,
    3,
    'was everything added?'
  )

  agent.destroy()
  t.end()
})

test('invalid serviceName => inactive', function (t) {
  var agent = new Agent()
  agent.start(Object.assign({}, agentOptsNoopTransport, { serviceName: 'foo&bar' }))
  t.strictEqual(agent._conf.active, false)
  agent.destroy()
  t.end()
})

test('valid serviceName => active', function (t) {
  var agent = new Agent()
  agent.start(Object.assign({}, agentOptsNoopTransport, { serviceName: 'fooBAR0123456789_- ' }))
  t.strictEqual(agent._conf.active, true)
  agent.destroy()
  t.end()
})

test('serviceName defaults to package name', function (t) {
  var mkdirpPromise = util.promisify(mkdirp)
  var rimrafPromise = util.promisify(rimraf)
  var writeFile = util.promisify(fs.writeFile)
  var symlink = util.promisify(fs.symlink)
  var exec = util.promisify(cp.exec)

  function testServiceConfig (pkg, handle) {
    var tmp = path.join(os.tmpdir(), 'elastic-apm-node-test', String(Date.now()))
    var files = [
      {
        action: 'mkdirp',
        dir: tmp
      },
      {
        action: 'create',
        path: path.join(tmp, 'package.json'),
        contents: JSON.stringify(pkg)
      },
      {
        action: 'create',
        path: path.join(tmp, 'index.js'),
        contents: `
          var apm = require('elastic-apm-node').start({
            centralConfig: false,
            metricsInterval: '0s',
            logLevel: 'off'
          })
          console.log(JSON.stringify(apm._conf))
        `
      },
      {
        action: 'mkdirp',
        dir: path.join(tmp, 'node_modules')
      }
    ]

    if (process.platform === 'win32') {
      files.push({
        action: 'npm link',
        from: path.resolve(__dirname, '..'),
        to: tmp
      })
    } else {
      files.push({
        action: 'symlink',
        from: path.resolve(__dirname, '..'),
        to: path.join(tmp, 'node_modules/elastic-apm-node')
      })
    }

    // NOTE: Reduce the sequence to a promise chain rather
    // than using Promise.all(), as the tasks are dependent.
    let promise = files.reduce((p, file) => {
      return p.then(() => {
        switch (file.action) {
          case 'create': {
            return writeFile(file.path, file.contents)
          }
          case 'mkdirp': {
            return mkdirpPromise(file.dir)
          }
          case 'symlink': {
            return symlink(file.from, file.to)
          }
          case 'npm link': {
            return exec('npm link', {
              cwd: file.from
            }).then(() => {
              return exec('npm link elastic-apm-node', {
                cwd: file.to
              })
            })
          }
        }
      })
    }, Promise.resolve())

    promise = promise
      .then(() => {
        return exec('node index.js', {
          cwd: tmp
        })
      })
      .then(result => {
        return JSON.parse(result.stdout)
      })
      .catch(err => {
        t.error(err)
      })

    return pFinally(promise, () => {
      return rimrafPromise(tmp)
    })
  }

  t.test('should be active when valid', function (t) {
    var pkg = {
      name: 'valid'
    }

    return testServiceConfig(pkg).then(conf => {
      t.strictEqual(conf.active, true)
      t.strictEqual(conf.serviceName, pkg.name)
      t.end()
    })
  })

  t.test('should be inactive when blank', function (t) {
    var pkg = {
      name: ''
    }

    return testServiceConfig(pkg).then(conf => {
      t.strictEqual(conf.active, false)
      t.strictEqual(conf.serviceName, pkg.name)
      t.end()
    })
  })

  t.test('should be inactive when missing', function (t) {
    var pkg = {}

    return testServiceConfig(pkg).then(conf => {
      t.strictEqual(conf.active, false)
      t.end()
    })
  })

  t.test('serviceVersion should default to package version', function (t) {
    var pkg = {
      version: '1.2.3'
    }

    return testServiceConfig(pkg).then(conf => {
      t.strictEqual(conf.serviceVersion, pkg.version)
      t.end()
    })
  })
})

var captureBodyTests = [
  { value: 'off', errors: '[REDACTED]', transactions: '[REDACTED]' },
  { value: 'transactions', errors: '[REDACTED]', transactions: 'test' },
  { value: 'errors', errors: 'test', transactions: '[REDACTED]' },
  { value: 'all', errors: 'test', transactions: 'test' }
]

captureBodyTests.forEach(function (captureBodyTest) {
  test('captureBody => ' + captureBodyTest.value, function (t) {
    const apmServer = new MockAPMServer()
    apmServer.start(function (serverUrl) {
      const agent = new Agent().start(Object.assign(
        {},
        agentOpts,
        {
          serverUrl,
          captureBody: captureBodyTest.value
        }
      ))

      var req = new IncomingMessage()
      req.socket = { remoteAddress: '127.0.0.1' }
      req.headers['transfer-encoding'] = 'chunked'
      req.headers['content-length'] = 4
      req.body = 'test'

      var trans = agent.startTransaction()
      trans.req = req
      trans.end()

      agent.captureError(new Error('wat'), { request: req },
        function () {
          t.equal(apmServer.events.length, 3, 'apmServer got 3 events')
          let data = apmServer.events[1].transaction
          t.ok(data, 'event 1 is a transaction')
          t.strictEqual(data.context.request.body, captureBodyTest.transactions,
            'transaction.context.request.body is ' + captureBodyTest.transactions)
          data = apmServer.events[2].error
          t.ok(data, 'event 2 is an error')
          t.strictEqual(data.context.request.body, captureBodyTest.errors,
            'error.context.request.body is ' + captureBodyTest.errors)

          agent.destroy()
          apmServer.close()
          t.end()
        }
      )
    })
  })
})

var usePathAsTransactionNameTests = [
  { value: true, url: '/foo/bar?baz=2', transactionName: 'GET /foo/bar' },
  { value: false, url: '/foo/bar?baz=2', transactionName: 'GET unknown route' }
]

usePathAsTransactionNameTests.forEach(function (usePathAsTransactionNameTest) {
  test('usePathAsTransactionName => ' + usePathAsTransactionNameTest.value, function (t) {
    var sentTrans
    var agent = new Agent()
    agent.start(Object.assign(
      {},
      agentOptsNoopTransport,
      {
        usePathAsTransactionName: usePathAsTransactionNameTest.value,
        transport () {
          return {
            sendTransaction (trans, cb) {
              sentTrans = trans
              if (cb) process.nextTick(cb)
            },
            flush (cb) {
              if (cb) process.nextTick(cb)
            }
          }
        }
      }
    ))

    var req = new IncomingMessage()
    req.socket = { remoteAddress: '127.0.0.1' }
    req.url = usePathAsTransactionNameTest.url
    req.method = 'GET'

    var trans = agent.startTransaction()
    trans.req = req
    trans.end()

    agent.flush(function () {
      t.ok(sentTrans, 'sent a transaction')
      t.strictEqual(sentTrans.name, usePathAsTransactionNameTest.transactionName,
        'transaction.name is ' + usePathAsTransactionNameTest.transactionName)

      agent.destroy()
      t.end()
    })
  })
})

test('disableInstrumentations', function (t) {
  var expressGraphqlVersion = require('express-graphql/package.json').version
  var esVersion = require('@elastic/elasticsearch/package.json').version

  // require('apollo-server-core') is a hard crash on nodes < 12.0.0
  const apolloServerCoreVersion = require('apollo-server-core/package.json').version

  var flattenedModules = Instrumentation.modules.reduce((acc, val) => acc.concat(val), [])
  var modules = new Set(flattenedModules)
  if (isHapiIncompat('hapi')) {
    modules.delete('hapi')
  }
  if (isHapiIncompat('@hapi/hapi')) {
    modules.delete('@hapi/hapi')
  }
  if (semver.lt(process.version, '7.6.0') && semver.gte(expressGraphqlVersion, '0.9.0')) {
    modules.delete('express-graphql')
  }
  if (semver.lt(process.version, '10.0.0') && semver.gte(esVersion, '7.12.0')) {
    modules.delete('@elastic/elasticsearch')
  }
  // As of mongodb@4 only supports node >=v12.
  const mongodbVersion = require('../node_modules/mongodb/package.json').version
  if (semver.gte(mongodbVersion, '4.0.0') && semver.lt(process.version, '12.0.0')) {
    modules.delete('mongodb')
  }

  if (semver.gte(apolloServerCoreVersion, '3.0.0') && semver.lt(process.version, '12.0.0')) {
    modules.delete('apollo-server-core')
  }

  function testSlice (t, name, selector) {
    var selection = selector(modules)
    var selectionSet = new Set(typeof selection === 'string' ? selection.split(',') : selection)

    t.test(name + ' -> ' + Array.from(selectionSet).join(','), function (t) {
      var agent = new Agent()
      agent.start(Object.assign(
        {},
        agentOptsNoopTransport,
        { disableInstrumentations: selection }
      ))

      var found = new Set()

      agent._instrumentation._patchModule = function (exports, name, version, enabled) {
        if (!enabled) found.add(name)
        return exports
      }

      for (const mod of modules) {
        require(mod)
      }

      t.deepEqual(selectionSet, found, 'disabled all selected modules')

      agent.destroy()
      t.end()
    })
  }

  for (const mod of modules) {
    testSlice(t, 'individual modules', () => new Set([mod]))
  }

  testSlice(t, 'multiple modules by array', modules => {
    return Array.from(modules).filter((value, index) => index % 2)
  })

  testSlice(t, 'multiple modules by csv string', modules => {
    return Array.from(modules).filter((value, index) => !(index % 2))
  })

  t.end()
})

test('custom transport', function (t) {
  class MyTransport {
    constructor () {
      this.transactions = []
      this.spans = []
      this.errors = []
    }

    sendTransaction (data, cb) {
      this.transactions.push(data)
      if (cb) setImmediate(cb)
    }

    sendSpan (data, cb) {
      this.spans.push(data)
      if (cb) setImmediate(cb)
    }

    sendError (data, cb) {
      this.errors.push(data)
      if (cb) setImmediate(cb)
    }

    config () {}

    flush (cb) {
      if (cb) setImmediate(cb)
    }
  }
  const myTransport = new MyTransport()

  var agent = new Agent()
  agent.start(Object.assign({}, agentOpts, { transport: () => myTransport }))

  var error = new Error('error')
  var trans = agent.startTransaction('transaction')
  var span = agent.startSpan('span')
  agent.captureError(error)
  span.end()
  trans.end()

  setTimeout(function () {
    t.equal(myTransport.transactions.length, 1, 'received correct number of transactions')
    assertEncodedTransaction(t, trans, myTransport.transactions[0])
    t.equal(myTransport.spans.length, 1, 'received correct number of spans')
    assertEncodedSpan(t, span, myTransport.spans[0])
    t.equal(myTransport.errors.length, 1, 'received correct number of errors')
    assertEncodedError(t, error, myTransport.errors[0], trans, span)
    agent.destroy()
    t.end()
  }, 200) // Hack wait for ended span and captured error to be sent to transport.
})

test('addPatch', function (t) {
  const before = require('express')
  const patch = require('./_patch')

  delete require.cache[require.resolve('express')]

  const agent = new Agent()
  agent.start(Object.assign(
    {},
    agentOptsNoopTransport,
    {
      addPatch: 'express=./test/_patch.js'
    }
  ))

  t.deepEqual(require('express'), patch(before))

  agent.destroy()
  t.end()
})

test('globalLabels should be received by transport', function (t) {
  var globalLabels = {
    foo: 'bar'
  }

  const apmServer = new MockAPMServer()
  apmServer.start(function (serverUrl) {
    const agent = new Agent().start(Object.assign(
      {},
      agentOpts,
      {
        serverUrl,
        globalLabels
      }
    ))
    agent.captureError(new Error('trigger metadata'),
      function () {
        t.equal(apmServer.events.length, 2, 'apmServer got 2 events')
        const data = apmServer.events[0].metadata
        t.ok(data, 'first event is metadata')
        t.deepEqual(data.labels, globalLabels, 'metadata.labels has globalLabels')
        agent.destroy()
        apmServer.close()
        t.end()
      }
    )
  })
})

test('instrument: false allows manual instrumentation', function (t) {
  const apmServer = new MockAPMServer()
  apmServer.start(function (serverUrl) {
    const agent = new Agent().start(Object.assign(
      {},
      agentOpts,
      {
        serverUrl,
        instrument: false
      }
    ))
    const trans = agent.startTransaction('trans')
    trans.end()
    agent.flush(function () {
      t.equal(apmServer.events.length, 2, 'apmServer got 2 events')
      const data = apmServer.events[1].transaction
      t.ok(data, 'second event is a transaction')
      assertEncodedTransaction(t, trans, data)
      agent.destroy()
      apmServer.close()
      t.end()
    })
  })
})

test('parsing of ARRAY and KEY_VALUE opts', function (t) {
  var cases = [
    {
      opts: { transactionIgnoreUrls: ['foo', 'bar'] },
      expect: { transactionIgnoreUrls: ['foo', 'bar'] }
    },
    {
      opts: { transactionIgnoreUrls: 'foo' },
      expect: { transactionIgnoreUrls: ['foo'] }
    },
    {
      opts: { transactionIgnoreUrls: 'foo,bar' },
      expect: { transactionIgnoreUrls: ['foo', 'bar'] }
    },
    {
      env: { ELASTIC_APM_TRANSACTION_IGNORE_URLS: 'foo, bar' },
      expect: { transactionIgnoreUrls: ['foo', 'bar'] }
    },
    {
      opts: { transactionIgnoreUrls: ' \tfoo , bar ' },
      expect: { transactionIgnoreUrls: ['foo', 'bar'] }
    },
    {
      opts: { transactionIgnoreUrls: 'foo, bar bling' },
      expect: { transactionIgnoreUrls: ['foo', 'bar bling'] }
    },

    {
      opts: { disableInstrumentations: 'foo, bar' },
      expect: { disableInstrumentations: ['foo', 'bar'] }
    },

    {
      opts: { addPatch: 'foo=./foo.js,bar=./bar.js' },
      expect: { addPatch: [['foo', './foo.js'], ['bar', './bar.js']] }
    },
    {
      opts: { addPatch: ' foo=./foo.js, bar=./bar.js ' },
      expect: { addPatch: [['foo', './foo.js'], ['bar', './bar.js']] }
    },
    {
      env: { ELASTIC_APM_ADD_PATCH: ' foo=./foo.js, bar=./bar.js ' },
      expect: { addPatch: [['foo', './foo.js'], ['bar', './bar.js']] }
    },

    {
      opts: { globalLabels: 'foo=bar, spam=eggs' },
      expect: { globalLabels: [['foo', 'bar'], ['spam', 'eggs']] }
    }
  ]

  cases.forEach(function testOneCase ({ opts, env, expect }) {
    var origEnv = process.env
    try {
      if (env) {
        process.env = Object.assign({}, origEnv, env)
      }
      var cfg = config(opts)
      for (var field in expect) {
        t.deepEqual(cfg[field], expect[field],
          util.format('opts=%j env=%j -> %j', opts, env, expect))
      }
    } finally {
      process.env = origEnv
    }
  })

  t.end()
})

test('transactionSampleRate precision', function (t) {
  var cases = [
    {
      opts: { transactionSampleRate: 0 },
      expect: { transactionSampleRate: 0 }
    },
    {
      env: { ELASTIC_APM_TRANSACTION_SAMPLE_RATE: '0' },
      expect: { transactionSampleRate: 0 }
    },
    {
      opts: { transactionSampleRate: 0.0001 },
      expect: { transactionSampleRate: 0.0001 }
    },
    {
      opts: { transactionSampleRate: 0.00002 },
      expect: { transactionSampleRate: 0.0001 }
    },
    {
      env: { ELASTIC_APM_TRANSACTION_SAMPLE_RATE: '0.00002' },
      expect: { transactionSampleRate: 0.0001 }
    },
    {
      opts: { transactionSampleRate: 0.300000002 },
      expect: { transactionSampleRate: 0.3 }
    },
    {
      opts: { transactionSampleRate: 0.444444 },
      expect: { transactionSampleRate: 0.4444 }
    },
    {
      opts: { transactionSampleRate: 0.555555 },
      expect: { transactionSampleRate: 0.5556 }
    },
    {
      opts: { transactionSampleRate: 1 },
      expect: { transactionSampleRate: 1 }
    }
  ]

  cases.forEach(function testOneCase ({ opts, env, expect }) {
    var origEnv = process.env
    try {
      if (env) {
        process.env = Object.assign({}, origEnv, env)
      }
      var cfg = config(opts)
      for (var field in expect) {
        t.deepEqual(cfg[field], expect[field],
          util.format('opts=%j env=%j -> %j', opts, env, expect))
      }
    } finally {
      process.env = origEnv
    }
  })

  t.end()
})

test('should accept and normalize cloudProvider', function (t) {
  const agentDefault = new Agent()
  agentDefault.start({
    disableSend: true
  })
  t.equals(agentDefault._conf.cloudProvider, 'auto', 'cloudProvider config defaults to auto')
  agentDefault.destroy()

  const agentGcp = new Agent()
  agentGcp.start({
    disableSend: true,
    cloudProvider: 'gcp'
  })
  agentGcp.destroy()
  t.equals(agentGcp._conf.cloudProvider, 'gcp', 'cloudProvider can be set to gcp')

  const agentAzure = new Agent()
  agentAzure.start({
    disableSend: true,
    cloudProvider: 'azure'
  })
  agentAzure.destroy()
  t.equals(agentAzure._conf.cloudProvider, 'azure', 'cloudProvider can be set to azure')

  const agentAws = new Agent()
  agentAws.start({
    disableSend: true,
    cloudProvider: 'aws'
  })
  agentAws.destroy()
  t.equals(agentAws._conf.cloudProvider, 'aws', 'cloudProvider can be set to aws')

  const agentNone = new Agent()
  agentNone.start({
    disableSend: true,
    cloudProvider: 'none'
  })
  agentNone.destroy()
  t.equals(agentNone._conf.cloudProvider, 'none', 'cloudProvider can be set to none')

  const agentUnknown = new Agent()
  agentUnknown.start({
    disableSend: true,
    logLevel: 'off', // Silence the log.warn for the invalid cloudProvider value.
    cloudProvider: 'this-is-not-a-thing'
  })
  agentUnknown.destroy()
  t.equals(agentUnknown._conf.cloudProvider, 'auto', 'unknown cloudProvider defaults to auto')

  const agentGcpFromEnv = new Agent()
  process.env.ELASTIC_APM_CLOUD_PROVIDER = 'gcp'
  agentGcpFromEnv.start({
    disableSend: true
  })
  t.equals(agentGcpFromEnv._conf.cloudProvider, 'gcp', 'cloudProvider can be set via env')
  delete process.env.ELASTIC_APM_CLOUD_PROVIDER
  agentGcpFromEnv.destroy()

  t.end()
})

test('should accept and normalize ignoreMessageQueues', function (suite) {
  suite.test('ignoreMessageQueues defaults', function (t) {
    const agent = new Agent()
    agent.start(agentOptsNoopTransport)
    t.equals(
      agent._conf.ignoreMessageQueues.length,
      0,
      'ignore message queue defaults empty'
    )

    t.equals(
      agent._conf.ignoreMessageQueuesRegExp.length,
      0,
      'ignore message queue regex defaults empty'
    )
    agent.destroy()
    t.end()
  })

  suite.test('ignoreMessageQueues via configuration', function (t) {
    const agent = new Agent()
    agent.start(Object.assign(
      {},
      agentOptsNoopTransport,
      { ignoreMessageQueues: ['f*o', 'bar'] }
    ))
    t.equals(
      agent._conf.ignoreMessageQueues.length,
      2,
      'ignore message picks up configured values'
    )

    t.equals(
      agent._conf.ignoreMessageQueuesRegExp.length,
      2,
      'ignore message queue regex picks up configured values'
    )

    t.ok(
      agent._conf.ignoreMessageQueuesRegExp[0].test('faooooo'),
      'wildcard converted to regular expression'
    )
    agent.destroy()
    t.end()
  })

  suite.test('ignoreMessageQueues via env', function (t) {
    const agent = new Agent()
    process.env.ELASTIC_IGNORE_MESSAGE_QUEUES = 'f*o,bar,baz'
    agent.start(agentOptsNoopTransport)
    t.equals(
      agent._conf.ignoreMessageQueues.length,
      3,
      'ignore message queue picks up env values'
    )

    t.equals(
      agent._conf.ignoreMessageQueuesRegExp.length,
      3,
      'ignore message queue regex picks up env values'
    )

    t.ok(
      agent._conf.ignoreMessageQueuesRegExp[0].test('faooooo'),
      'wildcard converted to regular expression'
    )
    agent.destroy()
    t.end()
  })

  suite.end()
})

function assertEncodedTransaction (t, trans, result) {
  t.comment('transaction')
  t.strictEqual(result.id, trans.id, 'id matches')
  t.strictEqual(result.trace_id, trans.traceId, 'trace id matches')
  t.strictEqual(result.parent_id, trans.parentId, 'parent id matches')
  t.strictEqual(result.name, trans.name, 'name matches')
  t.strictEqual(result.type, trans.type || 'custom', 'type matches')
  t.strictEqual(result.duration, trans._timer.duration, 'duration matches')
  t.strictEqual(result.timestamp, trans.timestamp, 'timestamp matches')
  t.strictEqual(result.result, trans.result, 'result matches')
  t.strictEqual(result.sampled, trans.sampled, 'sampled matches')
}

function assertEncodedSpan (t, span, result) {
  t.comment('span')
  t.strictEqual(result.id, span.id, 'id matches')
  t.strictEqual(result.transaction_id, span.transaction.id, 'transaction id matches')
  t.strictEqual(result.trace_id, span.traceId, 'trace id matches')
  t.strictEqual(result.parent_id, span.parentId, 'parent id matches')
  t.strictEqual(result.name, span.name, 'name matches')
  t.strictEqual(result.type, span.type || 'custom', 'type matches')
  t.strictEqual(result.duration, span._timer.duration, 'duration matches')
  t.strictEqual(result.timestamp, span.timestamp, 'timestamp matches')
}

function assertEncodedError (t, error, result, trans, parent) {
  t.comment('error')
  t.ok(result.id, 'has a valid id')
  t.strictEqual(result.trace_id, trans.traceId, 'trace id matches')
  t.strictEqual(result.transaction_id, trans.id, 'transaction id matches')
  t.strictEqual(result.parent_id, parent.id, 'parent id matches')
  t.ok(result.exception, 'has an exception object')
  t.strictEqual(result.exception.message, error.message, 'exception message matches')
  t.strictEqual(result.exception.type, error.constructor.name, 'exception type matches')
  t.ok(result.culprit, 'has a valid culprit')
  t.ok(result.timestamp, 'has a valid timestamp')
}

class CaptureLogger {
  constructor () {
    this.calls = []
  }

  _log (type, message) {
    this.calls.push({
      type,
      message
    })
  }

  fatal (message) { this._log('fatal', message) }
  error (message) { this._log('error', message) }
  warn (message) { this._log('warn', message) }
  info (message) { this._log('info', message) }
  debug (message) { this._log('debug', message) }
  trace (message) { this._log('trace', message) }
}<|MERGE_RESOLUTION|>--- conflicted
+++ resolved
@@ -163,12 +163,8 @@
       }
 
       process.env[envName] = value.toString()
-<<<<<<< HEAD
-      agent.start()
-=======
 
       agent.start(agentOptsNoopTransport)
->>>>>>> 60dde8fa
 
       switch (type) {
         case 'bool':
@@ -242,12 +238,8 @@
 
       opts[fixture[0]] = value1
       process.env[envName] = value2.toString()
-<<<<<<< HEAD
-      agent.start(opts)
-=======
 
       agent.start(Object.assign({}, agentOptsNoopTransport, opts))
->>>>>>> 60dde8fa
 
       switch (type) {
         case 'strictBytes':
@@ -280,9 +272,7 @@
       delete opts[fixture[0]]
     }
 
-<<<<<<< HEAD
-    var agent = Agent()
-    agent.start()
+    var agent = new Agent().start(opts)
 
     switch (type) {
       case 'array':
@@ -290,13 +280,6 @@
         break
       default:
         t.strictEqual(agent._conf[fixture[0]], fixture[2])
-=======
-    var agent = new Agent().start(opts)
-    if (array) {
-      t.deepEqual(agent._conf[fixture[0]], fixture[2])
-    } else {
-      t.strictEqual(agent._conf[fixture[0]], fixture[2])
->>>>>>> 60dde8fa
     }
 
     if (existingValue) {
