'use strict'

// Run all "test/**/*.test.js" files, each in a separate process.
//
// If the `-o DIR` option is provided, then the TAP output from each test file
// will be written to "$DIR/*.tap".

var fs = require('fs')
var path = require('path')
var readdir = require('fs').readdir
var spawn = require('child_process').spawn

var dashdash = require('dashdash')
var semver = require('semver')

var bin = path.join(process.cwd(), 'node_modules/.bin')
var PATH = process.env.PATH + ':' + bin

// gets list of directory names in ./test that contain a
// .test.js file.
function getDirectoriesWithTests (path = './test', results = [], exclude = []) {
  const result = fs.readdirSync(path)
  for (const file of result) {
    const pathToTest = `${path}/${file}`
    if (
      file.indexOf('.test.js') !== -1 && // is a test file
      results.indexOf(path) === -1 && // has not been found yet
      exclude.indexOf(path) === -1 // is not something we're excluding
    ) {
      results.push(path)
    }
    if (fs.lstatSync(pathToTest).isDirectory()) {
      getDirectoriesWithTests(pathToTest, results, exclude)
    }
  }

  return results.map((item) => item.replace('./', ''))
}

function slugifyPath (f) {
  const illegalChars = /[^\w.-]/g
  return f.replace(illegalChars, '-')
}

// Run a single test file.  If `outDir` is set, then the TAP output will be
// written to a "$outDir/*.tap" file.
function run (test, cb) {
  test.env = Object.assign({}, process.env, test.env || {})
  test.env.PATH = PATH

  var args = [test.file]
  if (semver.gte(process.version, '12.0.0')) {
    args.unshift('--unhandled-rejections=strict')
  } else {
    args.unshift('--require', path.join(__dirname, '_promise_rejection.js'))
  }

  if (test.outDir) {
    const outFileName = path.join(test.outDir, slugifyPath(path.join(test.cwd, test.file)) + '.tap')
    console.log(`running test: cd ${test.cwd} && node ${args.join(' ')} > ${outFileName} 2&>1`)
    const outFile = fs.createWriteStream(outFileName)
    outFile.on('open', function () {
      var ps = spawn('node', args, {
        stdio: ['inherit', outFile, outFile],
        cwd: test.cwd,
        env: test.env
      })
      ps.on('error', cb)
      ps.on('close', function (code) {
        outFile.close(function onClose (closeErr) {
          if (closeErr) {
            cb(closeErr)
            return
          }

          // Dump the TAP content to stdout so it is in CI logs for debugging.
          process.stdout.write('\n' + fs.readFileSync(outFileName) + '\n')

          if (code !== 0) {
            const err = new Error('non-zero error code')
            err.code = 'ENONZERO'
            err.exitCode = code
            cb(err)
          } else {
            cb()
          }
        })
      })
    })
  } else {
    console.log(`running test: cd ${test.cwd} && node ${args.join(' ')}`)
    var ps = spawn('node', args, {
      stdio: 'inherit',
      cwd: test.cwd,
      env: test.env
    })
    ps.on('error', cb)
    ps.on('close', function (code) {
      if (code !== 0) {
        const err = new Error('non-zero error code')
        err.code = 'ENONZERO'
        err.exitCode = code
        return cb(err)
      }
      cb()
    })
  }
}

function series (tasks, cb) {
  var results = []
  var pos = 0

  function done (err, result) {
    if (err) return cb(err)
    results.push(result)

    if (++pos === tasks.length) {
      cb(null, results)
    } else {
      tasks[pos](done)
    }
  }

  setImmediate(tasks[pos], done)
}

function handlerBind (handler) {
  return function (task) {
    return handler.bind(null, task)
  }
}

function mapSeries (tasks, handler, cb) {
  series(tasks.map(handlerBind(handler)), cb)
}

// ---- mainline

var options = [
  {
    names: ['help', 'h'],
    type: 'bool',
    help: 'Print this help and exit.'
  },
  {
    names: ['output-dir', 'o'],
    type: 'string',
    help: 'Directory to which to write .tap files. By default test ' +
      'output is written to stdout/stderr',
    helpArg: 'DIR'
  }
]

var parser = dashdash.createParser({ options: options })
try {
  var opts = parser.parse(process.argv)
} catch (e) {
  console.error('test/test.js: error: %s', e.message)
  process.exit(1)
}

// Use `parser.help()` for formatted options help.
if (opts.help) {
  var help = parser.help().trimRight()
  console.log('usage: node test/test.js [OPTIONS]\n' +
              'options:\n' +
              help)
  process.exit(0)
}

<<<<<<< HEAD
var directories = [
  'test',
  'test/cloud-metadata',
  'test/instrumentation',
  'test/instrumentation/modules',
  'test/instrumentation/modules/@elastic',
  'test/instrumentation/modules/bluebird',
  'test/instrumentation/modules/cassandra-driver',
  'test/instrumentation/modules/express',
  'test/instrumentation/modules/fastify',
  'test/instrumentation/modules/hapi',
  'test/instrumentation/modules/http',
  'test/instrumentation/modules/koa',
  'test/instrumentation/modules/koa-router',
  'test/instrumentation/modules/mysql',
  'test/instrumentation/modules/mysql2',
  'test/instrumentation/modules/pg',
  'test/instrumentation/modules/restify',
  'test/instrumentation/modules/aws-sdk',
  'test/instrumentation/run-context',
  'test/integration',
  'test/integration/api-schema',
  'test/lambda',
  'test/metrics',
  'test/opentelemetry-sdk',
  'test/redact-secrets',
  'test/sanitize-field-names',
  'test/sourcemaps',
  'test/stacktraces',
  'test/tracecontext',
  'test/uncaught-exceptions'
]
=======
// scan ./test for folders with *.test.js file, excluding
// './test/start/env', './test/start/file' which are special
// cases
var directories = getDirectoriesWithTests(
  './test', [], ['./test/start/env', './test/start/file']
)
>>>>>>> b228fef6

mapSeries(directories, readdir, function (err, directoryFiles) {
  if (err) throw err

  var tests = [
    {
      file: 'test.test.js',
      cwd: 'test/start/env',
      env: {
        ELASTIC_APM_SERVICE_NAME: 'from-env'
      },
      outDir: opts.output_dir
    },
    {
      file: 'test.test.js',
      cwd: 'test/start/file',
      outDir: opts.output_dir
    }
  ]

  directoryFiles.forEach(function (files, i) {
    var directory = directories[i]
    files.forEach(function (file) {
      if (!file.endsWith('.test.js')) return

      tests.push({
        file: path.join(directory, file),
        cwd: '.',
        outDir: opts.output_dir
      })
    })
  })

  mapSeries(tests, run, function (err) {
    if (err) throw err
  })
})<|MERGE_RESOLUTION|>--- conflicted
+++ resolved
@@ -169,47 +169,12 @@
   process.exit(0)
 }
 
-<<<<<<< HEAD
-var directories = [
-  'test',
-  'test/cloud-metadata',
-  'test/instrumentation',
-  'test/instrumentation/modules',
-  'test/instrumentation/modules/@elastic',
-  'test/instrumentation/modules/bluebird',
-  'test/instrumentation/modules/cassandra-driver',
-  'test/instrumentation/modules/express',
-  'test/instrumentation/modules/fastify',
-  'test/instrumentation/modules/hapi',
-  'test/instrumentation/modules/http',
-  'test/instrumentation/modules/koa',
-  'test/instrumentation/modules/koa-router',
-  'test/instrumentation/modules/mysql',
-  'test/instrumentation/modules/mysql2',
-  'test/instrumentation/modules/pg',
-  'test/instrumentation/modules/restify',
-  'test/instrumentation/modules/aws-sdk',
-  'test/instrumentation/run-context',
-  'test/integration',
-  'test/integration/api-schema',
-  'test/lambda',
-  'test/metrics',
-  'test/opentelemetry-sdk',
-  'test/redact-secrets',
-  'test/sanitize-field-names',
-  'test/sourcemaps',
-  'test/stacktraces',
-  'test/tracecontext',
-  'test/uncaught-exceptions'
-]
-=======
 // scan ./test for folders with *.test.js file, excluding
 // './test/start/env', './test/start/file' which are special
 // cases
 var directories = getDirectoriesWithTests(
   './test', [], ['./test/start/env', './test/start/file']
 )
->>>>>>> b228fef6
 
 mapSeries(directories, readdir, function (err, directoryFiles) {
   if (err) throw err
