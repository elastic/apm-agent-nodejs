--- conflicted
+++ resolved
@@ -60,14 +60,7 @@
 }
 
 function benchmark() {
-<<<<<<< HEAD
-    sudo cset proc --exec /benchmark -- ./run-benchmarks.sh all ${RESULT_FILE}
-=======
-    COMMIT_ISO_8601=${COMMIT_ISO_8601:-$(git log -1 -s --format=%cI)}
-    RESULT_FILE=${RESULT_FILE:-apm-agent-benchmark-results-${COMMIT_ISO_8601}.json}
-
     sudo -n cset proc --exec /benchmark -- ./run-benchmarks.sh all ${RESULT_FILE}
->>>>>>> fe0156b8
 }
 
 function tearDown() {
