--- conflicted
+++ resolved
@@ -79,13 +79,8 @@
     "http-headers": "^3.0.2",
     "is-native": "^1.0.1",
     "normalize-bool": "^1.0.0",
-<<<<<<< HEAD
     "original-url": "^1.2.2",
-    "read-pkg-up": "^3.0.0",
-=======
-    "original-url": "^1.2.1",
     "read-pkg-up": "^4.0.0",
->>>>>>> eba92f3f
     "redact-secrets": "^1.0.0",
     "relative-microtime": "^2.0.0",
     "require-ancestors": "^1.0.0",
