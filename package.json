--- conflicted
+++ resolved
@@ -102,13 +102,8 @@
     "elasticsearch": "^15.1.1",
     "express": "^4.16.4",
     "express-graphql": "^0.6.12",
-<<<<<<< HEAD
     "express-queue": "^0.0.12",
-    "generic-pool": "^3.1.5",
-=======
-    "express-queue": "0.0.12",
     "generic-pool": "^3.4.2",
->>>>>>> ab1e8f68
     "get-port": "^3.2.0",
     "got": "^9.2.2",
     "graphql": "^0.13.2",
