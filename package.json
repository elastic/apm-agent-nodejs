{
  "name": "elastic-apm-node",
  "version": "3.47.0",
  "description": "The official Elastic APM agent for Node.js",
  "main": "index.js",
  "types": "index.d.ts",
  "scripts": {
    "backport": "backport",
    "docs:open": "PREVIEW=1 npm run docs:build",
    "docs:build": "./docs/scripts/build_docs.sh apm-agent-nodejs ./docs ./build",
    "lint": "npm run lint:eslint && npm run lint:license-files && npm run lint:yaml-files && npm run lint:tav",
<<<<<<< HEAD
    "lint:eslint": "eslint --ext=js,mjs,cjs .  # requires node >=8.10",
    "lint:fix": "eslint --ext=js,mjs,cjs --fix .  # requires node >=8.10",
=======
    "lint:eslint": "eslint . # requires node >12.20.0",
    "lint:fix": "eslint --fix .  # requires node >12.20.0",
>>>>>>> 65c4b827
    "lint:license-files": "./dev-utils/gen-notice.sh --lint .  # requires node >=16",
    "lint:yaml-files": "./dev-utils/lint-yaml-files.sh  # requires node >=10",
    "lint:tav": "./dev-utils/lint-tav-json.js",
    "coverage": "COVERAGE=true ./test/script/run_tests.sh",
    "test": "./test/script/run_tests.sh",
    "test:deps": "dependency-check index.js start.js start-next.js 'lib/**/*.js' 'test/**/*.js' '!test/activation-method/fixtures' '!test/instrumentation/azure-functions/fixtures' '!test/instrumentation/modules/next/a-nextjs-app' '!test/opentelemetry-bridge' '!test/opentelemetry-metrics/fixtures' --no-dev -i async_hooks -i perf_hooks -i node:http -i @azure/functions-core -i worker_threads -i timers",
    "test:tav": "(cd test/opentelemetry-metrics/fixtures && tav --quiet) && (cd test/opentelemetry-bridge && tav --quiet) && (cd test/instrumentation/modules/next/a-nextjs-app && tav --quiet) && tav --quiet",
    "test:types": "tsc --project test/types/tsconfig.json && tsc --project test/types/transpile/tsconfig.json && node test/types/transpile/index.js && tsc --project test/types/transpile-default/tsconfig.json && node test/types/transpile-default/index.js  # requires node >=14.17",
    "test:babel": "babel test/babel/src.js --out-file test/babel/out.js && cd test/babel && node out.js",
    "bench": "./test/benchmarks/scripts/run-benchmarks.sh",
    "bench:ci": "./test/benchmarks/scripts/run-benchmarks-ci.sh",
    "local:start": "./test/script/local-deps-start.sh",
    "local:stop": "./test/script/local-deps-stop.sh",
    "docker:start": "docker-compose -f ./test/docker-compose.yml up -d",
    "docker:stop": "docker-compose -f ./test/docker-compose.yml down",
    "docker:clean": "./test/script/docker/cleanup.sh",
    "docker:dev": "docker-compose -f ./dev-utils/docker-compose.yml run --workdir=/agent nodejs-agent",
    "package:snapshot": "rm -rf ./build/snapshot && mkdir -p ./build/snapshot && npm pack --pack-destination ./build/snapshot"
  },
  "directories": {
    "test": "test"
  },
  "files": [
    "NOTICE.md",
    "lib",
    "types",
    "start.js",
    "start-next.js",
    "index.d.ts",
    "start.d.ts",
    "start-next.d.ts"
  ],
  "repository": {
    "type": "git",
    "url": "git://github.com/elastic/apm-agent-nodejs.git"
  },
  "engines": {
    "node": ">=8.6.0"
  },
  "keywords": [
    "opbeat",
    "elastic",
    "elasticapm",
    "elasticsearch",
    "log",
    "logging",
    "bug",
    "bugs",
    "error",
    "errors",
    "exception",
    "exceptions",
    "catch",
    "monitor",
    "monitoring",
    "alert",
    "alerts",
    "performance",
    "apm",
    "ops",
    "devops",
    "stacktrace",
    "trace",
    "tracing",
    "distributedtracing",
    "distributed-tracing"
  ],
  "author": "Thomas Watson Steen <w@tson.dk> (https://twitter.com/wa7son)",
  "license": "BSD-2-Clause",
  "bugs": {
    "url": "https://github.com/elastic/apm-agent-nodejs/issues"
  },
  "homepage": "https://github.com/elastic/apm-agent-nodejs",
  "dependencies": {
    "@elastic/ecs-pino-format": "^1.2.0",
    "@opentelemetry/api": "^1.4.1",
    "@opentelemetry/core": "^1.11.0",
    "@opentelemetry/sdk-metrics": "^1.12.0",
    "after-all-results": "^2.0.0",
    "async-cache": "^1.1.0",
    "async-value-promise": "^1.1.1",
    "basic-auth": "^2.0.1",
    "cookie": "^0.5.0",
    "core-util-is": "^1.0.2",
    "elastic-apm-http-client": "11.4.0",
    "end-of-stream": "^1.4.4",
    "error-callsites": "^2.0.4",
    "error-stack-parser": "^2.0.6",
    "escape-string-regexp": "^4.0.0",
    "fast-safe-stringify": "^2.0.7",
    "http-headers": "^3.0.2",
    "import-in-the-middle": "1.3.5",
    "is-native": "^1.0.1",
    "lru-cache": "^6.0.0",
    "measured-reporting": "^1.51.1",
    "module-details-from-path": "^1.0.3",
    "monitor-event-loop-delay": "^1.0.0",
    "object-filter-sequence": "^1.0.0",
    "object-identity-map": "^1.0.2",
    "original-url": "^1.2.3",
    "pino": "^6.11.2",
    "relative-microtime": "^2.0.0",
    "require-in-the-middle": "^7.0.1",
    "semver": "^6.3.0",
    "shallow-clone-shim": "^2.0.0",
    "source-map": "^0.8.0-beta.0",
    "sql-summary": "^1.0.1",
    "unicode-byte-truncate": "^1.0.0"
  },
  "devDependencies": {
    "@apollo/server": "^4.2.2",
    "@aws-sdk/client-s3": "^3.319.0",
    "@babel/cli": "^7.8.4",
    "@babel/core": "^7.8.4",
    "@babel/preset-env": "^7.8.4",
    "@elastic/elasticsearch": "^8.6.0",
    "@elastic/elasticsearch-canary": "^8.8.0-canary.2",
    "@fastify/formbody": "^7.0.1",
    "@hapi/hapi": "^21.0.0",
    "@koa/router": "^12.0.0",
    "@types/node": "^20.1.0",
    "@types/pino": "^6.3.8",
    "ajv": "^7.2.4",
    "apollo-server-core": "^3.0.0",
    "apollo-server-express": "^3.0.0",
    "aws-sdk": "^2.622.0",
    "backport": "^5.1.2",
    "benchmark": "^2.1.4",
    "bluebird": "^3.7.2",
    "body-parser": "^1.19.0",
    "cassandra-driver": "^4.4.0",
    "columnify": "^1.5.4",
    "connect": "^3.7.0",
    "dashdash": "^2.0.0",
    "dependency-check": "^4.1.0",
    "diagnostics_channel": "^1.1.0",
    "elasticsearch": "^16.7.3",
    "eslint": "^8.42.0",
    "eslint-config-standard": "^16",
    "eslint-plugin-import": "^2.27.5",
    "eslint-plugin-license-header": "^0.6.0",
    "eslint-plugin-node": "^11.1.0",
    "eslint-plugin-promise": "^6.1.1",
    "express": "^4.17.1",
    "express-queue": "^0.0.13",
    "fastify": "^4.16.3",
    "finalhandler": "^1.1.2",
    "generic-pool": "^3.7.1",
    "get-port": "^5.1.1",
    "glob": "^7.2.3",
    "got": "^11.8.5",
    "graphql": "^16.6.0",
    "handlebars": "^4.7.3",
    "https-pem": "^3.0.0",
    "ioredis": "^5.1.0",
    "js-yaml": "^4.1.0",
    "knex": "^2.4.2",
    "koa": "^2.11.0",
    "koa-bodyparser": "^4.3.0",
    "koa-router": "^12.0.0",
    "lambda-local": "^2.0.2",
    "memcached": "^2.2.2",
    "mimic-response": "1.0.0",
    "mkdirp": "^0.5.1",
    "mongodb": "^5.1.0",
    "mongodb-core": "^3.2.7",
    "mysql": "^2.18.1",
    "mysql2": "^3.2.4",
    "ndjson": "^1.5.0",
    "numeral": "^2.0.6",
    "nyc": "^15.0.0",
    "once": "^1.4.0",
    "pg": "^8.7.1",
    "pug": "^3.0.1",
    "redis": "^4.3.0",
    "request": "^2.88.2",
    "restify": "^11.0.0",
    "rimraf": "^3.0.2",
    "tap-junit": "^5.0.1",
    "tape": "^5.0.0",
    "tedious": "^16.1.0",
    "test-all-versions": "^4.1.1",
    "thunky": "^1.1.0",
    "tree-kill": "^1.2.2",
    "typescript": "^5.0.2",
    "undici": "^5.8.0",
    "vasync": "^2.2.0",
    "wait-on": "^7.0.1",
    "ws": "^7.2.1"
  }
}<|MERGE_RESOLUTION|>--- conflicted
+++ resolved
@@ -9,13 +9,8 @@
     "docs:open": "PREVIEW=1 npm run docs:build",
     "docs:build": "./docs/scripts/build_docs.sh apm-agent-nodejs ./docs ./build",
     "lint": "npm run lint:eslint && npm run lint:license-files && npm run lint:yaml-files && npm run lint:tav",
-<<<<<<< HEAD
-    "lint:eslint": "eslint --ext=js,mjs,cjs .  # requires node >=8.10",
-    "lint:fix": "eslint --ext=js,mjs,cjs --fix .  # requires node >=8.10",
-=======
-    "lint:eslint": "eslint . # requires node >12.20.0",
-    "lint:fix": "eslint --fix .  # requires node >12.20.0",
->>>>>>> 65c4b827
+    "lint:eslint": "eslint --ext=js,mjs,cjs . # requires node >=12.20.0",
+    "lint:fix": "eslint --ext=js,mjs,cjs --fix .  # requires node >=12.20.0",
     "lint:license-files": "./dev-utils/gen-notice.sh --lint .  # requires node >=16",
     "lint:yaml-files": "./dev-utils/lint-yaml-files.sh  # requires node >=10",
     "lint:tav": "./dev-utils/lint-tav-json.js",
