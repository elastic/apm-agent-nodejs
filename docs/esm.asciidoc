ifdef::env-github[]
NOTE: For the best reading experience,
please view this documentation at https://www.elastic.co/guide/en/apm/agent/nodejs/current/esm.html[elastic.co]
endif::[]

[[esm]]
== ECMAScript module support

NOTE: ECMAScript module support is currently incomplete and experimental. It was added in version v3.48.0.

The Elastic APM Node.js agent includes _limited and experimental_ support for auto-instrumentation of https://nodejs.org/api/esm.html#modules-ecmascript-modules[ECMAScript modules] (ESM) -- i.e. modules loaded via the `import ...` statement or the `import(...)` expression.  Support is based on the experimental https://nodejs.org/api/esm.html#loaders[Node.js Loaders API], which requires passing the `--experimental-loader` option to node.

As a first example, the APM agent can provide HTTP tracing for the following Express server:

[source,js]
----
// server.mjs
import bodyParser from 'body-parser'
import express from 'express'

const app = express()
app.use(bodyParser.json())
app.get('/hello/:name', function (request, reply) {
  reply.send({ hello: request.params.name })
})

app.listen({ port: 3000}, () => {
  console.log('Server is listening. Try:\n  curl -i http://localhost:3000/hello/grace')
})
----

when invoked as follows:

[source,bash]
----
export ELASTIC_APM_SERVER_URL='https://...apm...cloud.es.io:443'
export ELASTIC_APM_SECRET_TOKEN='...'
node -r elastic-apm-node/start.js \
  --experimental-loader=elastic-apm-node/loader.mjs' \
  node server.mjs
----

The current ESM support is limited -- only a subset of the modules listed at <<supported-technologies>> are implemented. More will be added in subsequent releases. See below for full details.

The ESM limitations only affects the agent's automatic instrumentation. Other functionality -- such as metrics collection, manual instrumentation and error capture -- still work when using ES modules.


[float]
[[esm-enabling]]
=== Enabling ESM auto-instrumentation

Enabling ESM auto-instrumentation requires starting Node.js with the `--experimental-loader=elastic-apm-node/loader.mjs` option. This can be done by passing the argument on the command line or by setting the https://nodejs.org/api/all.html#all_cli_node_optionsoptions[`NODE_OPTIONS`] environment variable.

[source,bash]
----
node --experimental-loader=elastic-apm-node/loader.mjs server.mjs

# or

NODE_OPTIONS='--experimental-loader=elastic-apm-node/loader.mjs'
node server.mjs
----

As well, the APM agent must also be separately *started* -- for example via `--require=elastic-apm-node/start.js`. See <<starting-the-agent>> for the various ways of starting the APM agent.


[float]
[[esm-compat-node]]
=== Supported Node.js versions

Automatic instrumentation of ES modules is based on the experimental Node.js Loaders API. ESM support in the Elastic APM Node.js agent will remain *experimental* while the Loaders API is experimental.

ESM auto-instrumentation is only supported for Node.js versions that match *`^12.20.0 || ^14.13.1 || ^16.0.0 || ^18.1.0 <20`*.
The behavior when using `node --experimental-loader=elastic-apm-node/loader.mjs` with earlier Node.js versions is undefined and unsupported.

Notably, ESM auto-instrumentation is *not* supported with Node.js v20 because of changes in the Loaders API. Using the loader with Node.js v20 can result in crashes in `import ...` statements that attempt named imports from some CommonJS modules. The error message will be of the form `SyntaxError: The requested module '<module name>' does not provide an export named '<export name>'`. (You can track https://github.com/DataDog/import-in-the-middle/issues/29[this issue] for progress.)


[float]
[[esm-compat-modules]]
=== Supported modules

Automatic instrumentation of ES modules is currently limited as described here. Note that the supported module version ranges often differ from those for CommonJS (i.e. `require()`) auto-instrumentation.

[options="header"]
|=======================================================================
<<<<<<< HEAD
| Module               | Version     | Note |
| `@aws-sdk/client-s3` | >=3.15.0 <4 | |
| `cassandra-driver`   | >=3.0.0 <5  | |
| `express`            | ^4.0.0      | |
| `fastify`            | >=3.5.0     | |
| `http`               |             | See <<esm-compat-node>> above. |
| `https`              |             | See <<esm-compat-node>> above. |
| `ioredis`            | >=2 <6      | |
| `knex`               | >=0.20.0 <3 | Also, only with pg@8. |
| `pg`                 | ^8          | |
=======
| Module                     | Version     | Note |
| `@aws-sdk/client-dynamodb` | >=3.15.0 <4 | |
| `@aws-sdk/client-s3`       | >=3.15.0 <4 | |
| `@aws-sdk/client-sns`      | >=3.15.0 <4 | |
| `@aws-sdk/client-sqs`      | >=3.15.0 <4 | |
| `express`                  | ^4.0.0      | |
| `fastify`                  | >=3.5.0     | |
| `http`                     |             | See <<esm-compat-node>> above. |
| `https`                    |             | See <<esm-compat-node>> above. |
| `ioredis`                  | >=2 <6      | |
| `knex`                     | >=0.20.0 <3 | Also, only with pg@8. |
| `pg`                       | ^8          | |
>>>>>>> 0f610ba2
|=======================================================================


[float]
[[esm-troubleshooting]]
=== Troubleshooting ESM support

If you see an error like the following, then you are attempting to use ESM auto-instrumentation support with too early of a version of Node.js. See <<esm-compat-node>> above.

[source]
----
file:///.../node_modules/import-in-the-middle/hook.mjs:6
import { createHook } from './hook.js'
         ^^^^^^^^^^
SyntaxError: The requested module './hook.js' is expected to be of type CommonJS, which does not support named exports. CommonJS modules can be imported by importing the default export.
For example:
import pkg from './hook.js';
const { createHook } = pkg;
    at ModuleJob._instantiate (internal/modules/esm/module_job.js:98:21)
    at async ModuleJob.run (internal/modules/esm/module_job.js:137:5)
    at async Loader.import (internal/modules/esm/loader.js:165:24)
    at async internal/process/esm_loader.js:57:9
    at async Object.loadESM (internal/process/esm_loader.js:67:5)
----<|MERGE_RESOLUTION|>--- conflicted
+++ resolved
@@ -84,23 +84,12 @@
 
 [options="header"]
 |=======================================================================
-<<<<<<< HEAD
-| Module               | Version     | Note |
-| `@aws-sdk/client-s3` | >=3.15.0 <4 | |
-| `cassandra-driver`   | >=3.0.0 <5  | |
-| `express`            | ^4.0.0      | |
-| `fastify`            | >=3.5.0     | |
-| `http`               |             | See <<esm-compat-node>> above. |
-| `https`              |             | See <<esm-compat-node>> above. |
-| `ioredis`            | >=2 <6      | |
-| `knex`               | >=0.20.0 <3 | Also, only with pg@8. |
-| `pg`                 | ^8          | |
-=======
 | Module                     | Version     | Note |
 | `@aws-sdk/client-dynamodb` | >=3.15.0 <4 | |
 | `@aws-sdk/client-s3`       | >=3.15.0 <4 | |
 | `@aws-sdk/client-sns`      | >=3.15.0 <4 | |
 | `@aws-sdk/client-sqs`      | >=3.15.0 <4 | |
+| `cassandra-driver`         | >=3.0.0 <5  | |
 | `express`                  | ^4.0.0      | |
 | `fastify`                  | >=3.5.0     | |
 | `http`                     |             | See <<esm-compat-node>> above. |
@@ -108,7 +97,6 @@
 | `ioredis`                  | >=2 <6      | |
 | `knex`                     | >=0.20.0 <3 | Also, only with pg@8. |
 | `pg`                       | ^8          | |
->>>>>>> 0f610ba2
 |=======================================================================
 
 
