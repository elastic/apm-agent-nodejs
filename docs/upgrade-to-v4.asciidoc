--- conflicted
+++ resolved
@@ -51,11 +51,7 @@
 ==== API changes
 
 [[v4-api-start-transaction]]
-<<<<<<< HEAD
 ===== `agent.startTransaction(...)`
-=======
-===== `apm.startTransaction()`
->>>>>>> d118152d
 
 The `apm.startTransaction()` method has been changed to return a do-nothing
 no-op Transaction, if the agent is not yet started. The return type has changed to
