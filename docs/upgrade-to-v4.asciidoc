--- conflicted
+++ resolved
@@ -46,7 +46,14 @@
 `elastic-apm-traceparent` HTTP header you can set it to `true` via env var or
 start options.
 
-<<<<<<< HEAD
+===== `contextManager: "patch"`
+
+The "patch" value for the <<context-manager>> config option has been removed.
+This was a limited async context management that predated the preferred
+`AsyncLocalStorage` core Node.js mechanism for context tracking. As well, the
+related and deprecated `asyncHooks` config option has been removed. Both were
+deprecated in v3.37.0.
+
 ===== `logUncaughtExceptions`
 
 The `logUncaughtExceptions` config option has been removed. In v3 and earlier,
@@ -56,15 +63,6 @@
 default. In v4, printing the error to stderr is done by default (to mimic the
 default Node.js uncaught exception behavior) and there is no option to disable
 that.
-=======
-===== `contextManager: "patch"`
-
-The "patch" value for the <<context-manager>> config option has been removed.
-This was a limited async context management that predated the preferred
-`AsyncLocalStorage` core Node.js mechanism for context tracking. As well, the
-related and deprecated `asyncHooks` config option has been removed. Both were
-deprecated in v3.37.0.
->>>>>>> 7b81776d
 
 
 [[v4-api-changes]]
