[[upgrade-to-v4]]

ifdef::env-github[]
NOTE: For the best reading experience,
please view this documentation at https://www.elastic.co/guide/en/apm/agent/nodejs/current/upgrade-to-v4.html[elastic.co]
endif::[]

=== Upgrade to v4.x

The following is a guide on upgrading your APM Node.js agent
(`elastic-apm-node`) from version 3.x to version 4.x.

[[v4-nodejs]]
==== Node.js versions

Version 4.0.0 of the Node.js APM agent supports Node.js v14.5.0 and later.

[[v4-config-options]]
==== Config options

===== `ELASTIC_APM_KUBERNETES_*`

Support for the following Kubernetes environment variables have been removed:
`ELASTIC_APM_KUBERNETES_NAMESPACE`, `ELASTIC_APM_KUBERNETES_NODE_NAME`,
`ELASTIC_APM_KUBERNETES_POD_NAME`, and `ELASTIC_APM_KUBERNETES_POD_UID`. The
correct environment variables for these config vars are _without_ the
`ELASTIC_APM_` prefix -- for example
<<kubernetes-pod-name,`KUBERNETES_POD_NAME`>> -- and has been documented that
way since v2.11.0.

===== `filterHttpHeaders`

Support for `filterHttpHeaders` config option has been removed. Redaction of
HTTP headers and also request cookies is controlled by the existing config
option <<sanitize-field-names, `sanitizeFieldNames`>>.


[[v4-api-changes]]
==== API changes

[[v4-api-to-string]]
===== `span.toString()`, `transaction.toString()`

The `span.toString()` and `transaction.toString()` methods have been removed as
documented APIs. They were never in the "index.d.ts" types and were deprecated
in v3.23.0.

Since v2.17.0 they would return a string of the form `trace.id=<hex id the
trace> span.id=<hex id of the span>`, with the intent that this could be used in
text-only loggers for log correlation. Using `.toString()` for this was
deprecated in v3.23.0, and has now been removed in v4. In v4 the output of
`.toString()` is not defined.

Instead, prefer the use of <<span-ids,`span.ids`>>,
<<transaction-ids,`transaction.ids`>>, or
<<apm-current-trace-ids,`apm.currentTraceIds`>>. The v3 format may be reproduced
via:

[source,js]
----
const {stringify} = require('querystring');
console.log(stringify(span.ids, ' ', '='));
----

For log correlation with _structured_ logs, see <<log-correlation-ids>>.

<<<<<<< HEAD
[[v4-warnings]]
==== Log warnings

This section documents some new log output warnings from the APM agent, and how to avoid them.

[[v4-warning-duration-units]]
===== "units missing in duration value"


[source,json]
----
{"log.level":"warn","@timestamp":"2023-08-04T16:54:03.116Z","log":{"logger":"elastic-apm-node"},"ecs":{"version":"1.6.0"},"message":"units missing in duration value \"5\" for \"metricsInterval\" config option: using default units \"s\""}
----

Configuration options that define a duration, like `metricsInterval` or
`exitSpanMinDuration`, expect to have their units specified in the value
(e.g. `"10s"`, `"100ms"`). While current duration options have a default
unit, to avoid ambiguity the APM agent will now warn if the units are not
provided.

[[v4-warning-size-units]]
===== "units missing in size value"

Byte size config options like `apiRequestSize` expect to have the size
units specified in the value (e.g. `"10kb"`, `"1gb"`). If the unit is not
in the value, the agent will warn about it and fallback to bytes (`b`).
=======
[[v4-api-start-transaction]]
===== `agent.startTransaction()`

The `agent.startTransaction()` method has been changed to return a do-nothing
no-op Transaction, if the agent is not yet started. The return type has changed to
no longer include `| null`. The intent of these changes is to allow the user to use
`.startTransaction()` without having to worry if the agent is yet started, nor to
have to handle a possible `null` return value.
>>>>>>> fa784524
<|MERGE_RESOLUTION|>--- conflicted
+++ resolved
@@ -38,6 +38,15 @@
 [[v4-api-changes]]
 ==== API changes
 
+[[v4-api-start-transaction]]
+===== `agent.startTransaction()`
+
+The `agent.startTransaction()` method has been changed to return a do-nothing
+no-op Transaction, if the agent is not yet started. The return type has changed to
+no longer include `| null`. The intent of these changes is to allow the user to use
+`.startTransaction()` without having to worry if the agent is yet started, nor to
+have to handle a possible `null` return value.
+
 [[v4-api-to-string]]
 ===== `span.toString()`, `transaction.toString()`
 
@@ -64,7 +73,7 @@
 
 For log correlation with _structured_ logs, see <<log-correlation-ids>>.
 
-<<<<<<< HEAD
+
 [[v4-warnings]]
 ==== Log warnings
 
@@ -91,13 +100,3 @@
 Byte size config options like `apiRequestSize` expect to have the size
 units specified in the value (e.g. `"10kb"`, `"1gb"`). If the unit is not
 in the value, the agent will warn about it and fallback to bytes (`b`).
-=======
-[[v4-api-start-transaction]]
-===== `agent.startTransaction()`
-
-The `agent.startTransaction()` method has been changed to return a do-nothing
-no-op Transaction, if the agent is not yet started. The return type has changed to
-no longer include `| null`. The intent of these changes is to allow the user to use
-`.startTransaction()` without having to worry if the agent is yet started, nor to
-have to handle a possible `null` return value.
->>>>>>> fa784524
