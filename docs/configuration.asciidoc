[[configuration]]

ifdef::env-github[]
NOTE: For the best reading experience,
please view this documentation at https://www.elastic.co/guide/en/apm/agent/nodejs/current/configuration.html[elastic.co]
endif::[]

=== Configuration options

The available configuration options and equivalent environment variable names are listed below.

For more information on setting configuration options, including configuration precedence,
see <<configuring-the-agent, configuring the agent>>.

TIP: The only required parameter is <<service-name,`serviceName`>>.
However,
the agent will use the `name` from `package.json` by default if available.

[[service-name]]
==== `serviceName`

* *Type:* String
* *Default:* `name` field of `package.json`, or "unknown-nodejs-service"
* *Env:* `ELASTIC_APM_SERVICE_NAME`

The name to identify this service in Elastic APM. Multiple instances of the
same service should use the same name.
Allowed characters: `a-z`, `A-Z`, `0-9`, `-`, `_`, and space.

If `serviceName` is not provided, the agent will attempt to use the "name" field
from "package.json" -- looking up from the current working directory. The name
will be normalized to the allowed characters. If the name cannot be inferred
from package.json, then a fallback value of "unknown-nodejs-service" is used.


[float]
[[service-node-name]]
==== `serviceNodeName`

* *Type:* String
* *Env:* `ELASTIC_APM_SERVICE_NODE_NAME`

A unique name for the service node.
This is optional, and if omitted,
the APM Server will fall back on `system.container.id` if available,
and finally `host.name` if necessary.

This option allows you to set the node name manually to ensure uniqueness and meaningfulness.

[[secret-token]]
==== `secretToken`

* *Type:* String
* *Env:* `ELASTIC_APM_SECRET_TOKEN`

The secret token optionally expected by the APM Server.

[[api-key]]
==== `apiKey`

* *Type:* String
* *Env:* `ELASTIC_APM_API_KEY`

The API key optionally expected by the APM Server. This is an alternative to `secretToken`.

This base64-encoded string is used to ensure that only your agents can send data to your APM server. You must have created the API key using the APM server command line tool. Please see the {apm-guide-ref}/api-key.html[APM server documentation] for details on how to do that.

NOTE: This feature is fully supported in the APM Server versions >= 7.6.

WARNING: The API key is sent as plain-text in every request to the server, so you should secure your communications using HTTPS. Unless you do so, your API key could be observed by an attacker.

[[server-url]]
==== `serverUrl`

* *Type:* String
* *Default:* `http://localhost:8200`
* *Env:* `ELASTIC_APM_SERVER_URL`

The URL to where the APM Server is deployed.

[[validate-server-cert]]
==== `verifyServerCert`

* *Type:* Boolean
* *Default:* `true`
* *Env:* `ELASTIC_APM_VERIFY_SERVER_CERT`

By default the agent will validate the TLS/SSL certificate of the APM Server if using HTTPS.
You can switch this behavior off by setting this option to `false`.

[[server-ca-cert-file]]
==== `serverCaCertFile`

* *Type:* String
* *Env:* `ELASTIC_APM_SERVER_CA_CERT_FILE`

By default the agent will validate the TLS/SSL certificate of the APM Server using the
well-known CAs curated by Mozilla, as described in the Node.js docs for
https://nodejs.org/api/tls.html#tls_tls_createsecurecontext_options[`tls.createSecureContext()`].
You can set this option to the path of a file containing a CA certificate that will be
used instead.

Specifying this option is required when using self-signed certificates, unless server
certificate validation is disabled.

[[service-version]]
==== `serviceVersion`

* *Type:* String
* *Default:* `version` field of `package.json`
* *Env:* `ELASTIC_APM_SERVICE_VERSION`

The version of the app currently running.
This could be the version from your `package.json` file,
a git commit reference,
or any other string that might help you pinpoint a specific version or deployment.

[[active]]
==== `active`

* *Type:* Boolean
* *Default:* `true`
* *Env:* `ELASTIC_APM_ACTIVE`

A boolean specifying if the agent should be active or not.
If active,
the agent will instrument incoming HTTP requests and track errors.
Normally you would not want to run the agent in your development or testing environments.
If you are using the `NODE_ENV` environment variable,
you can use this to determine the state:

[source,js]
----
var options = {
  active: process.env.NODE_ENV === 'production'
}
----

[[environment]]
==== `environment`

* *Type:* String
* *Default:* `process.env.NODE_ENV || 'development'`
* *Env:* `ELASTIC_APM_ENVIRONMENT`

The environment name is automatically logged along with all errors and transactions.
If you want to overwrite this,
use this option.

Environments allow you to easily filter data on a global level in the APM app.
It's important to be consistent when naming environments across agents.
See {kibana-ref}/filters.html#environment-selector[environment selector] in the APM app for more information.

NOTE: This feature is fully supported in the APM app in Kibana versions >= 7.2.
You must use the query bar to filter for a specific environment in versions prior to 7.2.


[[context-propagation-only]]
==== `contextPropagationOnly`

* *Type:* Boolean
* *Default:* `false`
* *Env:* `ELASTIC_APM_CONTEXT_PROPAGATION_ONLY`

If set to `true`, the agent will reduce its work to the minimum required to
support automatic https://w3c.github.io/trace-context/[HTTP trace-context]
propagation (for distributed tracing) and log correlation. The agent will not
communicate with APM server (no tracing data is forwarded, no central
configuration is retrieved) and will not collect metrics. This setting allows
using the APM agent with a service that cannot use APM server. Usage is expected
to be rare.


[[disable-send]]
==== `disableSend`

* *Type:* Boolean
* *Default:* `false`
* *Env:* `ELASTIC_APM_DISABLE_SEND`

If set to `true`, the agent will work as usual, except that it will not attempt
to communicate with APM server. Tracing and metrics data will be dropped and the
agent won't be able to receive central configuration, which means that any other
configuration cannot be changed in this state without restarting the service.

This setting is similar to <<context-propagation-only,
`contextPropagationOnly`>> in functionality. However, `disableSend` does not
attempt to reduce time spent collecting tracing data. A use case for this
setting is in CI environments, to test agent functionality without requiring a
configured APM server.


[[instrument]]
==== `instrument`

* *Type:* Boolean
* *Default:* `true`
* *Env:* `ELASTIC_APM_INSTRUMENT`

A boolean specifying if the agent should automatically apply instrumentation to supported modules when they are loaded.

Note that both `active` and `instrument` needs to be `true` for instrumentation to be running.

[[instrument-incoming-http-requests]]
==== `instrumentIncomingHTTPRequests`

* *Type:* Boolean
* *Default:* `true`
* *Env:* `ELASTIC_APM_INSTRUMENT_INCOMING_HTTP_REQUESTS`

A boolean specifying if the agent should instrument incoming HTTP requests.

To configure if outgoing http requests should be instrumented,
see <<disable-instrumentations, `disableInstrumentations`>>.

[[central-config]]
==== `centralConfig`

* *Type:* Boolean
* *Default:* `true`
* *Env:* `ELASTIC_APM_CENTRAL_CONFIG`

Activate APM Agent Configuration via Kibana.
If set to `true`, the client will poll the APM Server regularly for new agent configuration.

NOTE: This feature requires APM Server v7.3 or later and that the APM Server is configured with `kibana.enabled: true`.
More information is available in {kibana-ref}/agent-configuration.html[APM Agent configuration].

[[async-hooks]]
==== `asyncHooks`

* *Type:* Boolean
* *Default:* `true`
* *Env:* `ELASTIC_APM_ASYNC_HOOKS`

A boolean specifying if the agent should use the experimental https://nodejs.org/api/async_hooks.html[Async Hooks] API found in Node.js version 8.2.0 and above.
This setting has no effect when running a Node.js version older than 8.2.0.

If you experience any issues related to using Async Hooks,
please https://github.com/elastic/apm-agent-nodejs/issues[open an issue].

Note that not all core Node.js API's can be instrumented without the use of Async Hooks if running Node.js 8 or above.

[[transaction-ignore-urls]]
==== `transactionIgnoreUrls`

* *Type:* Array
* *Default:* `[]`
* *Env:* `ELASTIC_APM_TRANSACTION_IGNORE_URLS`
* <<dynamic-configuration, image:./images/dynamic-config.svg[] >> *Central config name:* `transaction_ignore_urls`

Array or comma-separated string used to restrict requests for certain URLs from being instrumented.

When an incoming HTTP request is detected, its URL pathname will be tested against each string
in this list.  The `transactionIgnoreUrls` property supports exact string matches,
simple wildcard (`*`) matches, and may not include commas.  Wildcard matches are
case-insensitive by default. You may make wildcard searches case-sensitive by
using the `(?-i)` prefix.

Note that all errors that are captured during a request to an ignored URL are still sent
to the APM Server regardless of this setting.

If you need full regular expression pattern matching, see <<ignore-urls>>.

Example usage:

[source,js]
----
require('elastic-apm-node').start({
  transactionIgnoreUrls: [
    '/ping',
    '/fetch/*',
    '(?-i)/caseSensitiveSearch'
  ]
})
----


[[ignore-urls]]
==== `ignoreUrls`

* *Type:* Array
* *Default:* `undefined`

Used to restrict requests to certain URLs from being instrumented.

This property should be set to an array containing one or more strings or `RegExp` objects.
When an incoming HTTP request is detected,
its URL will be tested against each element in this list.
If an element in the array is a `String`,
an exact match will be performed.
If an element in the array is a `RegExp` object,
its test function will be called with the URL being tested.

Note that all errors that are captured during a request to an ignored URL are still sent to the APM Server regardless of this setting.

If you'd prefer simple wildcard pattern matching, see <<transaction-ignore-urls>>.

Example usage:

[source,js]
----
require('elastic-apm-node').start({
  ignoreUrls: [
    '/ping',
    /^\/admin\//i
  ]
})
----

[[ignore-user-agents]]
==== `ignoreUserAgents`

* *Type:* Array
* *Default:* `undefined`

Used to restrict requests from certain User-Agents from being instrumented.

This property should be set to an array containing one or more strings or `RegExp` objects.
When an incoming HTTP request is detected,
the User-Agent from the request headers will be tested against each element in this list.
If an element in the array is a `String`,
it's matched against the beginning of the User-Agent.
If an element in the array is a `RegExp` object,
its test function will be called with the User-Agent string being tested.

Note that all errors that are captured during a request by an ignored user agent are still sent to the APM Server regardless of this setting.

Example usage:

[source,js]
----
require('elastic-apm-node').start({
  ignoreUserAgents: [
    'curl/',
    /pingdom/i
  ]
})
----

[[capture-body]]
==== `captureBody`

* *Type:* String
* *Default:* `off`
* *Env:* `ELASTIC_APM_CAPTURE_BODY`
* <<dynamic-configuration, image:./images/dynamic-config.svg[] >> *Central config name:* `capture_body`

The HTTP body of incoming HTTP requests is not recorded and sent to the APM Server by default.

Possible options are: `off`, `all`, `errors`, and `transactions`.

* `off` - request bodies will never be reported
* `errors` - request bodies will only be reported with errors
* `transactions` - request bodies will only be reported with request transactions
* `all` - request bodies will be reported with both errors and request transactions

The recorded body will be truncated if larger than 2 KiB.

If the body parsing middleware captures the body as raw `Buffer` data, the request body will be represented as the string `"<Buffer>"`.

For the agent to be able to access the body,
the body needs to be available as a property on the incoming HTTP https://nodejs.org/api/http.html#http_class_http_incomingmessage[`request`] object.
The agent will look for the body on the following properties:
`req.json || req.body || req.payload`

[[capture-headers]]
==== `captureHeaders`

* *Type:* Boolean
* *Default:* true
* *Env:* `ELASTIC_APM_CAPTURE_HEADERS`

The HTTP headers of incoming HTTP requests,
and its resulting response headers,
are recorded and sent to the APM Server by default.
This can be disabled by setting this option to `false`.

[[error-on-aborted-requests]]
==== `errorOnAbortedRequests`

* *Type:* Boolean
* *Default:* `false`
* *Env:* `ELASTIC_APM_ERROR_ON_ABORTED_REQUESTS`

A boolean specifying if the agent should monitor for aborted TCP connections with un-ended HTTP requests.
An error will be generated and sent to the APM Server if this happens.

[[aborted-error-threshold]]
==== `abortedErrorThreshold`

* *Type:* Number
* *Default:* `25s`
* *Env:* `ELASTIC_APM_ABORTED_ERROR_THRESHOLD`

Specify the threshold for when an aborted TCP connection with an un-ended HTTP request is considered an error.
The value is expected to be in seconds,
or should include a time suffix.

If the `errorOnAbortedRequests` property is `false`, this property is ignored.

[[transaction-sample-rate]]
==== `transactionSampleRate`

* *Type:* Number
* *Default:* `1.0`
* *Env:* `ELASTIC_APM_TRANSACTION_SAMPLE_RATE`
* <<dynamic-configuration, image:./images/dynamic-config.svg[] >> *Central config name:* `transaction_sample_rate`

Specify the sampling rate to use when deciding whether to trace a request.

This must be a value between `0.0` and `1.0`, where `1.0` means 100% of requests
are traced. The value is rounded to four decimal places of precision (e.g.
0.0001, 0.3333) to ensure consistency and reasonable size when propagating the
sampling rate in the `tracestate` header for
<<distributed-tracing,distributed tracing>>.

[[hostname]]
==== `hostname`

* *Type:* String
* *Default:* OS hostname
* *Env:* `ELASTIC_APM_HOSTNAME`

The OS hostname is automatically logged along with all errors and transactions.
If you want to overwrite this,
use this option.

[[framework-name]]
==== `frameworkName`

* *Type:* String
* *Env:* `ELASTIC_APM_FRAMEWORK_NAME`

Set the name of the web framework used by the instrumented service/application.
The name will be available as metadata for all errors and transactions sent to the APM Server.
This can be useful for debugging and filtering.

By default,
the agent will set the value of this config option if the framework can be detected automatically.

[[framework-version]]
==== `frameworkVersion`

* *Type:* String
* *Env:* `ELASTIC_APM_FRAMEWORK_VERSION`

Set the version of the web framework used by the instrumented service/application.
The version will be available as metadata for all errors and transactions sent to the APM Server.
This can be useful for debugging and filtering.

By default,
the agent will set the value of this config option if the framework can be detected automatically.

Example of setting <<framework-name,`frameworkName`>> and `frameworkVersion` for a framework named `my-custom-framework`:

[source,js]
----
// read the version from the package.json file
var frameworkVersion = require('my-custom-framework/package').version

require('elastic-apm-node').start({
  frameworkName: 'my-custom-framework',
  frameworkVersion: frameworkVersion
})
----

[[log-level]]
==== `logLevel`

* *Type:* String
* *Default:* `'info'`
* *Env:* `ELASTIC_APM_LOG_LEVEL`
* <<dynamic-configuration, image:./images/dynamic-config.svg[] >> *Central config name:* `log_level`

Set the verbosity level for the agent's logging. Note that this does not have
any influence on the types of errors that are sent to the APM Server. This only
controls how chatty the agent is in your logs. Possible levels are: `trace`
(the most verbose logging, avoid in production), `debug`, `info`, `warning`,
`error`, `critical`, and `off` (disable all logging).

This config only applies when using the built-in logger. Log levels will not
be automatically applied to a custom <<logger,`logger`>>.

[[logger]]
==== `logger`

* *Type:* object
* *Env:* `ELASTIC_APM_LOGGER=false` to _ignore_ a custom logger

By default, the APM agent logs to stdout in
{ecs-logging-ref}/intro.html[ecs-logging] format. Use the `logger` config to
pass in a custom logger object. The custom logger must provide `trace`,
`debug`, `info`, `warn`, `error`, and `fatal` methods that take a string
message argument.

A custom logger may result in _structured log data being lost_. As of version
3.13, the agent uses structured logging using the
https://getpino.io/#/docs/api?id=logger[pino API]. To avoid issues with
incompatible logger APIs, a given custom logger is wrapped in such a way that
only the log message is passed through. As a special case, if the provided
logger is a _pino logger instance_, then it will be used directly without
loss of structured fields. Setting the environment variable
`ELASTIC_APM_LOGGER=false` will *ignore* a custom logger. This is provided to
assist with <<debug-mode>> troubleshooting.

An example using a custom pino logger:

[source,js]
----
const pino = require('pino')
require('elastic-apm-node').start({
  logger: pino({ level: 'info' })
})
----

or using a https://github.com/trentm/node-bunyan[Bunyan] logger:

[source,js]
----
const bunyan = require('bunyan')
require('elastic-apm-node').start({
  logger: bunyan.createLogger({ level: 'info' })
})
----

To get the https://github.com/watson/console-log-level[unstructured logging output]
similar to agent versions before 3.13, use the following:

[source,js]
----
require('elastic-apm-node').start({
  logger: require('console-log-level')()
})
----

[[capture-exceptions]]
==== `captureExceptions`

* *Type:* Boolean
* *Default:* `true`
* *Env:* `ELASTIC_APM_CAPTURE_EXCEPTIONS`

Whether or not the agent should monitor for uncaught exceptions
(https://nodejs.org/docs/latest/api/all.html#process_event-uncaughtexception[`uncaughtException`])
and send them to the APM Server automatically.

After sending the error information to APM Server, then agent will
`process.exit(1)`.  This is to mimic the default Node.js behavior of exiting
when there is an uncaught exception and no `uncaughtException` handler. The
agent's process exit can interfere with an `uncaughtException` handler from your
application. You can use <<apm-handle-uncaught-exceptions, `apm.handleUncaughtExceptions(callback)`>>
to have the APM agent capture error information, then call your handler.

Another side-effect is that the APM agent does not log the uncaught exception
to stderr by default. Use <<log-uncaught-exceptions, `logUncaughtExceptions: true`>>
to have the agent print the exception to stderr before exiting.

[[log-uncaught-exceptions]]
==== `logUncaughtExceptions`

* *Type:* Boolean
* *Default:* `false`
* *Env:* `ELASTIC_APM_LOG_UNCAUGHT_EXCEPTIONS`

By default the stack trace of a uncaught exception is not written to STDERR when the agent is active.
Set this config option to `true` to have the agent write stack traces of uncaught exceptions to STDERR.

[[capture-error-log-stack-traces]]
==== `captureErrorLogStackTraces`

* *Type:* String
* *Default:* `messages`
* *Env:* `ELASTIC_APM_CAPTURE_ERROR_LOG_STACK_TRACES`

Normally only `Error` objects have a stack trace associated with them.
This stack trace is stored along with the error message when the error is sent to the APM Server.
The stack trace points to the place where the `Error` object was instantiated.

But sometimes it's valuable to know,
not where the `Error` was instantiated,
but where it was detected.
For instance,
when an error happens deep within a database driver,
the location where the error bubbles up to,
is sometimes more useful for debugging,
than where the error occurred.

Set this config option to `always` to --
besides the error stack trace --
also capture a stack trace at the location where <<apm-capture-error,`captureError`>> was called.

By default,
this config option has the value `messages`,
which means that a stack trace of the capture location will be recorded only when `captureError` is called with either a <<message-strings,string>> or the <<parameterized-message-object,special parameterized message object>>,
in which case a normal stack trace isn't available.

Set this config option to `never` to never record a capture location stack trace.

A capture location stack trace is never generated for uncaught exceptions.

[[span-stack-trace-min-duration]]
==== `spanStackTraceMinDuration`

[small]#Added in: v3.30.0, replaces <<capture-span-stack-traces,`captureSpanStackTraces`>> and <<span-frames-min-duration,`spanFramesMinDuration`>>#

* *Type:* Duration
* *Default:* `'-1s'` (never capture span stack traces)
* *Env:* `ELASTIC_APM_STACK_TRACE_MIN_DURATION`
* <<dynamic-configuration, image:./images/dynamic-config.svg[] >> *Central config name:* `span_stack_trace_min_duration`

Use this option to control if stack traces are never captured for spans (the
default), always captured for spans, or only captured for spans that are longer
than a given duration. If you choose to enable span stack traces, even if only
for slower spans, please read the
<<performance-stack-traces,possible performance implications>>.

* a negative value, e.g. `'-1ms'` or `-1`, means _never_ capture stack traces for spans;
* a zero value, e.g. `'0ms'` or `0`, means _always_ capture stack traces for spans, regardless of the span's duration; and
* any positive value, e.g. `'50ms'`, means to capture stack traces for spans longer than that duration.

The duration value should be a string of the form `'<integer><unit>'`. The
allowed units are `ms` for milliseconds, `s` for seconds, and `m` for minutes
and are case-sensitive. The '<unit>' is optional and defaults to _milliseconds_. A
Number value of milliseconds may also be provided. For example, `'10ms'` and
`10` are 10 milliseconds, `'2s'` is 2 seconds.

(Note: If you are migrating from the deprecated `spanFramesMinDuration` option,
the meaning for negative and zero values has changed _and_ the default unit
has changed to milliseconds.)


[[capture-span-stack-traces]]
==== `captureSpanStackTraces`

[small]#Deprecated in: v3.30.0, use <<span-stack-trace-min-duration,`spanStackTraceMinDuration`>>#

* *Type:* Boolean
* *Env:* `ELASTIC_APM_CAPTURE_SPAN_STACK_TRACES`

This option is *deprecated* -- use <<span-stack-trace-min-duration,`spanStackTraceMinDuration`>> instead.
In versions before v3.30.0 this option was `true` by default. As of version
v3.30.0 this default has _effectively_ changed to false, because the default is
`spanStackTraceMinDuration: '-1s'`.

If `spanStackTraceMinDuration` is specified, then any provided value for this
option is ignored. Otherwise,

* setting `captureSpanStackTraces: false` is equivalent to setting
  `spanStackTraceMinDuration: '-1s'` (stack traces will never be captured for
  spans), and
* setting `captureSpanStackTraces: true` will enable capture of stack traces for
  spans that are longer than <<span-frames-min-duration,`spanFramesMinDuration`>>,
  or 10ms if `spanFramesMinDuration` is not specified.


[[span-frames-min-duration]]
==== `spanFramesMinDuration`

[small]#Deprecated in: v3.30.0, use <<span-stack-trace-min-duration,`spanStackTraceMinDuration`>>#

* *Type:* Duration
* *Env:* `ELASTIC_APM_SPAN_FRAMES_MIN_DURATION`

This option is *deprecated* -- use <<span-stack-trace-min-duration,`spanStackTraceMinDuration`>> instead.
Note that the sense of a _negative_ value and a _zero_ value has switched in the
new option. Also note that the default unit has changed from `s` to `ms` in the
new option.

If `spanStackTraceMinDuration` is specified, then any provided value for this
option is ignored. Otherwise,

* a zero value, e.g. `0ms`, is equivalent to `spanStackTraceMinDuration: '-1s'` (never capture span stack traces);
* a negative value, e.g. `-1ms`, is equivalent to `spanStackTraceMinDuration: 0` (always capture span stack traces); and
* any positive value, e.g. `'50ms'`, is equivalent to setting `spanStackTraceMinDuration` to the same value.

The duration value should be a string of the form `'<integer><unit>'`. The
allowed units are `ms` for milliseconds, `s` for seconds, and `m` for minutes
and are case-sensitive. The '<unit>' is optional and defaults to seconds. A
Number value of seconds may also be provided. For example, `'10ms'` is 10
milliseconds, `'5'` and `5` (number) are 5 seconds.

[[use-path-as-transaction-name]]
==== `usePathAsTransactionName`

* *Type:* Boolean
* *Default:* `false`
* *Env:* `ELASTIC_APM_USE_PATH_AS_TRANSACTION_NAME`

Set this option to `true` to use the URL path as the transaction name if no other route could be determined. If the agent do not support your router, you can set this option to `true` to use specific URL path as the transaction name instead of `GET unknown route`.

[[source-context-error]]
==== `sourceLinesErrorAppFrames` + `sourceLinesErrorLibraryFrames`

When an error is captured by the agent,
its stack trace is stored in Elasticsearch.

By default, the agent will also collect a few lines of source code around the lines for each frame in the stack trace.
This can make it easier to determine the cause of an error as the source code related to the error is visible directly in Kibana.

The agent differentiates between so-called in-app frames and library frames.
Library frames are frames belonging to Node core and code inside the application's `node_modules` folder.
In-app frames are everything else.

Use the following two config options to change how many lines of source code to include for the different types of stack frames:

[[source-context-error-app-frames]]
*`sourceLinesErrorAppFrames`*

* *Type:* Number
* *Default:* `5`
* *Env:* `ELASTIC_APM_SOURCE_LINES_ERROR_APP_FRAMES`

The default value `5` means that 5 lines of source code will be collected for in-app error frames.
2 lines above the stack frame line + 2 below + the stack frame line itself.

Setting this config option to `0` means that no source code will be collected for in-app error frames.

[[source-context-error-library-frames]]
*`sourceLinesErrorLibraryFrames`*

* *Type:* Number
* *Default:* `5`
* *Env:* `ELASTIC_APM_SOURCE_LINES_ERROR_LIBRARY_FRAMES`

The default value `5` means that 5 lines of source code will be collected for error library frames.
2 lines above the stack frame line + 2 below + the stack frame line itself.

Setting this config option to `0` means that no source code will be collected for error library frames.

[[source-context-span]]
==== `sourceLinesSpanAppFrames` + `sourceLinesSpanLibraryFrames`

When a span is recorded by the agent,
a stack trace is recorded together with the span,
pointing to the location where the span was initiated.
This stack trace is stored in Elasticsearch along with the other span data.

By default, the agent will also collect a few lines of source code around the lines for each frame in the stack trace.
This can make it easier to determine why and how the span was initiated as the source code related to the span is visible directly in Kibana.

The agent differentiates between so-called in-app frames and library frames.
Library frames are frames belonging to Node core and code inside the applications `node_modules` folder.
In-app frames are everything else.

Use the following two config options to change how many lines of source code to include for the different types of stack frames:

[[source-context-span-app-frames]]
*`sourceLinesSpanAppFrames`*

* *Type:* Number
* *Default:* `0`
* *Env:* `ELASTIC_APM_SOURCE_LINES_SPAN_APP_FRAMES`

The default value `0` means that no source code will be collected for in-app span frames.

[[source-context-span-library-frames]]
*`sourceLinesSpanLibraryFrames`*

* *Type:* Number
* *Default:* `0`
* *Env:* `ELASTIC_APM_SOURCE_LINES_SPAN_LIBRARY_FRAMES`

The default value `0` means that no source code will be collected for span library frames.

[[error-message-max-length]]
==== `errorMessageMaxLength`

* *Type:* String
* *Default:* `"2kb"`
* *Env:* `ELASTIC_APM_ERROR_MESSAGE_MAX_LENGTH`

This option is **deprecated** -- use <<long-field-max-length,`longFieldMaxLength`>> instead.

The maximum length allowed for error messages.
It is expressed in bytes or includes a size suffix such as `2kb`.
Size suffixes are case-insensitive and include `b`,
`kb`,
`mb`,
and `gb`.
Messages above this length will be truncated before being sent to the APM Server.
Note that while the configuration option accepts a number of *bytes*, truncation
is based on a number of unicode characters, not bytes.

Set to `-1` do disable truncation.

This applies to the following properties:

- `error.exception.message`
- `error.log.message`


[[long-field-max-length]]
==== `longFieldMaxLength`

* *Type:* Integer
* *Default:* 10000
* *Env:* `ELASTIC_APM_LONG_FIELD_MAX_LENGTH`

The following transaction, span, and error fields will be truncated at this
number of unicode characters before being sent to APM server:

- `transaction.context.request.body`, `error.context.request.body`
- `transaction.context.message.body`, `span.context.message.body`,
  `error.context.message.body`
- `span.context.db.statement`
- `error.exception.message`, `error.log.message` - If
  <<error-message-max-length,`errorMessageMaxLength`>> is specified, then that
  value takes precedence for these error message fields.

Note that tracing data is limited at the upstream APM server to
{apm-guide-ref}/configuration-process.html#max_event_size[`max_event_size`],
which defaults to 300kB. If you configure `longFieldMaxLength` too large, it
could result in transactions, spans, or errors that are rejected by APM server.


[[stack-trace-limit]]
==== `stackTraceLimit`

* *Type:* Number
* *Default:* `50`
* *Env:* `ELASTIC_APM_STACK_TRACE_LIMIT`

Setting it to `0` will disable stack trace collection.
Any finite integer value will be used as the maximum number of frames to collect.
Setting it to `Infinity` means that all frames will be collected.

[[transaction-max-spans]]
==== `transactionMaxSpans`

* *Type:* Number
* *Default:* `500`
* *Env:* `ELASTIC_APM_TRANSACTION_MAX_SPANS`
* <<dynamic-configuration, image:./images/dynamic-config.svg[] >> *Central config name:* `transaction_max_spans`

Specify the maximum number of spans to capture within a request transaction
before dropping further spans.
Setting to `-1` means that spans will never be dropped.

[[max-queue-size]]
==== `maxQueueSize`

* *Type:* Number
* *Default:* `1024`
* *Env:* `ELASTIC_APM_MAX_QUEUE_SIZE`

The maximum size of buffered events.

Events like transactions, spans, and errors are buffered when the agent can't
keep up with sending them to the APM Server or if the APM server is down.
If the queue is full, events are rejected which means you will lose
transactions and spans. This guards the application from consuming too much
memory and possibly crashing in case the APM server is unavailable for a longer
period of time.

A lower value will decrease the heap overhead of the agent, while a higher
value makes it less likely to lose events in case of a temporary spike in
throughput.

[[api-request-time]]
==== `apiRequestTime`

* *Type:* String
* *Default:* `10s`
* *Env:* `ELASTIC_APM_API_REQUEST_TIME`

The agent maintains an open HTTP request to the APM Server that is used to transmit the collected transactions,
spans,
and errors to the server.

To avoid issues with intermittent proxies and load balancers,
the HTTP request is ended and a new one created at regular intervals controlled by this config option.
The value is expected to be in seconds,
or should include a time suffix.

[NOTE]
====
The HTTP request is ended before the time threshold is reached if enough bytes are sent over it.
Use the <<api-request-size,`apiRequestSize`>> config option to control the byte threshold.
====

[[api-request-size]]
==== `apiRequestSize`

* *Type:* String
* *Default:* `768kb`
* *Env:* `ELASTIC_APM_API_REQUEST_SIZE`

The agent maintains an open HTTP request to the APM Server that is used to transmit the collected transactions,
spans,
and errors to the server.

To avoid issues with intermittent proxies and load balancers,
the HTTP request is ended and a new one created if its body becomes too large.
That limit is controlled by this config option.
The value is expected to be in bytes,
or include a size suffix such as `1mb`.
Size suffixes are case-insensitive and include `b`,
`kb`,
`mb`,
and `gb`.

[NOTE]
====
The HTTP request is otherwise ended at regular intervals controlled by the <<api-request-time,`apiRequestTime`>> config option.
====

[[server-timeout]]
==== `serverTimeout`

* *Type:* String
* *Default:* `30s`
* *Env:* `ELASTIC_APM_SERVER_TIMEOUT`

Specify a timeout on the socket used for communication between the APM agent
and APM Server. If no data is sent or received on the socket for this amount of
time, the request will be aborted. It's not recommended to set a
`serverTimeout` lower than the <<api-request-time,`apiRequestTime`>> config
option. That will likely result in healthy requests being aborted prematurely.

The value should include a time suffix ('m' for minutes, 's' for seconds, or
'ms' for milliseconds), but defaults to seconds if no suffix is given.


[[sanitize-field-names]]
==== `sanitizeFieldNames`
* *Type:* Array
* *Default:* `['password', 'passwd', 'pwd', 'secret', '*key', '*token*', '*session*', '*credit*', '*card*', '*auth*', 'set-cookie', 'pw', 'pass', 'connect.sid']`
* *Env:* `ELASTIC_SANITIZE_FIELD_NAMES`
* <<dynamic-configuration, image:./images/dynamic-config.svg[] >> *Central config name:* `sanitize_field_names`

Remove sensitive data sent to Elastic APM.

The `sanitizeFieldNames` configuration value allows you to configure a list of wildcard patterns of field names which should be redacted from agent payloads. Wildcard matches are
case-insensitive by default. You may make wildcard searches case-sensitive by
using the `(?-i)` prefix. These patterns apply to the request and response HTTP headers, as well as any form field captured during an `application/x-www-form-urlencoded` data request.

The `sanitizeFieldNames` will redact any matched _field names_.  If you wish to filter or _redact_ other data the <<filter-http-headers,`filterHttpHeaders`>> configuration field or the <<apm-add-filter,API filtering functions>> may be a better choice.

[[filter-http-headers]]
==== `filterHttpHeaders`

* *Type:* Boolean
* *Default:* `true`
* *Env:* `ELASTIC_APM_FILTER_HTTP_HEADERS`

When tracing an incoming HTTP request,
the agent will add metadata about the requests to the recorded transaction.
The same applies for errors that occur and are captured as a result of the request.

This boolean specifies if the agent should anonymize certain sensitive HTTP headers by default before they are sent to the APM Server.
When anonymized,
the header value will be set to `[REDACTED]`

Currently, the following HTTP headers are anonymized by default:

* `Authorization` - The full value of this header is redacted.  In versions of the agent greater than v3.9, the authorization header is redacted by the default configuration of <<sanitize-field-names>>.
* `Cookie` - The cookies inside the `Cookie` header are analyzed and their values redacted if they appear sensitive (like a session cookie).
  See the https://github.com/watson/is-secret[is-secret] module for details about which patterns are considered sensitive.

If you wish to filter or sanitize other data,
use one of the <<apm-add-filter,filtering>> functions.

[[disable-instrumentations]]
==== `disableInstrumentations`

* *Type:* Array of strings
* *Env:* `ELASTIC_APM_DISABLE_INSTRUMENTATIONS`

Array or comma-separated string of modules to disable instrumentation for.
When instrumentation is disabled for a module,
no spans will be collected for that module.

Example using options object:

[source,js]
----
require('elastic-apm-node').start({
  disableInstrumentations: ['graphql', 'express-graphql']
})
----

Example using environment variable:

[source,bash]
----
ELASTIC_APM_DISABLE_INSTRUMENTATIONS=graphql,express-graphql
----

For an always up-to-date list of modules for which instrumentation can be disabled,
see the https://github.com/elastic/apm-agent-nodejs/tree/main/lib/instrumentation/modules[lib/instrumentation/modules] folder in the agent repository.
Note that not all modules represented in this directory will generate spans,
and adding those to this array has no effect.

To configure if incoming http requests should be instrumented,
see <<instrument-incoming-http-requests, `instrumentIncomingHTTPRequests`>>.

[[container-id]]
==== `containerId`

* *Type:* String
* *Env:* `ELASTIC_APM_CONTAINER_ID`

Specify the docker container id to associate with all reported events.
If absent,
it will be parsed out of the `/proc/self/cgroup` file.

[[kubernetes-node-name]]
==== `kubernetesNodeName`

* *Type:* String
* *Env:* `KUBERNETES_NODE_NAME`

Specify the kubernetes node name to associate with all reported events.

[[kubernetes-namespace]]
==== `kubernetesNamespace`

* *Type:* String
* *Env:* `KUBERNETES_NAMESPACE`

Specify the kubernetes namespace to associate with all reported events.

[[kubernetes-pod-name]]
==== `kubernetesPodName`

* *Type:* String
* *Env:* `KUBERNETES_POD_NAME`

Specify the kubernetes pod name to associate with all reported events.
If absent,
and if `kubernetesPodUID` is parsed out of the `/proc/self/cgroup` file,
this will default to the local hostname.

[[kubernetes-pod-uid]]
==== `kubernetesPodUID`

* *Type:* String
* *Env:* `KUBERNETES_POD_UID`

Specify the kubernetes pod uid to associate with all reported events.
If absent,
it will be parsed out of the `/proc/self/cgroup` file.

[[metrics-interval]]
==== `metricsInterval`

* *Type:* String
* *Default:* `"30s"`
* *Env:* `ELASTIC_APM_METRICS_INTERVAL`

Specify the interval for reporting metrics to APM Server.
The interval should be in seconds,
or should include a time suffix.

To disable all metrics reporting, including breakdown metrics, set the interval
to `"0s"`.

[[metrics-limit]]
==== `metricsLimit`

* *Type:* Number
* *Default:* `1000`
* *Env:* `ELASTIC_APM_METRICS_LIMIT`

Specify the maximum number of metrics to track at any given time.
When a new metric is inserted which would exceed the limit,
the oldest metric will be dropped to give it space.

[[global-labels]]
==== `globalLabels`

* *Type:* Object
* *Env:* `ELASTIC_APM_GLOBAL_LABELS`

Supply a key/value pair object of labels to apply to any data recorded by the agent.

Example:
[source,bash]
----
ELASTIC_APM_GLOBAL_LABELS="subspace=sap-hana,rack=number6"
----

[[config-file]]
==== `configFile`

* *Type:* String
* *Default:* `elastic-apm-node.js`
* *Env:* `ELASTIC_APM_CONFIG_FILE`

The Node.js agent will look for a file named `elastic-apm-node.js` in the current working directory.
You can specify a custom path using this config option (this path must include the filename), e.g:

[source,bash]
----
ELASTIC_APM_CONFIG_FILE=/path/to/my-elastic-apm-node.js
----

NOTE: The inline version of this config option,
that is passed to the <<apm-start,`start`>> function,
will be ignored if a config file was already loaded when this module was required (based on either the default value or because of the `ELASTIC_APM_CONFIG_FILE` environment variable).

The configuration file is expected to export an object,
following the same conventions as the `options` object,
given as the first argument to the <<apm-start,`start`>> function, e.g.:

[source,js]
----
module.exports = {
  // Override service name from package.json
  // Allowed characters: a-z, A-Z, 0-9, -, _, and space
  serviceName: '',

  // Use if APM Server requires a token
  secretToken: '',

  // Set custom APM Server URL (default: http://localhost:8200)
  serverUrl: ''
}
----

[[breakdown-metrics]]
==== `breakdownMetrics`

* *Type:* Boolean
* *Default:* `true`
* *Env:* `ELASTIC_APM_BREAKDOWN_METRICS`

Set `breakdownMetrics: false` to disable reporting of breakdown metrics. Note
that if `metricsInterval: 0`, then breakdown metrics will not be reported.

Breakdown metrics (<<metrics-span.self_time.sum, `span.self_time.*`>>) record
the self-time spent in each unique type of span. This data drives the
{kibana-ref}/service-overview.html#service-span-duration[Time spent by span type]
chart in the APM app.


[[cloud-provider]]
==== `cloudProvider`
* *Type:* String
* *Default:* `auto`
* *Env:* `ELASTIC_APM_CLOUD_PROVIDER`

During startup the Node.js agent queries the local environment to determine whether the application is running in a cloud environment, and provides the agent with details about that environment.  These details are called metadata, and will be sent to APM Server with other instrumented data. The `cloudProvider` configuration value allows you to control this behavior.

- `auto`: Automatically determine which cloud provider the agent is running on.
- `gcp`: Only query for Google Cloud Platform information.
- `aws`: Only query for Amazon Web Service information.
- `azure`: Only query for Azure information.
- `none`: Do not query for any cloud provider information.

If the value is not one of the five listed above, the agent will use the value of `auto`.

[[ignore-message-queues]]
==== `ignoreMessageQueues`
* *Type:* Array
* *Default:* `[]`
* *Env:* `ELASTIC_IGNORE_MESSAGE_QUEUES`
* <<dynamic-configuration, image:./images/dynamic-config.svg[] >> *Central config name:* `ignore_message_queues`

Array or comma-separated string of wildcard patterns that tell the agent to
ignore certain queues/topics when instrumenting messaging systems.

When an instrumented messaging system sends or receives a message, the agent
will test the queue/topic name against each wildcard in this list. If
the name matches, the agent will skip instrumenting the operation.

The `ignoreMessageQueues` property supports simple wildcard (`*`) patterns, and
may not include commas.  Wildcard matches are case-insensitive by default. You
may make wildcard searches case-sensitive by using the `(?-i)` prefix.

Example usage:

[source,js]
----
require('elastic-apm-node').start({
  ignoreMessageQueues: [
    'overnight_jobs',
    'events_*',
    '(?-i)caseSensitiveSearch'
  ]
})
----

<<<<<<< HEAD

[[trace-continuation-strategy]]
==== `traceContinuationStrategy`
* *Type:* String
* *Default:* `'continue_always'`
* *Env:* `ELASTIC_APM_TRACE_CONTINUATION_STRATEGY`

Warning: This configuration option is **experimental** and may change in
non-major versions of the agent.

This option allows some control on how the APM agent handles W3C trace-context
headers on incoming requests. By default, the `traceparent` and `tracestate`
headers are used per W3C spec for distributed tracing. However, in certain cases
(typically where an Elastic-monitored service is receiving requests with
`traceparent` headers from *unmonitored* services) it can be helpful to *not*
use the incoming `traceparent` header.

Valid values are:

- `'continue_always'` - The current and default behavior. Every incoming
  `traceparent` header determines the sampling decision and the trace-id.
- `'restart_always'` - Always ignores the `traceparent` header of incoming
  requests. A new trace-id will be generated and the sampling decision will be
  made based on <<transaction-sample-rate,`transactionSampleRate`>>.
=======
[[span-compression-enabled]]
==== `spanCompressionEnabled`
* *Type:* Boolean
* *Default:* `true`
* *Env:* `ELASTIC_APM_SPAN_COMPRESSION_ENABLED`

Setting this option to false will disable the span compression feature. Span compression reduces the collection, processing, and storage overhead, and removes clutter from the UI. The tradeoff is that some information, such as DB statements of all the compressed spans, will not be collected.

Example usage:

[source,js]
----
require('elastic-apm-node').start({
  spanCompressionEnabled: true
})
----

[[span-compression-exact-match-max-duration]]
==== `spanCompressionExactMatchMaxDuration`
* *Type:* String
* *Default:* `50ms`
* *Env:* `ELASTIC_APM_SPAN_COMPRESSION_EXACT_MATCH_MAX_DURATION`

Consecutive spans that are exact match and that are under this threshold will be compressed into a single composite span. This option does not apply to composite spans. This reduces the collection, processing, and storage overhead, and removes clutter from the UI. The tradeoff is that the DB statements of all the compressed spans will not be collected.

Supports the duration suffixes ms (milliseconds), s (seconds) and m (minutes).

Example usage:

[source,js]
----
require('elastic-apm-node').start({
  spanCompressionExactMatchMaxDuration:'100ms'
})
----

[[span-compression-same-kind-max-duration]]
==== `spanCompressionSameKindMaxDuration`
* *Type:* String
* *Default:* `0ms`
* *Env:* `ELASTIC_APM_SPAN_COMPRESSION_SAME_KIND_MAX_DURATION`

Consecutive spans to the same destination that are under this threshold will be compressed into a single composite span. This option does not apply to composite spans. This reduces the collection, processing, and storage overhead, and removes clutter from the UI. The tradeoff is that the DB statements of all the compressed spans will not be collected.

Example usage:

[source,js]
----
require('elastic-apm-node').start({
  spanCompressionSameKindMaxDuration:'0ms'
})
----


[[opentelemetry-bridge-enabled]]
==== `opentelemetryBridgeEnabled`

[small]#Added in: v3.34.0 as experimental#

* *Type:* Boolean
* *Default:* `false`
* *Env:* `ELASTIC_APM_OPENTELEMETRY_BRIDGE_ENABLED`

Setting this option to true will enable the <<opentelemetry-bridge,OpenTelemetry Bridge>>. Briefly, the OpenTelemetry Bridge allows one to use the vendor-neutral
https://opentelemetry.io/docs/instrumentation/js/api/[OpenTelemetry Tracing API]
(https://www.npmjs.com/package/@opentelemetry/api[`@opentelemetry/api`]) to
manually instrument your code, and have the Elastic Node.js APM agent handle
those API calls.

Example usage:

[source,js]
----
require('elastic-apm-node').start({
  opentelemetryBridgeEnabled: true
})
----
>>>>>>> 8b6c11a3
<|MERGE_RESOLUTION|>--- conflicted
+++ resolved
@@ -1182,16 +1182,12 @@
 })
 ----
 
-<<<<<<< HEAD
 
 [[trace-continuation-strategy]]
 ==== `traceContinuationStrategy`
 * *Type:* String
 * *Default:* `'continue_always'`
 * *Env:* `ELASTIC_APM_TRACE_CONTINUATION_STRATEGY`
-
-Warning: This configuration option is **experimental** and may change in
-non-major versions of the agent.
 
 This option allows some control on how the APM agent handles W3C trace-context
 headers on incoming requests. By default, the `traceparent` and `tracestate`
@@ -1207,7 +1203,8 @@
 - `'restart_always'` - Always ignores the `traceparent` header of incoming
   requests. A new trace-id will be generated and the sampling decision will be
   made based on <<transaction-sample-rate,`transactionSampleRate`>>.
-=======
+
+
 [[span-compression-enabled]]
 ==== `spanCompressionEnabled`
 * *Type:* Boolean
@@ -1284,5 +1281,4 @@
 require('elastic-apm-node').start({
   opentelemetryBridgeEnabled: true
 })
-----
->>>>>>> 8b6c11a3
+----