ifdef::env-github[]
NOTE: Release notes are best read in our documentation at
https://www.elastic.co/guide/en/apm/agent/nodejs/current/release-notes.html[elastic.co]
endif::[]

////
Notes:
1. When adding a changelog entry, if the "Unreleased" section doesn't yet exist,
   please add the following under the "=== Node.js Agent version 3.x" header:

        ==== Unreleased

        [float]
        ===== Breaking changes

        [float]
        ===== Features

        [float]
        ===== Bug fixes

        [float]
        ===== Chores

2. When making a release, change the "==== Unreleased" section header to:

        [[release-notes-x.x.x]]
        ==== x.x.x - YYYY/MM/DD
////

[[release-notes-3.x]]
=== Node.js Agent version 3.x


[[release-notes-3.48.0]]
==== 3.48.0 - 2023/07/06

[float]
===== Features

* Initial and experimental ECMAScript Module (ESM) support.
  With the following invocation the APM agent will now be able to instrument
  modules loaded via `import`. (See the https://nodejs.org/api/esm.html#introduction[Node.js introduction to ESM].)
+
[source,bash]
----
node -r elastic-apm-node/start.js \
  --experimental-loader=elastic-apm-node/loader.mjs \
  server.mjs

# or

NODE_OPTIONS='-r elastic-apm-node/start.js --experimental-loader=elastic-apm-node/loader.mjs'
node server.mjs
----
+
The new usage requirement is the `--experimental-loader=elastic-apm-node/loader.mjs` option.
This initial release only includes support for instrumenting a subset of the
modules listed at <<supported-technologies>>. This set will grow in subsequent
versions. Notably, ESM support does not currently work in node v20 -- only in
recent versions of node v12-v18. ESM support will remain experimental while the
https://nodejs.org/api/esm.html#loaders[Node.js Loaders API] is experimental.
See <<esm>> for full details.

* Send `configured_hostname` and `detected_hostname` metadata separately,
  rather than the old deprecated single `hostname` metadatum. As well, the
  detected hostname now attempts to collect a FQDN to be used in the
  `host.name` field in the Elasticsearch document. ({issues}3310[#3310])

[float]
===== Bug fixes

* Ensure `apm.setGlobalLabel(...)` does not throw an error when apm is inactive.
  ({issues}3442[#3442])

* Set the trace-context for an incoming HTTP/2 request. Contributed by @paulish.
  ({issues}1830[#1830])

* Fix aws-sdk v3 instrumentation (currently just `@aws-sdk/client-s3`) for
  versions 3.363.0 and later. ({pull}3455[#3455])

<<<<<<< HEAD
=======
* Fix a possible crash when using `getSignedUrl()` from `@aws-sdk/s3-request-presigner`
  due to a bug in `@aws-sdk/client-s3` instrumentation. ({issues}3464[#3464])

[float]
===== Chores

>>>>>>> d62dfde2

[[release-notes-3.47.0]]
==== 3.47.0 - 2023/06/14

[float]
===== Features

* Add support for `knex` version v1 and v2. ({pull}3355[#3355])

* Add `tedious@16.x` support. ({pull}3366[#3366])

* Add `apm.setGlobalLabel()` to dynamically extend the `globalLabels` set in
  the initial config. Refer to <<apm-set-global-label>> for details. ({pull}3337[#3337])

[float]
===== Bug fixes

* Change the "start.js" export to *not* start the APM agent inside a
  https://nodejs.org/api/worker_threads.html[Node.js Worker thread].
+
One way to start the APM agent is via `node -r elastic-apm-node/start.js ...` or
`NODE_OPTIONS='-r elastic-apm-node/start.js`.  When a Node.js Worker thread is
started, it inherits the `process.execArgv` and environment, which results in
"start.js" being run in the context of the new thread. Starting an additional
APM agent in each new Worker is arguably surprising. For now, "start.js" will
avoid starting in a thread. The exact behavior may change in future versions.
+
One undesirable effect of this change is that explicit use of "start.js" in
code (`import 'elastic-apm-node/start.js'` or `require('elastic-apm-node/start.js')`)
in a Worker will *not* start the APM agent. Instead, one must use:
`require('elastic-apm-node').start()` or equivalent.

* Avoid redaction of response headers while extracting `transaction.context.response`
  data from the HTTP response. Contributed by @lytc. ({pull}3427[#3427])

[float]
===== Chores

* Refactor transport handling to new internal `apm-client` module.
  ({pull}3372[#3372])


[[release-notes-3.46.0]]
==== 3.46.0 - 2023/05/15

[float]
===== Features

* Add support for `@aws-sdk/client-s3`, one of the AWS SDK v3 clients.
  ({pull}3287[#3287])

* Add support for `@apollo/server@4` -- the new Apollo Server package which
  replaces `apollo-server`, `apollo-server-express`, etc. Contributed by
  @jmesimak. ({pull}3203[#3203])

* Add <<capture-body>> support for Fastify instrumentation.
  Contributed by @xxzefgh. ({pull}2681[#2681])

* Add support for mysql2@3. Contributed by @firecow. ({pull}3301[#3301])

* Improve error handling with AWS Lambda. When used together with the
  https://github.com/elastic/apm-aws-lambda[Elastic AWS Lambda extension]
  v1.4.0 or greater, the APM agent will pre-register a partial transaction
  before the user's handler function is run. If the handler function fails
  with a Lambda timeout, `uncaughtException`, `unhandledRejection`, or crash
  then the Lambda extension will report the failed transaction so it can be
  seen in the Kibana APM app. ({pull}3285[#3285])

* Add OpenTelemetry Metrics API and Metrics SDK support. This is currently
  experimental and may change. With this change, you may use the OpenTelemetry
  Metrics API to create custom metrics and the APM agent will ship those
  metrics to APM server. As well, you may use the OpenTelemetry Metrics SDK
  and the APM agent will automatically add a MetricReader to ship metrics to
  APM server. See the <<opentelemetry-bridge>> for details. ({pull}3152[#3152])


[float]
===== Chores

* The config option <<filter-http-headers, filterHttpHeaders>> is now *deprecated*. It will be
  removed in a future major version. ({pull}3333[#3333])

* Add cookie map in transactions' request context and redact cookie header ({pull}3322[#3322])

* Stop testing `express-graphql` instrumentation -- the module is deprecated.
  ({pull}3304[#3304])


[[release-notes-3.45.0]]
==== 3.45.0 2023/04/28

[float]
===== Features

* Add `aws.s3.bucket` and `aws.s3.key` attributes for OpenTelemetry in S3 instrumentation.
  Spec https://github.com/open-telemetry/opentelemetry-specification/blob/v1.20.0/semantic_conventions/trace/instrumentation/aws-sdk.yml#L435
  ({issues}3150[#3150]).

[float]
===== Bug fixes

* Fix a possible crash in AWS Lambda Function instrumentation when an ELB-
  or API Gateway-triggered invocation received an `event` object with no
  `headers` field. ({issues}3286[#3286])

* Fix an edge case in instrumentation of `http.request()` and `https.request()`
  with node v19.9.0 and recently nightly builds of node v20.
  ({issues}3261[#3261])

[float]
===== Chores

* Update "engines" to support node v20. ({pull}3278[#3278])

* Restrict Next.js instrumentation to `<13.3.0` for now, because of a known
  issue with instrumentating the `next@13.3.0` dev server. ({issues}3263[#3263])


[[release-notes-3.44.1]]
==== 3.44.1 2023/04/06

[float]
===== Bug fixes

* Fix an issue where the APM agent receiving central config (from APM server)
  containing a value for `sanitized_field_names` would crash.
  ({issues}3247[#3247])


[[release-notes-3.44.0]]
==== 3.44.0 2023/04/03

[float]
===== Features

* Update the <<opentelemetry-bridge>> supported version of `@opentelemetry/api`
  to version 1.4.x. ({pull}3239[#3239])

[float]
===== Bug fixes

* Ensure `metadata.service.agent.activation_method` is only sent for APM
  server version 8.7.1 or later. APM server 8.7.0 included a bug where
  receiving `activation_method` is harmful. ({issues}3230[#3230])


[[release-notes-3.43.0]]
==== 3.43.0 2023/03/02

[float]
===== Features

* Support mongodb v5. ({issues}3138[#3138])

* Propagate trace-context in message attributes for SQS (SendMessage and
  SendMessageBatch) and SNS (Publish), provided the maximum 10 message
  attributes limit is not passed. SQS message reception (ReceiveMessage) and
  SQS- and SNS-triggered Lambda functions already produce _span links_ for
  incoming messages with trace-context. This allows linking between
  producer and consumer in the Kibana APM app. ({pull}3044[#3044])

* Extend Lambda instrumentation to capture details for Lambda function URL
  and ELB-triggered Lambdas. ({issues}2901[#2901])

* Make `Agent.flush()` return a `Promise` if no callback is passed as param.
  This means that flush is now `await`able: `await apm.flush()`.
  ({issues}2857[#2857])

[float]
===== Bug fixes

* Fix the transaction name for *API* routes in Next.js >=13.2.x. Before this
  change internal changes in next@13.2.0 resulted in transactions for Next.js
  API routes being `{method} unknown route`.

* Fix `metadata.service.agent.activation_method=k8s-attach` handling to
  (a) use an explicit marker from the k8s apm attacher
  (`ELASTIC_APM_ACTIVATION_METHOD`) and (b) use the specified "k8s-attach"
  value, rather than the incorrect "k8s-attacher".
  ({issue}3119[#3119])

* Add missing <<opentelemetry-bridge-enabled>> ({pull}3121[#3121]) and
  <<context-manager>> Agent configuration options to the TypeScript types.


[[release-notes-3.42.0]]
==== 3.42.0 2023/01/18

[float]
===== Features

* Support for tracing/monitoring https://learn.microsoft.com/en-us/azure/azure-functions/[Azure Functions].
  See the <<azure-functions>> document.
  ({pull}3071[#3071], https://github.com/elastic/apm/blob/main/specs/agents/tracing-instrumentation-azure-functions.md[spec])

* Support `restify@11`.

[float]
===== Bug fixes

* Fix instrumentation of `http.request()` and `http.get()` (and the same
  for `https.`) so that Basic auth fields are not lost. Before this change
  if the first arg was a URL or string with `username` and/or `password`
  values, e.g. `https://user:pass@...`, then the auth fields were not
  included in the actual HTTP request.  ({issues}2044[#2044])

* Fix `span.context.destination.service.resource` for S3 spans to have an
  "s3/" prefix.
+
*Note*: While this is considered a bugfix, but it can potentially be a breaking
change in the Kibana APM app: It can break the history of the S3-Spans / metrics
for users relying on `context.destination.service.resource`. If users happen to
run agents both with and without this fix (for same or different languages), the
same S3-buckets can appear twice in the service map (with and without
s3-prefix).

* Ensure collected dropped spans stats follow the intake API type requirements.
  Before this change `transaction.dropped_spans_stats[*].duration.sum.us` could
  have been a floating-point value, but the intake API requires an int. The
  result was dropped transactions and errors in the agent log.
  ({issues}3104[#3104])

[float]
===== Chores

* Add `service.agent.activation_method` metadatum.
  Spec: https://github.com/elastic/apm/blob/main/specs/agents/metadata.md#activation-method
  ({issues}3039[#3039])


[[release-notes-3.41.1]]
==== 3.41.1 2022/12/21

[float]
===== Bug fixes

* Fix a bug in span compression with sending spans that were buffered for
  possible compression. Before this fix, in some cases a compressible span could
  be sent *twice* or not sent at all. ({pull}3076[#3076])


[[release-notes-3.41.0]]
==== 3.41.0 2022/12/12

[float]
===== Features

* Capture HTTP context (status code, headers, etc.) on transactions (and
  captured errors) for Lambda functions triggered by API Gateway.
  ({issues}2419[#2419])

* Support instrumentation for restify@10.

[float]
===== Bug fixes

* Change default `serverUrl` from `http://localhost:8200` to `http://127.0.0.1:8200`
  to avoid ambiguity between possible IPv4 and IPv6 DNS-resolved values for "localhost".
  APM server only listens on IPv4 by default, so this avoids a possible surprising
  mismatch. ({issues}3045[#3045])

* Add `tracestate` to the `TransactionOptions` TypeScript type for
  `apm.startTransaction(..., options)`. ({issues}3061[#3061])

[float]
===== Chores

* Mark the published Lambda layer as supporting the recently released
  "nodejs18.x" Lambda Runtime (`--compatible-runtimes`).


[[release-notes-3.40.1]]
==== 3.40.1 2022/11/15

[float]
===== Bug fixes

* Prevent a possible tight loop in central config fetching. ({issues}3029[#3029])


[[release-notes-3.40.0]]
==== 3.40.0 2022/10/31

**Note**: This was a bad release. Users should upgrade to v3.40.1 or later.
This version of the agent could enter a tight loop re-fetching central config,
which increases network traffic, CPU usage, and load on the APM server.
See {issues}3029[issue #3029] for details.

[float]
===== Features

* Enable support for redis v4 ({pull}2945[#2945])

* preview:[] Next.js server-side instrumentation. See the <<nextjs>> document.
+
This adds instrumentation of the Next.js dev server (`next dev`) and prod
server (`next start`). The APM transactions for incoming HTTP requests to the
server will be named appropriately based on Next.js's routing -- both for
user page routes (e.g. `GET /a-dynamic-page/[id]`) and for internal Next.js
routes (e.g. `Next.js _next/data route my-page`,
`Next.js Rewrite route /foo -> /bar`). As well, exceptions in server-side code
(e.g. `getServerSideProps`, server-side run page handlers, API handlers) will
be reported. ({pull}2959[#2959])
+
This is a technical preview to get feedback from Next.js users. The details on
how exactly the instrumentation works may change in future versions.

* Improve container-info gathering to support AWS ECS/Fargate environments.
  ({issues}2914[#2914])

[float]
===== Bug fixes

* Source lines of context in stacktraces is *no longer reported* for "*.min.js"
  files that do not have source-map information. These files are assumed to
  be minimized files, for which source line context won't be useful. This
  change is to guard against excessively large stacktrace data.

[float]
===== Chores

* Add guards to ensure that a crazy `Cache-Control: max-age=...` response
  header cannot accidentally result in inappropriate intervals for fetching
  central config. The re-fetch delay is clamped to `[5 seconds, 1 day]`.
  ({issues}2941[#2941])


[[release-notes-3.39.0]]
==== 3.39.0 2022/10/17

[float]
===== Features

* Improve the granularity of data captured about downstream services, e.g.
  databases, for spans that represent an external call (known as "exit spans").
  This data is used for
  https://www.elastic.co/guide/en/kibana/current/service-maps.html[Service Maps]
  and
  https://www.elastic.co/guide/en/kibana/current/dependencies.html[Dependencies]
  in the Kibana APM app.
+
This is handled via the new span `service.target.*` fields that replace the
deprecated `destination.service.resource` field (https://github.com/elastic/apm/blob/main/specs/agents/tracing-spans-service-target.md[spec]). All instrumentations have
been updated to set appropriate service target values. If necessary, e.g. for manual
instrumentation, a new public <<span-setservicetarget>> API has been added to specify these values.
({pull}2882[#2882])
+
The never-public-but-available `span.setDestinationContext()` has been marked
for removal (using it will `process.emitWarning()`). Users of this internal
method should switch to the public <<span-setservicetarget>>.
+
As part of this change, improvements have been made to some module instrumentations:
+
  ** `redis` and `ioredis`: `span.type` has changed from "cache" to "db" per https://github.com/elastic/apm/blob/main/specs/agents/tracing-instrumentation-db.md#redis[spec]
  ** `mongodb`: `span.action` used to be "query", now it will be the mongodb command name, e.g. "find", "insert".
  ** `mongodb` and `mongodb-core`: `span.db.instance` is now set to the database name ({issues}1494[#1494])
  ** `mysql` and `mysql2`: `span.db.{instance,user}` are now populated.
  ** `@elastic/elasticsearch`: The cluster name is heuristically determined for Elastic Cloud deployments and used for the service target name.
  ** `sqs`: `span.destination.{address,port}` are now populated.
  ** `pg`: `span.db.{instance,user}` are now populated.
  ** `cassandra-driver`: the Cassandra keyspace is captured for service target data, if available.
  ** OpenTelemetry Bridge: OTel spans with kind PRODUCER and CLIENT are now handled as exit spans (e.g. span compression could apply).

* Support instrumentation of `@koa/router` (and `koa-router`) versions 11 and 12.
  Contributed by @sibelius. ({issues}2811[#2811])

* Support instrumentation of tedious@15. ({pull}2897[#2897])

* Improve the captured information for Elasticsearch client instrumentation.
  For all outgoing Elasticsearch client requests, the full HTTP url is
  now captured (stored in the "url.original" field). For Elasticsearch requests
  that do a search, the outgoing request body is captured (to the
  "span.db.statement" field) as before, but the format has changed to only
  hold the request body. Before this change the "span.db.statement" would
  also hold any HTTP query parameters. These are now more naturally captured
  in "url.original". ({issues}2019[#2019])
+
This change also introduces the <<elasticsearch-capture-body-urls>>
configuration option to enable controlling which Elasticsearch REST API
paths are considered for request body capture. ({pull}2873[#2873])

* Support instrumenting core modules when require'd with the optional
  https://nodejs.org/api/modules.html#core-modules['node:'-prefix].
  For example `require('node:http')` will now be instrumented.
  ({issues}2816[#2816])

* Agent will delay loading of the `error-callsites` module until agent start time,
  and will not load the module if the agent is disabled/inactive. This prevents the
  setting of an `Error.prepareStackTrace` handler until necessary for stacktrace
  collection. ({issues}2833[#2833] {pull}2906[#2906])

* Add `*principal*` pattern to default value for `sanitizeFieldNames` config
  var, so that it is more likely to redact authentication-related HTTP headers,
  e.g. on Azure. ({issues}2938[#2938])

[float]
===== Bug fixes

* Avoid a possible `RangeError: Maximum call stack size exceeded` in
  Span timer handler for exceedingly deep Span trees. ({pull}2939[#2939])

* Fix instrumentation of (very old) 'graphql' module versions <=0.9.6.
  Instrumentation of these older graphql versions was broken in v3.36.0.
  ({pull}2927[#2927])

[float]
===== Chores

* Disable knex instrumentation when not collecting span stack traces
  (because there is no point). This is a performance improvement for
  Knex usage in the default configuration. ({pull}2879[#2879])

* Document and add types for `parent` option to
  <<apm-capture-error,`apm.captureError()`>>. ({issues}2977[#2977])


[[release-notes-3.38.0]]
==== 3.38.0 2022/08/11

[float]
===== Features

- Add instrumentation for the https://undici.nodejs.org[undici] HTTP client
  library. This also adds instrumentation of Node.js v18's
  https://nodejs.org/api/all.html#all_globals_fetch[`fetch()`], which uses
  undici under the hood. For the instrumentation to work one must be using
  node v14.17.0 or later, or have installed the
  https://www.npmjs.com/package/diagnostics_channel['diagnostics_channel' polyfill].
  ({issues}2383[#2383])

- Added `exitSpanMinDuration` configuration field, allowing end users to
  set a time threshold for dropping exit spans. ({pull}2843[#2843])

[float]
===== Bug fixes

- Capturing an error would fail if the Error instance had an attribute that
  was an invalid date. ({issues}2030[#2030])

- Fix the span for an instrumented S3 ListBuckets API call to not be invalid
  for APM server intake. ({pull}2866[#2866])

- Fix an issue where the transaction `name` for a trace of a Lambda function
  implementing a GraphQL server (e.g. via https://www.apollographql.com/docs/apollo-server/deployment/lambda/[apollo-server-lambda])
  would not get the GraphQL-specific naming. ({issues}2832[#2832])


[[release-notes-3.37.0]]
==== 3.37.0 2022/07/18

[float]
===== Features

- The agent will now use https://nodejs.org/api/async_context.html#class-asynclocalstorage[`AsyncLocalStorage`]
  for run-context tracking in new enough versions of Node.js (versions >=14.5
  and >=12.19). This can reduce overhead from using the APM agent, especially in
  Promise-heavy applications. ({pull}2786[#2786])
+
This also adds a new <<context-manager,`contextManager`>> configuration option
to control which mechanism the agent uses for run-context tracking. It replaces
the, now deprecated, <<async-hooks,`asyncHooks`>> configuration option. If
you experience problems with the new AsyncLocalStorage-based tracking, you can
restore the older behavior with `contextManager: "asynchooks"`.

[float]
===== Chores

- The old "patch" mechanism that the APM agent uses for run-context tracking
  (enabled via <<context-manager,`contextManager: "patch"`>>, or previously
  enabled via `asyncHooks: false`) is now *deprecated*. It will be removed in a
  future major version (after an 18 month deprecation period).


[[release-notes-3.36.0]]
==== 3.36.0 2022/06/15

[float]
===== Features

- Adds https://github.com/elastic/apm/blob/main/specs/agents/handling-huge-traces/tracing-spans-dropped-stats.md[dropped span statistics]
  to transaction payloads allowing APM Server to calculate more accurate
  throughput metrics. ({issues}2302[#2302])

- Improve the grouping of captured API errors from `@elastic/elasticsearch`
  instrumentation. When an Elasticsearch client API error is captured, if
  the response body includes a `error.type`, e.g. `illegal_argument_exception`,
  the captured `error.exception.type` will be `ResponseError (illegal_argument_exception)`
  rather than `ResponseError`. This means that API errors will be grouped
  separately in the Kibana APM app based on their client API error type.
  ({issues}2770[#2770])

- Graphql v16 support ({issues}2508[#2508])


[float]
===== Bug fixes

- Fix the automatic wrapping of Lambda handlers to support handler modules
  created by `esbuild` bundling -- as is done in some Serverless Framework
  functions that use TypeScript. ({issues}2753[#2753])

- Fix Express route tracking (used for `transaction.name`) when an argument
  is passed to the `next(arg)` callback of a request handler. Before this
  change passing `next(<some object not an instance of Error>)` would be
  considered an error by Express, but not by the APM agent's route
  tracking. ({pull}2750[#2750])

- Updated `sanitizeFieldNames` and `ignoreMessageQueues` environment variables
  to use `ELASTIC_APM_` prefix. (previous variable names are still recgonized,
  but not documented) ({issues}2636[#2636])


[[release-notes-3.35.0]]
==== 3.35.0 2022/06/01

[float]
===== Features

- Add support for 'knex' version v0.21 to v1 ({issues}2699[#2699]).
  Note that instrumentation of knex >=0.95.0 is not support when using the
  deprecated <<context-manager,`contextManager=patch`>> configuration option.

- Change the instrumentation of SQS- and SNS-triggered AWS Lambda invocations:
  The special-casing of triggers with a *single* message/record has been
  removed.  That means that instead of a possible continued distributed trace
  (if a single received message has a 'traceparent'), a *span link* will be
  added to the APM transaction for each message with a 'traceparent'.
  `transaction.context.message.` fields are no longer collected.
  ({pull}2708[#2708])

- Enable support for ioredis v5 ({pull}2714[#2714])

- A Docker image with the APM agent will be published for each release to
  `docker.elastic.co/observability/apm-agent-nodejs:VERSION`, for example:
  `docker.elastic.co/observability/apm-agent-nodejs:3.35.0`. ({pull}2742[#2742])

[float]
===== Bug fixes

- Fixes automatic Lambda handler wrapping to work with handlers that point to
  subfolders (ex. `_HANDLER=path/to/folder.methodName`) ({issues}2709[#2709])


[[release-notes-3.34.0]]
==== 3.34.0 2022/05/26

[float]
===== Features

- Add support for 'tedious' version v10 to v14 ({issues}2517[#2517])

- When automatically determining <<service-name>> and <<service-version>> by
  looking for a "package.json", the agent will now prefer to start looking
  from the directory of the script being executed, rather than the current
  working directory. ({issues}2420[#2420])

- Add an experimental <<opentelemetry-bridge>>.  Briefly, the OpenTelemetry
  Bridge allows one to use the vendor-neutral
  https://opentelemetry.io/docs/instrumentation/js/api/[OpenTelemetry Tracing
  API] (https://www.npmjs.com/package/@opentelemetry/api[`@opentelemetry/api`])
  to manually instrument your code, and have the Elastic Node.js APM agent
  handle those API calls. ({pull}2641[#2641])

- Add https://github.com/open-telemetry/opentelemetry-specification/blob/main/specification/overview.md#links-between-spans)[Span Links] support. ({issues}2673[#2673])
+
The <<transaction-start-span,`transaction.startSpan()`>> and
<<apm-start-transaction,`apm.startTransaction()`>> public APIs now accept
a `links` option for specify links. The OpenTelemetry Bridge also supports
specifying links during span creation (with the limitation that span link
*attributes* are not supported).

- Add a <<trace-continuation-strategy>> configuration option to allow some
  control over how the APM Agent uses incoming trace-context headers for context
  propagation. ({issues}2592[#2592])

- Add span links to AWS SQS messaging spans on 'ReceiveMessage', one for each
  message (up to 1000) which has a 'traceparent' message attribute.
  ({issues}2593[#2593])

- Add "nodejs16.x" as one of the compatible runtimes for the Node.js APM agent
  Lambda layers now that
  https://aws.amazon.com/blogs/compute/node-js-16-x-runtime-now-available-in-aws-lambda/[this runtime is available on AWS].

[float]
===== Bug fixes

- Fixes a bug where the the agent would not serialize the database context of
  a span. ({issues}2715[#2715])

- Fix a possible crash in span compression handling on a span that was manually
  created without a parent span (e.g. if created with a custom `childOf`
  option). ({pull}2701[#2701])

[float]
===== Chores

- Add a package-lock.json file to ensure repeatable builds of the AWS Lambda
  layer and to assist with security issue auditing. ({issues}2626[#2626])

- Deprecate instrumentation for the legacy "hapi" package. While the APM agent
  still supports it, that instrumentation is no longer tested and support
  will be dropped in the next major version of the agent. Note that the
  "@hapi/hapi" package is still fully supported. ({pull}2698[#2698])

- Deprecate instrumentation for the obsolete "jade" package. "jade" was renamed
  to "pug" in 2015.  While the APM agent still supports "jade", that
  instrumentation is no longer tested. ({pull}2711[#2711])


[[release-notes-3.33.0]]
==== 3.33.0 2022/05/05

[float]
===== Features

- Add a `parent` option to `agent.captureError(err[, options][, cb])` to allow
  passing in a Transaction or Span to use as the parent for the error. Before
  this change the *current* span or transaction, if any, was always used.
+
This option is not documented in the user docs, nor added to the TypeScript
types, because it is only expected to be useful for coming OTel Bridge work.

[float]
===== Bug fixes

- Fix a possible crash in the instrumentation of an incoming HTTP/2 request: if
  the underlying Http2Session was destroyed before the APM transaction was
  ended (on Http2Stream end). This resulted in the instrumentation using the
  [`stream.session.socket`](https://nodejs.org/api/http2.html#http2sessionsocket)
  proxy, which can throw `ERR_HTTP2_SOCKET_UNBOUND` after the session is
  destroyed. ({issues}2670[#2670])

[float]
===== Chores

- The release process is slightly changed. CI (Jenkins) now handles `npm
  publish ...` when a tag is pushed. ({pull}2667[#2667])

- Pulled the `traceparent` NPM module into a local module and replaced the
  `random-poly-fill` module with the built in `require('crypto').randomFillSync`
  function call ({pull}2669[#2669])


[[release-notes-3.32.0]]
==== 3.32.0 2022/04/27

[float]
===== Features

* Add support for node v18. ({pull}2652[#2652])

* Add support for https://github.com/elastic/apm/blob/main/specs/agents/handling-huge-traces/tracing-spans-compress.md[span compression].
  ({issues}2100[#2100], {issues}2604[#2604])
+
By default, consecutive (sibling) exit spans of the same name, type, subtype,
and destination with a duration of less than 50ms will be compressed into
a single composite span. A possible case is the
https://duckduckgo.com/?q=N%252B1+query+problem[N+1 query problem].
Traces with many consecutive matching spans will be represented -- both in data
and the APM UI -- more efficiently.
+
Span compression can be disabled or matching behavior configured with the
<<span-compression-enabled,`spanCompression* configuration options`>>.

* Marks spans as "exit spans" across all instrumentations, preventing additional
  child spans from being added to the exit spans.  See issue for a full list of
  spans types that will be treated as exit spans. ({issues}2601[#2601])

* Allow a new span to be created/started even if its transaction has ended.
  This is expected to be a very rare use case. ({pull}2653[#2653])

* The Trace Context headers are now propagated for http2 requests. ({pull}2656[#2656])


[[release-notes-3.31.0]]
==== 3.31.0 2022/03/23

[float]
===== Features

* Add `captureBody` support for Hapi. ({issues}1905[#1905])

* If a SNS or SQS single event trigger to an instrumented Lambda function
  includes message attributes with the name "traceparent" (and "tracestate"),
  case-insensitive, then those are used to continue the trace. This was already
  being done for API Gateway event headers.

[float]
===== Bug fixes

* Fix a bug with Lambda instrumentation where the APM agent would result in
  an otherwise working Lambda function to respond with `null` if the Lambda
  was missing the https://github.com/elastic/apm-aws-lambda[Elastic APM Lambda Extension].
  ({issues}2598[#2598])

* Fix a bug in Lambda instrumentation in the capturing of SNS and SQS event
  message attributes. ({issues}2605[#2605])


[[release-notes-3.30.0]]
==== 3.30.0 2022/03/10

[float]
===== Breaking changes

* Added a new config option <<span-stack-trace-min-duration,`spanStackTraceMinDuration`>>
  that replaces both <<capture-span-stack-traces,`captureSpanStackTraces`>>
  and <<span-frames-min-duration,`spanFramesMinDuration`>>. The latter two are
  now deprecated, but still supported. If `spanStackTraceMinDuration` is
  specified, then any value for the deprecated two options will be ignored.
+
There is a significant change in _default_ behavior of the APM agent. If none
of these configuration options is specified, then the default
(`spanStackTraceMinDuration: -1`) is that stack traces are *not* collected
and reported for any spans. This change in default behavior was made because
the CPU performance impact of collecting span stack traces was found to be
too high in practice for busy and/or complex applications. This is mentioned
in the "Breaking changes" section to highlight the change, but it is not
considered breaking in general. The impact is that the "Stack Trace" tab in
the "Span details" view in the Kibana APM app will be empty. This was already
the case for some spans based on span duration. ({pull}2565[#2565])

* Implement the explicit signaling of Lambda invocation completion to the
  Elastic AWS Lambda Extension. This improves data flushing in a Lambda
  environment to ensure tracing data is only sent when the Lambda is active.
  This avoids possible tracing data loss while a Lambda VM is frozen.
  ({issues}2485[#2485])
+
However, because this change triggers a bug in the extension, this version of
the APM Node.js Agent must only be used with versions of the
<<lambda,AWS Lambda Extension>>
after v0.0.3.

[float]
===== Features

* Add `faas.name` and `faas.version` fields to Lambda transactions. ({issues}2587[#2587])
* Added automatic wrapping of AWS Lambda handlers ({pull}2577[#2577])
* Improvements to AWS Lambda instrumentation: Better `transaction.name` for
  API Gateway-triggered lambdas. Respect explicitly set `serviceName`,
  `serviceVersion`, and `usePathAsTransactionName` config settings. Default
  `cloudProvider: none` and `centralConfig: false` to reduce required
  environment variables for setting up APM instrumentation of Lambdas.
  ({issues}2531[#2531])


[[release-notes-3.29.0]]
==== 3.29.0 2022/02/10

* Fix a bug in instrumentation of `@elastic/elasticsearch` that caused a
  memory leak. ({issues}2569[#2569])


[[release-notes-3.28.0]]
==== 3.28.0 2022/02/08

Known issue: This release includes a memory leak in instrumentation of the
`@elastic/elasticsearch` package. If you use that package, you should not
use v3.28.0 of this APM agent. ({issues}2569[#2569])

[float]
===== Breaking changes

The following changes are not considered *breaking*. However, they result in
a change in behavior and trace output that might impact some users, so they
are highlighted here.

* Change the `redis` and `mysql` instrumentations to not patch at all if
  they are listed in <<disable-instrumentations, `disableInstrumentations`>>.
  This means that an application that uses one of these packages *and* lists
  that package in `disableInstrumentations` could see changes in the async
  run-context of callbacks.  See {issues}2498[#2498] and the
  <<release-notes-3.26.0,v3.26.0 release notes>> which has a similar change.

* Elasticsearch spans (from `elasticsearch`, `@elastic/elasticsearch`, and
  `@elastic/elasticsearch-canary` instrumentation) will no longer have an HTTP
  child span(s) for the underlying HTTP request. This is listed in this section
  to provide awareness in case some users have custom analysis of APM trace
  data that expects those HTTP spans.
+
Per https://github.com/elastic/apm/blob/main/specs/agents/tracing-spans.md#exit-spans[the APM Agent spec for exit spans],
Elasticsearch spans are now marked as exit spans and as a result, HTTP child
spans are suppressed. ({issues}2000[#2000])
+
As part of this change, some HTTP context has been added to Elasticsearch
spans, when available: the HTTP response `status_code`, and the size of the
response body (`encoded_body_size`). ({issues}2484[#2484])

[float]
===== Features

* Drop unsampled transactions when sending to APM Server v8.0+. ({issues}2455[#2455])

* The default <<service-name, `serviceName`>> string (when it is not configured
  and cannot be inferred from a "package.json" file) has been changed from
  "nodejs_service" to "unknown-nodejs-service". This is a standardized pattern
  used across Elastic APM agents to allow the Kibana APM app to recognize when
  to provide help to the user on configuring the service name.
  ({issues}2491[#2491])

* Add `transaction.name` to captured APM errors. This will allow the Kibana APM
  app to correlate error groups and transaction groups. ({issues}2456[#2456])

* Mark S3 spans (from 'aws-sdk' instrumentation) as exit spans (per
  https://github.com/elastic/apm/blob/main/specs/agents/tracing-spans.md#exit-spans).
  The result is that HTTP child spans of S3 spans are no longer captured.
  ({issues}2125[#2125])

[float]
===== Bug fixes

* Fixes for run context handling for '@elastic/elasticsearch' instrumentation.
  ({issues}2430[#2430])

* Fixes for run context handling for 'cassandra-driver' instrumentation.
  ({issues}2430[#2430])

* Fixes for run context handling for 'mongodb-core' instrumentation.
  ({issues}2430[#2430])

* Fixes for run context handling for 'elasticsearch' instrumentation.
  ({issues}2430[#2430])


[[release-notes-3.27.0]]
==== 3.27.0 2022/01/17

[float]
===== Features

* Add support for express-graphql 0.10.0 - 0.12.0 inclusive. ({pull}2511[#2511])

[float]
===== Bug fixes

* Fix an issue where the agent's async task tracking could cause the user's
  application to use too much memory. In cases where an application is under
  sustained load and is running in a memory constrained container, this looked
  like a memory leak.
+
This high memory usage could happen when application code starts async tasks
(e.g. Promises, setTimeouts, async I/O) that outlive the APM Transaction
(typically an HTTP request handler). The agent's async task tracking keeps a
reference to the APM Transaction (and any APM Spans) until the async task
ends, thus extending the lifetime of those APM objects and the references
they hold -- in particular, HTTP request and response objects. This could lead
to higher memory usage.
+
With this change, those references are removed when APM Transactions and Spans
are ended, and agent memory usage is now the same as what it was before
v3.24.0 when this issue was introduced. ({pull}2528[#2528], {issues}2489[#2489])

* Fixes for run context handling for 'graphql' instrumentation.
  ({issues}2430[#2430])

* Fixes for run context handling for DynamoDB instrumentation ('aws-sdk'
  package) so that a span created after an AWS client command (in the same
  tick, in the command callback, or promise) is not a child of the automatic
  AWS span. This change also ensures captured errors from failing client
  commands are a child of the AWS span. ({issues}2430[#2430])

* Fixes for run context handling for 'pg' instrumentation. ({issues}2430[#2430])

* Fixes for run context handling for 'mongodb' instrumentation. ({issues}2512[#2512])


[[release-notes-3.26.0]]
==== 3.26.0 2021/12/07

[float]
===== Breaking changes

* In earlier versions, the agent would propagate run context in some packages
  *even if instrumentation for that package was disabled via
  <<disable-instrumentations, `disableInstrumentations`>>*. Recent versions
  change the semantics of `disableInstrumentations` to mean the agent should
  not touch the listed packages at all. This means that an application that
  uses one of these packages *and* lists that package in
  `disableInstrumentations` could see changes in the async run-context of
  callbacks. This affects: `pg` (v3.24.0), `redis` (v3.25.0), `mysql`
  (v3.25.0), `ioredis` (v3.26.0), `mysql2` (v3.26.0).  See {issues}2498[#2498]
  for details.

[float]
===== Features

* Add `*auth*` pattern to default value for `sanitizeFieldNames` config var, so
  that it is more likely to redact authentication/authorization-related HTTP
  headers and form fields. This pattern replaces the `authorization` pattern
  in the set of defaults. ({issues}2427[#2427])

[float]
===== Bug fixes

* Fix run-context handling for 'tedious' instrumentation so that automatically
  created 'mssql' spans are never the `currentSpan` in user code.
  ({issues}2430[#2430])

* Fix 'http2' instrumentation for outgoing requests to not have the created
  HTTP span context be active in user code. ({issues}2430[#2430])

* Fix run-context handling in 'ws' instrumentation so that the span created
  for a `ws.send(...)` isn't the "current span" in subsequent code in the
  same tick. ({pull}2481[#2481])

* Fix run-context handling for 'memcached' instrumentation so that the
  automatically created Memcached span is never the `currentSpan` in user
  code. ({issues}2430[#2430])

* Fix a possible crash when serializing a Transaction if the incoming
  `req.socket` is null (possible if the socket has been destroyed).
  ({issues}2479[#2479])

* Fixes for run context handling for 'aws-sdk' instrumentation (S3, SQS, SNS)
  so that a span created after an AWS client command (in the same tick, in
  the command callback, or promise) is not a child of the automatic AWS
  span. This change also ensures captured errors from failing client commands
  are a child of the AWS span. ({issues}2430[#2430])

* Fix 'http' and 'https' instrumentation for outgoing requests to not have the
  'http' span context be active in user code. ({pull}2470[#2470])

* Fixes for 'ioredis' instrumentation ({pull}2460[#2460]):
+
**  Fix run-context so that a span created in the same tick as an ioredis
    client command will no longer be a child of the redis span.
**  Capture an APM error and correctly set span.outcome to "failure" when
    a redis client command calls back with an error.
**  Avoid a rare possible double-instrumentation of redis commands
    internally-queued before the RedisClient is "ready". ({issues}2459[#2459])
**  Add destination context so Redis shows up on the Service Map.

* Fix run-context handling for 'mysql2' instrumentation to avoid accidental
  creation of *child* spans of the automatic mysql spans.
  ({issues}2430[#2430]})


[[release-notes-3.25.0]]
==== 3.25.0 2021/11/24

[float]
===== Bug fixes

* Fixes for 'redis' instrumentation:
+
**  Fix run-context so that a span created in the same tick as a redis client
    command will no longer be a child of the redis span. ({issues}2430[#2430])
**  Capture an APM error and correctly set span.outcome to "failure" when
    a redis client command calls back with an error.
**  Avoid a rare possible double-instrumentation of redis commands
    internally-queued before the RedisClient is "ready". ({pull}2446[#2446])

* Avoid setting the `tracestate` header for outgoing HTTP requests to the empty
  string. This can happen for non-trace-root transactions. While the HTTP spec
  allows empty header values, some servers do not. ({issues}2405[#2405])

* Deprecate `transaction.subtype` and `transaction.action`. These fields
  were never used by APM server. This also deprecates the
  `apm.startTransaction(...)` call signatures that take `subtype` and `action`
  arguments. In the next major version these two fields will be removed.
  ({issues}2356[#2356])

* Fix run-context handling for 'mysql' instrumentation to avoid accidental
  creation of *child* spans of the automatic 'mysql' spans.
  ({issues}2430[#2430]})


[[release-notes-3.24.0]]
==== 3.24.0 2021/11/09

[float]
===== Breaking changes

* Change <<disable-send, `disableSend`>> to no longer skip internal processing
  work. It now *only* disables communication with APM Server. Use
  <<context-propagation-only, `contextPropagationOnly`>> if your use case is
  to limit the APM agent's processing to the minimum to support context
  propagation and log correlation.
+
This is listed under "Breaking changes" as a heads-up. The only possible
negative result of this `disableSend` change is some extra CPU processing time
by the agent. There is no outward functionality change.

[float]
===== Features

* Gather https://github.com/elastic/apm/blob/main/specs/agents/tracing-instrumentation-aws-lambda.md#overwriting-metadata[AWS Lambda-specific metadata]
  on first function invocation and ensure no intake requests to APM Server are
  started before that metadata is available. ({issues}2404[#2404])

* Add <<context-propagation-only, `contextPropagationOnly`>> configuration
  option. This supports the use case of using the APM agent to propagate HTTP
  trace-context and to support log-correlation (adding `trace.id` et al fields
  to log records) **without** an APM server, and to otherwise reduce the
  processing time of the agent. ({issues}2393[#2393])
+
This is similar to <<disable-send, `disableSend`>>, but differs in that
`contextPropagationOnly: true` tells the agent to skip unnecessary work.

* The User-Agent header used for communication with APM Server now includes
  the `serviceName` and `serviceVersion`. For some users this can be
  https://github.com/elastic/apm/issues/509[helpful for APM Server log analysis].
  ({issues}2364[#2364])

* In a Lambda enviornment we now collect a number of additional data fields
  on the Transaction object.  See the spec for more information on fields collected.
  https://github.com/elastic/apm/blob/main/specs/agents/tracing-instrumentation-aws-lambda.md
  ({issues}2156[#2156])

* Zero configuration support. The only required agent configuration option
  is <<service-name, `serviceName`>>. Normally the agent will attempt to
  infer `serviceName` for the "name" field in a package.json file. However,
  that could fail. With this version, the agent will cope with: a scoped
  package name (`@scope/name` is normalized to `scope-name`), a "name" that
  isn't a valid `serviceName`, not being able to find a "package.json" file,
  etc. Ultimately it will fallback to "nodejs_service". ({issues}1944[#1944])
+
One consequence of this change is that `apm.getServiceName()` will return
`undefined` until the agent is started (check with `apm.isStarted()`).

[float]
===== Bug fixes

* Stop collecting transaction breakdown metrics (`transaction.breakdown.count`,
  `transaction.duration.sum.us`, `transaction.duration.count`), as they are not
  being used in APM UI. ({issues}2370[#2370])

* Wrap `fs.realpath.native` when configured with `asyncHooks=false`. This
  fixes using that function (which was undefined before this fix) and a
  crash when importing fs-extra@10. ({issues}2401[#2401])

* A significant change was made to internal run context tracking (a.k.a. async
  context tracking). There are no configuration changes or API changes for
  custom instrumentation. ({pull}2181[#2181])
+
One behavior change is that multiple spans created synchronously (in the same
async task) will form parent/child relationships; before this change they would
all be siblings. This fixes HTTP child spans of Elasticsearch and aws-sdk
automatic spans to properly be children. ({issues}1889[#1889])
+
Another behavior change is that a span B started after having ended span A in
the same async task will *no longer* be a child of span A. ({pull}1964[#1964])
+
This fixes an issue with context binding of EventEmitters, where
`removeListener` would fail to actually remove if the same handler function was
added to multiple events.

* Fix pino's deprecation warning when using a custom logger with pino@6 ({issues}2332[#2332])


[[release-notes-3.23.0]]
==== 3.23.0 2021/10/25

[float]
===== Breaking changes

* Remove support for instrumenting versions of fastify earlier than 1.0.0.
  This instrumentation might still work, but is no longer supported.
  Fastify v1.0.0 was released in 2018. All current users should be using
  fastify v2 or v3 at least. See https://www.fastify.io/docs/latest/LTS/
  ({pull}2387[#2387])

[float]
===== Features

* Add initial support for version 8 of `@elastic/elasticsearch`, which is
  still in pre-release. ({pull}2385[#2385])


[[release-notes-3.22.0]]
==== 3.22.0 2021/10/21

[float]
===== Features

* Add support for node v17.

* When an error is captured, the APM agent will only immediately flush it to
  APM server if it is an "unhandled" error. Unhandled errors are typically those
  captured via the `uncaughtException` process event. Before this change, a
  captured error (e.g. for a 4xx or 5xx response from an HTTP server) was
  always immediately flushed. This could negatively impact performance for
  a service that was generating *frequent* errors. ({issues}686[#686])

[float]
===== Bug fixes

* Improve <<apm-flush,`apm.flush([cb])`>> to wait for inflight spans and errors
  before flushing data to APM server. Before this change, a recently ended span
  or recently <<apm-capture-error,captured error>> might not yet have completed
  processing (for example, stacktrace collection is asynchronous) and might
  not be included in the flush call. ({issues}2294[#2294])

* AWS Lambda changes: Disable metrics collection during the experimental phase
  of (re)implementing Lambda support ({pull}2363[#2363]). Some fixes for better
  flushing of data at the end of a Lambda invocation.

* <<span-to-string,`span.toString()`>> and <<transaction-to-string,`transaction.toString()`>>
  have been *deprecated*. The exact string output may change in v4 of the
  agent.

* Add `Span.ids` and `Transaction.ids` to TypeScript types. ({pull}2347[#2347])

* Improve `span.sync` determination (fixes {issues}1996[#1996]) and stop
  reporting `transaction.sync` which was never used ({issues}2292[#2292]).
  A minor semantic change is that `span.sync` is not set to a final value
  until `span.end()` is called. Before `span.end()` the value will always
  by `true`.

* Guard against a negative value of `metricsInterval`, which can lead to
  high CPU usage as metrics are collected as fast as possible. Also ensure
  no metrics collection can happen if `metricsInterval="0s"` as intended.
  Before this change it was possible for some metric collection to still
  happen, even though none would be reported. ({pull}2330[#2330])
+
This change also guards against negative and invalid values in the following
configuration options: `abortedErrorThreshold`, `apiRequestTime`, and
`serverTimeout`. If an invalid value is given, then will fallback to their
default value.


[[release-notes-3.21.1]]
==== 3.21.1 2021/09/16

[float]
===== Bug fixes

* Update types to avoid imports of `@types/...` modules (other than
  `@types/node`), so that TypeScript users of elastic-apm-node need not
  manually `npm install @types/connect @types/pino @types/aws-lambda` to
  compile. ({issues}2331[#2331])


[[release-notes-3.21.0]]
==== 3.21.0 2021/09/15

[float]
===== Features

* Add the `longFieldMaxLength` integer configuration option (default `10000`).
  Specific transaction/span/error fields (see the list below) will be truncated
  at this number of unicode characters. ({pull}2193[#2193], {issues}1921[#1921])
+
The `errorMessageMaxLength` configuration option is now *deprecated*, but
still supported. Users should switch to using `longFieldMaxLength`. If
`errorMessageMaxLength` is not specified, truncation of error messages will
now use the `longFieldMaxLength` value.
+
Note that ultimately the maximum length of any tracing field is limited by the
{apm-guide-ref}/configuration-process.html#max_event_size[`max_event_size`]
configured for the receiving APM server.
+
The fields affected by `longFieldMaxLength` are:
+
** `transaction.context.request.body`, `error.context.request.body` - Before
   this change these fields were not truncated.
** `transaction.context.message.body`, `span.context.message.body`,
   `error.context.message.body` - Before this change these fields were not
   truncated.
** `span.context.db.statement` - Before this change this field was truncated
   at 10000 *bytes*. Truncation is now a number of unicode characters.
** `error.exception.message`, `error.log.message` - Before this change, the
   default 2kB `errorMessageMaxLength` would apply.

* Improve the TypeScript types by exporting more of interfaces:
  `AgentConfigOptions`, `Transaction`, `Span`, `TransactionOptions`,
  `SpanOptions`. ({issues}2118[#2118])

[float]
===== Bug fixes

* Fix a bug in `apm.removePatch(module, aHandler)` that would remove the
  last registered handler if `aHandler` did not match any currently
  registered handlers. ({pull}2315[#2315])

* Fix a crash in instrumentation of the old Elasticsearch client
  (`elasticsearch`) for some rarer cases of client options -- for example
  passing multiple hosts. ({pull}2312[#2312])

* Ensure the internal HTTP(S) client requests made by the APM agent to APM
  server are not themselves traced. ({issues}1168[#1168], {issues}1136[#1136])

* Fix crashing error with `agent.registerMetric` and `active:false` configuration. ({issues}1799[#1799], {pull}2290[#2290])


[[release-notes-3.20.0]]
==== 3.20.0 2021/08/12

[float]
===== Bug fixes

* Fix failing tests and a possible runtime crash in
  `@elastic/elasticsearch@7.14.0` instrumentation. ({issues}2187[#2187])


[[release-notes-3.19.0]]
==== 3.19.0 2021/08/05

[float]
===== Features

* The agent now supports the 3.x branch of apollo-server-express. ({pull}2155[#2155])

* Add instrumentation support for mongodb@4.x. ({pull}2171[#2171])

[float]
===== Bug fixes

* The agent will no longer report counting metrics with a value of zero, and will
  remove these metrics from the registry. ({pull}2163[#2163])


[[release-notes-3.18.0]]
==== 3.18.0 2021/07/20

[float]
===== Features

* Trace an incoming HTTP/1.1 request to an HTTP/2 server using the
  https://nodejs.org/api/http2.html#http2_http2_createsecureserver_options_onrequesthandler[allowHTTP1]
  option. Before this change only incoming requests supporting HTTP/2 would
  be traced. ({pull}2143[#2143])

* Add instrumentation of the AWS SNS publish method when using the
  https://www.npmjs.com/package/aws-sdk[JavaScript AWS SDK v2] (`aws-sdk`). ({pull}2157[#2157])

[float]
===== Bug fixes

* Fixed naming for outgoing HTTP spans to comply with the spec.
  https://github.com/elastic/apm/blob/main/specs/agents/tracing-instrumentation-http.md#http-client-spans
  Span names no longer include the path portion of the URL. ({pull}2161[#2161])

* Fix a header object re-use bug that prevented propagation of trace-context
  headers (`traceparent` et al) in AWS requests using AWS v4 signature auth.
  ({issues}2134[#2134])

* Fix a possible infinite loop in `captureError` when handling uncaught
  exceptions and the process is at or near its file descriptor limit
  (receiving EMFILE errors).  ({issues}2148[#2148])


[[release-notes-3.17.0]]
==== 3.17.0 2021/07/05

[float]
===== Features

* Add instrumentation of all AWS S3 methods when using the
  https://www.npmjs.com/package/aws-sdk[JavaScript AWS SDK v2] (`aws-sdk`).

* Add <<disable-send, `disableSend`>> configuration option. This supports some
  use cases using the APM agent **without** an APM server. ({issues}2101[#2101])

* Add instrumentation of all DynamoDB methods when using the
  https://www.npmjs.com/package/aws-sdk[JavaScript AWS SDK v2] (`aws-sdk`).

[float]
===== Bug fixes

* Fix inconsistencies in HTTP spans from other APM agents.
  <<span-subtype, `span.subtype`>> will now be "http" for HTTP, HTTPS, and
  HTTP/2 outgoing spans -- previously it was "http", "https", "http2",
  respectively. As well, <<span-action, `span.action`>> will now be the HTTP
  method (e.g. "GET", "PUT", "POST"), rather than "http". ({pull}2075[#2075])

* Fixed error where SQS messages sent without an active transactions could
  crash the agent. ({issues}2113[#2113])

* Fixed support for proxies in destination context ({issues}1770[#1770])

[[release-notes-3.16.0]]
==== 3.16.0 - 2021/06/14

[float]
===== Features

* Added <<span-frames-min-duration, `spanFramesMinDuration`>>
  configuration field, allowing users to set a time threshold value that spans
  must reach before the agent will add a stack trace to the span. As a result,
  many short spans that previously included stack traces by default no longer
  will.

* Prefer W3C "traceparent" header over "elastic-apm-traceparent" for incoming
  requests. {pull}2079[#2079]

[float]
===== Bug fixes

* Fix a crash (`TypeError: lastPrepareStackTrace`) in the agent when used with
  React v17 and later ({issues}1980[#1980]).

* Performance improvements have been made in error and stacktrace capture ({pull}2094[#2094]).
  This also included in two bug fixes:
+
** Before this change, some captured errors (for example a `next(new Error('boom')` from
   an Express handler) would mark the error as "unhandled" incorrectly. "Unhandled"
   exceptions are those caught by an `uncaughtException` handler.
** Before this change, source context lines for a stacktrace would not properly
   use the "sourcesContext" field of a file's source map.


[[release-notes-3.15.0]]
==== 3.15.0 - 2021/05/19

[float]
===== Features

* Add support for Node.js v16. (This also drops testing of Node.js v13
  releases.) {pull}2055[#2055]

[float]
===== Bug fixes

* Update TypeScript typings for `Agent.setLabel` and `Agent.addLabels` to
  include the `stringify` argument that was added in v3.11.0.


[[release-notes-3.14.0]]
==== 3.14.0 - 2021/04/19

[float]
===== Features

* Add `apm.addMetadataFilter(fn)` for filtering the
  https://www.elastic.co/guide/en/apm/server/current/metadata-api.html[metadata object]
  sent to APM server.

* The handling of sending events (transactions, spans, errors) to APM server
  has improved in a few ways. During temporary spikes in load and/or an APM
  server that is unresponsive, the agent will buffer a number of events and
  *drop* them above a certain limit (configurable via <<max-queue-size>>).
  This helps ensure the agent does not overly consume memory and CPU. As well,
  the agent will now https://github.com/elastic/apm/blob/main/specs/agents/transport.md#transport-errors[backoff]
  when the APM server errors. Finally, improved error handling means it will
  terminate failing requests to the APM server more quickly.
+
Note: v1 of this agent (EOL'd 2 years ago), included a `maxQueueSize` config
variable with a different meaning. If you have a lingering usage of that
setting (also possibly as the `ELASTIC_APM_MAX_QUEUE_SIZE` environment
variable), then it should be removed.

* Adds support for Amazon SQS queues via `aws-sdk` instrumentation that
  partially implements the https://github.com/elastic/apm/blob/main/specs/agents/tracing-instrumentation-messaging.md[APM messaging spec],
  and adds `queue.latency.min.ms`, `queue.latency.max.ms`, and `queue.latency.avg.ms`
  metrics for SQS queues.

[float]
===== Bug fixes

* Fixed bug where the URL property for outgoing HTTP request spans was set
  with the server's IP address rather than its hostname. The Agent now sets
  this property with the actual URL requested by Node.js. {issues}2035[#2035]

* Fixed bug where external services were not listed under Dependencies on the
  APM Service Overview page due to the trace-context propagated `sample_rate`
  value not being set on either transactions or spans.

[[release-notes-3.13.0]]
==== 3.13.0 - 2021/04/06

[float]
===== Features

* The APM agent's own internal logging now uses structured JSON logging using
  the https://getpino.io/#/docs/api?id=logger[pino API], and formatted in
  {ecs-logging-ref}/intro.html[ecs-logging] format. The log records on stdout
  are now single-line JSON objects. For example:
+
[source,bash]
----
# Before
APM Server transport error (ECONNREFUSED): connect ECONNREFUSED 127.0.0.1:8200

# After
{"log.level":"error","@timestamp":"2021-03-19T00:21:17.571Z","log":{"logger":"elastic-apm-node"},
"ecs":{"version":"1.6.0"},"message":"APM Server transport error (ECONNREFUSED): connect ECONNREFUSED 127.0.0.1:8200"}
----
+
Pretty formatting (and filtering) on the console may be done via the
https://github.com/trentm/go-ecslog[`ecslog`] tool.
+
A custom <<logger>> is still supported as before. However, a non-pino custom
logger will only receive the "message" field, and not structured log fields
as they are added over time.

* Add support for setting the `ELASTIC_APM_LOGGER=false` environment variable
  to disable/ignore a given custom <<logger>>. This is to support easier
  <<debug-mode>> for troubleshooting.

[float]
===== Bug fixes

* Lock package dependency "elastic-apm-http-client@9.6.0" to avoid using
  v9.7.0 for now, because it is breaking tests. A coming release will get back
  on the latest of this dependency. {issues}2032[#2032]

* Remove the "ancestors" field from a log.trace message on startup. Its info
  is a duplicate of info in the "startTrace" field in the same log record.
  {pull}2005[#2005]

* Remove the accidental `nodejs.eventloop.delay.ns` metric that was always
  reporting a zero value. The existing `nodejs.eventloop.delay.avg.ms` is
  the intended metric. {pull}1993[#1993]


[[release-notes-3.12.1]]
==== 3.12.1 - 2021/02/25

[float]
===== Bug fixes

* fix: Update https://github.com/elastic/apm-nodejs-http-client/blob/main/CHANGELOG.md#v951[apm-server client]
  to fix a {issues}1749[possible crash] when polling for central config.


[[release-notes-3.12.0]]
==== 3.12.0 - 2021/02/21

[float]
===== Features

* feat: Set span outcome to success or failure depending on whether an error
  was captured during when the span was active. {issues}1814[#1814]

* feat: Adds public `setOutcome` method to span and transaction APIs, and
  adds a top level `setTransactionOutcome` and `setSpanOutcome` to set
  outcome values for the current active transaction or active span.
* Limit the `transactionSampleRate` value to 4 decimal places of precision
  according to the shared https://github.com/elastic/apm/blob/main/specs/agents/tracing-sampling.md#transaction_sample_rate-configuration[APM spec]. This ensures that propagated sampling rate
  in the `tracestate` header is short and consistent. {pull}1979[#1979]

[float]
===== Bug fixes

* fix: It was possible for fetching central config to result in the
  `cloudProvider` config value being reset to its default. {issues}1976[#1976]

* fix: fixes bug where tedious could crash the agent on bulk inserts {pull}1935[#1935] +
  Reported https://discuss.elastic.co/t/apm-agent-crashes-nodejs-after-reporting-exception-in-tedious-instrumentation-code/259851[via the forum].
  The error symptom was: `Cannot read property 'statement' of undefined`

[[release-notes-3.11.0]]
==== 3.11.0 - 2021/02/08

[float]
===== Features

* feat: add `apm.getServiceName()` {pull}1949[#1949] +
  This will be used by https://github.com/elastic/ecs-logging-nodejs[ecs-logging packages]
  to integrate with APM.

* feat: support numeric and boolean labels {pull}1909[#1909] +
  Add an optional `stringify` option to `apm.setLabel(name, version, stringify = true)`
  and `apm.addLabels(labels, stringify = true)`, which can be set `false` to
  allow numeric and boolean labels. Stringify defaults to true for backwards
  compatibility -- stringification will be removed in a future major version.

* feat: added support for cloud metadata fetching {pull}1937[#1937] +
  Agent now collects information about its cloud environment and includes this
  data in the APM Server's metadata payload. See
  https://github.com/elastic/apm/blob/3acd10afa0a9d3510e819229dfce0764133083d3/specs/agents/metadata.md#cloud-provider-metadata[the spec]
  for more information.

[[release-notes-3.10.0]]
==== 3.10.0 - 2021/01/11

[float]
===== Features

* feat: Improve handling of raw body parsing
  The agent will now report raw/`Buffer` encoded post bodies as '<Buffer>'.

* feat: Add support for api keys {pull}1818[#1818] +
  This allows the usage of API keys for authentication to the APM server

* feat: Add automatic instrumentation of the https://github.com/elastic/elasticsearch-js[@elastic/elasticsearch] package {pull}1877[#1870]
+
The instrumentation of the legacy "elasticsearch" package has also changed
slightly to commonalize:
+
** "span.context.destination" is set on all Elasticsearch spans, not just a
   subset of query-like API endpoints.
** For query-like API endpoints (e.g. `/_search`), the capturing of query details
   on "span.context.db.statement" has changed (a) to include *both* the
   query params and the request body if both exist (separated by `\n\n`) and
   (b) to *URL encode* the query params, rather than JSON encoding.

* feat: Add `captureAttributes` boolean option to `apm.captureError()` to
  allow *disabling* the automatic capture of Error object properties. This
  is useful for cases where those properties should not be sent to the APM
  Server, e.g. for performance (large string fields) or security (PII data).
  {pull}1912[#1912]

* feat: Add `log_level` central config support. {pull}1908[#1908] +
  Spec: https://github.com/elastic/apm/blob/main/specs/agents/logging.md

* feat: Add `sanitize_field_names` configuration option. +
  Allows users to configure a list of wildcard patterns to _remove_ items
  from the agent's HTTP header and `application/x-www-form-urlencoded` payloads.
  {pull}1898[#1898]
  ** https://github.com/elastic/apm/blob/main/specs/agents/sanitization.md[spec]
  ** https://github.com/elastic/apm-agent-nodejs/blob/main/docs/configuration.asciidoc#sanitize-field-names[docs]

[float]
===== Bug fixes

* fix: Fix parsing of comma-separated strings for relevant config vars to allow
  whitespace around the commas. E.g.:
+
----
export ELASTIC_APM_TRANSACTION_IGNORE_URLS='/ping, /metrics*'
----
+
Config vars affected are: `disableInstrumentations`, `transactionIgnoreUrls`
`addPatch`, and `globalLabels`.
* fix: Correct the environment variable for setting `transactionIgnoreUrl`
  (added in v3.9.0) from `ELASTIC_TRANSACTION_IGNORE_URLS` to
  `ELASTIC_APM_TRANSACTION_IGNORE_URLS`.


[[release-notes-3.9.0]]
==== 3.9.0 - 2020/11/30

[float]
===== Features

* feat: support fastify 3 {pull}1891[#1891] +
  Adds .default and .fastify module.exports to instrumented fastify function
  for 3.x line, and prefers req.routerMethod and req.routerPath for
  transaction name
* feat: Set "destination" context on spans for "mongodb". {pull}1893[#1893] +
  This allows Kibana APM Service Maps to show a "mongodb" node for services using
  the https://www.npmjs.com/package/mongodb[mongodb] package (which includes
  mongoose and mongojs).
* feat: transactionIgnoreUrl wildcard matching {pull}1870[#1870] +
  Allows users to ignore URLs using simple wildcard matching patterns that behave
  the same across language agents. See https://github.com/elastic/apm/issues/144

[float]
===== Bug fixes

* fix: treat set-cookie in response headers as sensitive data {pull}1886[#1886]
* fix: Synchronous spans would never have `span.sync == true`. {pull}1879[#1879]


[[release-notes-3.8.0]]
==== 3.8.0 - 2020/11/09

[float]
===== Features

* feat: expand k8s pod ID discovery regex {pull}1863[#1863]
* feat: implements tracestate {pull}1828[#1828] +
  Expands support for the W3C Trace Context specification by adding a tracestate
  header implementation, and uses this new header to track the Elastic
  transaction sample rate across a trace's service boundaries.
* feat: add span and transaction outcome {pull}1824[#1824] +
  This adds an "outcome" field to HTTP(S)
  https://github.com/elastic/apm/blob/main/specs/agents/tracing-transactions.md#transaction-outcome[transactions]
  and https://github.com/elastic/apm/blob/main/specs/agents/tracing-spans.md#span-outcome[spans].

[float]
===== Bug fixes

* fix(pg): prevent unhandled promise rejection {pull}1846[#1846]
* fix: redis@2.x instrumentation was broken {pull}1852[#1852]
* A number of fixes to the test suite.

[[release-notes-3.7.0]]
==== 3.7.0 - 2020/8/10

* feat(knex): add support for 0.21.x {pull}1801[#1801]
* feat(redis): add support for v3.x {pull}1641[#1641]
* feat(graphql): add support for 15.x {pull}1795[#1795]
* feat(koa-router): add support for 9.x {pull}1772[#1772]
* fix(elasticsearch): ensure requests can be aborted {pull}1566[#1566]
* fix: end span if outgoing http request ends prematurely {pull}1583[#1583]
* fix: don't throw on invalid URL {pull}1771[#1771]
* fix: patch apollo-server-core > 2.14 correctly {pull}1796[#1796]
* fix: add currentTraceIds to typings {pull}1733[#1733]

[[release-notes-3.6.1]]
==== 3.6.1 - 2020/5/20

* fix(package): bump elastic-apm-http-client to ^9.4.0 {pull}1756[#1756]

[[release-notes-3.6.0]]
==== 3.6.0 - 2020/5/18

* feat: add destination metadata for db spans {pull}1687[#1687]
* feat: add support for Node.js 14 {pull}1742[#1742]
* feat(pg): add support for pg v8.x {pull}1743[#1743]
* feat: add metrics for external memory {pull}1724[#1724]
* feat: enrich spans with destination info {pull}1685[#1685]
* fix(instrumentation): add .js to module path {pull}1711[#1711]

[[release-notes-3.5.0]]
==== 3.5.0 - 2020/3/9

* feat(error): get stack trace from Error-like objects {pull}1613[#1613]
* fix: add logUncaughtExceptions conf option to TypeScript typings {pull}1668[#1668]

[[release-notes-3.4.0]]
==== 3.4.0 - 2020/2/21

* feat: support W3C TraceContext traceparent header {pull}1587[#1587]
* feat: add custom metrics API (experimental) {pull}1571[#1571]
* feat(koa-router): add support for v8.x {pull}1642[#1642]
* fix(cassandra): improve support for cassandra-driver v4.4.0+ {pull}1636[#1636]
* fix: support promisifying setTimeout and friends {pull}1636[#1636]

[[release-notes-3.3.0]]
==== 3.3.0 - 2019/12/13

* feat(config): add serverCaCertFile config {pull}1560[#1560]
* feat(config): add central config support for transactionMaxSpans and captureBody {pull}1555[#1555]

[[release-notes-3.2.0]]
==== 3.2.0 - 2019/11/19

* fix(metrics): only register collectors if enabled {pull}1520[#1520]
* fix(ioredis): prevent unhandled promise rejection {pull}1523[#1523]
* chore: add Node 13 to supported engines {pull}1524[#1524]

[[release-notes-3.1.0]]
==== 3.1.0 - 2019/10/16

[float]
===== Features
* feat(mongodb): instrumentation {pull}1423[#1423]
* fix(package): update elastic-apm-http-client to version 9.0.0 {pull}1419[#1419]
* perf: cache 'ids' value of transactions and spans {pull}1434[#1434]

[float]
===== Bug fixes
* fix: always end transaction when socket is closed prematurely {pull}1439[#1439]
* fix: change logUncaughtExceptions default to false {pull}1432[#1432]
* fix: write stack trace of uncaught exceptions to STDERR {pull}1429[#1429]

[[release-notes-3.0.0]]
==== 3.0.0 - 2019/9/30

[float]
===== Breaking changes
* feat: allow manual instrumentation with `instrument: false` {pull}1114[#1114]
* feat: allow setting span/transaction `type`, `subtype`, and `action` separately (the behavior of the old `type` has changed) {pull}1292[#1292]
* feat: use `external` as span type instead of `ext` {pull}1291[#1291]
* refactor(graphql): use custom transaction type `graphql` for graphql requests instead of `request` {pull}1245[#1245]
* feat(http): add `instrumentIncomingHTTPRequests` config (`disableInstrumentations` now behaves differently) {pull}1298[#1298]
* chore: remove deprecated APIs {pull}1413[#1413]
* chore: drop support for older Node.js versions {pull}1383[#1383]

[[release-notes-2.x]]
=== Node.js Agent version 2.x

[[release-notes-2.17.3]]
==== 2.17.3 - 2020/2/27

[float]
===== Bug fixes
* fix: support promisifying setTimeout and friends {pull}1649[#1649]
* fix(cassandra): improve support for cassandra-driver v4.4.0+ {pull}1649[#1649]
* fix(knex): make stack traces work in 0.18+ {pull}1500[#1500]
* fix(tedious): ensure shimmed module exposes same API {pull}1496[#1496]
* fix(metrics): do not send transaction breakdowns when disabled {pull}1489[#1489]
* fix(tedious): support 6.5+ {pull}1488[#1488]
* fix: always end transaction when socket is closed prematurely {pull}1445[#1445]
* perf: cache 'ids' value of transactions and spans {pull}1438[#1438]

[[release-notes-2.17.2]]
==== 2.17.2 - 2019/10/2

[float]
===== Bug fixes
* chore(http): workaround(s) to suppress DEP0066 warnings {pull}1424[#1424]

[[release-notes-2.17.1]]
==== 2.17.1 - 2019/9/26

[float]
===== Bug fixes
* fix: support all falsy return values from error filters {pull}1394[#1394]
* fix: capture all non-string http bodies {pull}1381[#1381]

[[release-notes-2.17.0]]
==== 2.17.0 - 2019/9/19

[float]
===== Features
* feat: add support for @koa/router {pull}1346[#1346]
* feat: add methods for logging trace information {pull}1335[#1335]

[float]
===== Bug fixes
* fix: improve debug output when detecting incoming http request {pull}1357[#1357]
* fix(http): response context propagation on Node.js 12.0 - 12.2 {pull}1339[#1339]

[[release-notes-2.16.2]]
==== 2.16.2 - 2019/9/3

[float]
===== Bug fixes
* fix(lambda): handle traceparent case-insensitively {pull}1319[#1319]

[[release-notes-2.16.1]]
==== 2.16.1 - 2019/8/28

[float]
===== Bug fixes
* fix: avoid throwing when agent is in active: false mode {pull}1278[#1278]

[[release-notes-2.16.0]]
==== 2.16.0 - 2019/8/26

[float]
===== Features
* feat(memcached): instrument memcached v2.2.0 and above {pull}1144[#1144]
* feat(config): add configFile config option {pull}1303[#1303]

[float]
===== Bug fixes
* fix: bug where spans sometimes wouldn't have stack traces {pull}1299[#1299]
* fix(async_hooks): properly update sync flag {pull}1306[#1306]
* fix: change agent active status log message to debug level {pull}1300[#1300]

[[release-notes-2.15.0]]
==== 2.15.0 - 2019/8/15

[float]
===== Features
* feat(express-graphql): add support for v0.9 {pull}1255[#1255]
* feat(metrics): add metricsLimit option {pull}1273[#1273]

[[release-notes-2.14.0]]
==== 2.14.0 - 2019/8/12

[float]
===== Features
* feat(hapi): support new @hapi/hapi module {pull}1246[#1246]
* feat: allow agent.clearPatches to be called with array of names {pull}1262[#1262]

[float]
===== Bug fixes
* fix: be less chatty if span stack traces cannot be parsed {pull}1274[#1274]
* perf: use for-of instead of forEach {pull}1275[#1275]

[[release-notes-2.13.0]]
==== 2.13.0 - 2019/7/30

[float]
===== Bug fixes
* fix: standardize user-agent header {pull}1238[#1238]

[float]
===== Features
* feat: add support for APM Agent Configuration via Kibana {pull}1197[#1197]
* feat(metrics): breakdown graphs {pull}1219[#1219]
* feat(config): default serviceVersion to package version {pull}1237[#1237]

[[release-notes-2.12.1]]
==== 2.12.1 - 2019/7/7

[float]
===== Bug fixes
* fix(knex): abort early on unsupported version of knex {pull}1189[#1189]

[[release-notes-2.12.0]]
==== 2.12.0 - 2019/7/2

[float]
===== Features
* feat(metrics): add runtime metrics {pull}1021[#1021]
* feat(config): add environment option {pull}1106[#1106]

[[release-notes-2.11.6]]
==== 2.11.6 - 2019/6/11

[float]
===== Bug fixes
* fix(express): don't swallow error handling middleware {pull}1111[#1111]

[[release-notes-2.11.5]]
==== 2.11.5 - 2019/5/27

[float]
===== Bug fixes
* fix(metrics): report correct CPU usage on Linux {pull}1092[#1092]
* fix(express): improve names for routes added via app.use() {pull}1013[#1013]

[[release-notes-2.11.4]]
==== 2.11.4 - 2019/5/27

[float]
===== Bug fixes
* fix: don't add traceparent header to signed AWS requests {pull}1089[#1089]

[[release-notes-2.11.3]]
==== 2.11.3 - 2019/5/22

[float]
===== Bug fixes
* fix(span): use correct logger location {pull}1081[#1081]

[[release-notes-2.11.2]]
==== 2.11.2 - 2019/5/21

[float]
===== Bug fixes
* fix: url.parse expects req.url not req {pull}1074[#1074]
* fix(express-slash): expose express handle properties {pull}1070[#1070]

[[release-notes-2.11.1]]
==== 2.11.1 - 2019/5/10

[float]
===== Bug fixes
* fix(instrumentation): explicitly use `require` {pull}1059[#1059]
* chore: add Node.js 12 to package.json engines field {pull}1057[#1057]

[[release-notes-2.11.0]]
==== 2.11.0 - 2019/5/3

[float]
===== Bug fixes
* chore: rename tags to labels {pull}1019[#1019]

[float]
===== Features
* feat(config): support global labels {pull}1020[#1020]

[float]
===== Bug fixes
* fix(config): do not use ELASTIC_APM_ prefix for k8s {pull}1041[#1041]
* fix(instrumentation): prevent handler leak in bindEmitter {pull}1044[#1044]

[[release-notes-2.10.0]]
==== 2.10.0 - 2019/4/15

[float]
===== Features
* feat(express-graphql): add support for version ^0.8.0 {pull}1010[#1010]

[float]
===== Bug fixes
* fix(package): bump elastic-apm-http-client to ^7.2.2 so Kubernetes metadata gets corrected recorded {pull}1011[#1011]
* fix(ts): add TypeScript typings for new traceparent API {pull}1001[#1001]

[[release-notes-2.9.0]]
==== 2.9.0 - 2019/4/10

[float]
===== Features
* feat: add traceparent getter to agent, span and transaction {pull}969[#969]
* feat(template): add support for jade and pug {pull}914[#914]
* feat(elasticsearch): capture more types of queries {pull}967[#967]
* feat: sync flag on spans and transactions {pull}980[#980]

[float]
===== Bug fixes
* fix(agent): init config/logger before usage {pull}956[#956]
* fix: don't add response listener to outgoing requests {pull}974[#974]
* fix(agent): fix basedir in debug mode when starting agent with -r {pull}981[#981]
* fix: ensure Kubernetes/Docker container info is captured {pull}995[#995]

[[release-notes-2.8.0]]
==== 2.8.0 - 2019/4/2

[float]
===== Features
* feat: add agent.setFramework() method {pull}966[#966]
* feat(config): add usePathAsTransactionName config option {pull}907[#907]
* feat(debug): output configuration if logLevel is trace {pull}972[#972]

[float]
===== Bug fixes
* fix(express): transaction default name is incorrect {pull}938[#938]

[[release-notes-2.7.1]]
==== 2.7.1 - 2019/3/28

[float]
===== Bug fixes
* fix: instrument http/https.get requests {pull}954[#954]
* fix: don't add traceparent header to S3 requests {pull}952[#952]

[[release-notes-2.7.0]]
==== 2.7.0 - 2019/3/26

[float]
===== Features
* feat: add patch registry {pull}803[#803]
* feat: allow sub-modules to be patched {pull}920[#920]
* feat: add TypeScript typings {pull}926[#926]

[float]
===== Bug fixes
* fix: update measured-reporting to fix Windows installation issue {pull}933[#933]
* fix(lambda): do not wrap context {pull}931[#931]
* fix(lambda): fix cloning issues of context {pull}947[#947]
* fix(metrics): use noop logger in metrics reporter {pull}912[#912]
* fix(transaction): don't set transaction result if it's null {pull}936[#936]
* fix(agent): allow flush callback to be undefined {pull}934[#934]
* fix: handle promise rejection in case Elasticsearch client throws {pull}870[#870]
* chore: change 'npm run' command namespaces {pull}944[#944]

[[release-notes-2.6.0]]
==== 2.6.0 - 2019/3/5

[float]
===== Features
* feat: add support for Fastify framework {pull}594[#594]
* feat(lambda): accept parent span in lambda wrapper {pull}881[#881]
* feat(lambda): support promise form {pull}871[#871]

[float]
===== Bug fixes
* fix: ensure http headers are always recorded as strings {pull}895[#895]
* fix(metrics): prevent 0ms timers from being created {pull}872[#872]
* fix(config): apiRequestSize should be 768kb {pull}848[#848]
* fix(express): ensure correct transaction names {pull}842[#842]

[[release-notes-2.5.1]]
==== 2.5.1 - 2019/2/4

[float]
===== Bug fixes
* fix(metrics): ensure NaN becomes 0, not null {pull}837[#837]

[[release-notes-2.5.0]]
==== 2.5.0 - 2019/1/29

[float]
===== Features
* feat(metrics): added basic metrics gathering {pull}731[#731]

[[release-notes-2.4.0]]
==== 2.4.0 - 2019/1/24

[float]
===== Features
* feat: add ability to set custom log message for errors {pull}824[#824]
* feat: add ability to set custom timestamp for errors {pull}823[#823]
* feat: add support for custom start/end times {pull}818[#818]

[[release-notes-2.3.0]]
==== 2.3.0 - 2019/1/22

[float]
===== Bug fixes
* fix(parsers): move port fix into parser {pull}820[#820]
* fix(mongo): support 3.1.10+ {pull}793[#793]

[float]
===== Features
* feat(config): add captureHeaders config {pull}788[#788]
* feat(config): add container info options {pull}766[#766]

[[release-notes-2.2.1]]
==== 2.2.1 - 2019/1/21

[float]
===== Bug fixes
* fix: ensure request.url.port is a string on transactions {pull}814[#814]

[[release-notes-2.2.0]]
==== 2.2.0 - 2019/1/21

[float]
===== Features
* feat(koa): record framework name and version {pull}810[#810]
* feat(cassandra): support 4.x {pull}784[#784]
* feat(config): validate serverUrl port {pull}795[#795]
* feat: add transaction.type to errors {pull}805[#805]

[float]
===== Bug fixes
* fix: filter outgoing http headers with any case {pull}799[#799]
* fix: we don't support mongodb-core v3.1.10+ {pull}792[#792]

[[release-notes-2.1.0]]
==== 2.1.0 - 2019/1/15

[float]
===== Features
* feat(error): include sampled flag on errors {pull}767[#767]
* feat(span): add tags to spans {pull}757[#757]

[float]
===== Bug fixes
* fix(tedious): don't fail on newest tedious v4.1.3 {pull}775[#775]
* fix(graphql): fix span name for unknown queries {pull}756[#756]

[[release-notes-2.0.6]]
==== 2.0.6 - 2018/12/18

[float]
===== Bug fixes
* fix(graphql): don't throw on invalid query {pull}747[#747]
* fix(koa-router): support more complex routes {pull}749[#749]

[[release-notes-2.0.5]]
==== 2.0.5 - 2018/12/12

[float]
===== Bug fixes
* fix: don't create spans for APM Server requests {pull}735[#735]

[[release-notes-2.0.4]]
==== 2.0.4 - 2018/12/7
* chore: update engines field in package.json {pull}727[#727]
* chore(package): bump random-poly-fill to ^1.0.1 {pull}726[#726]

[[release-notes-2.0.3]]
==== 2.0.3 - 2018/12/7

[float]
===== Bug fixes
* fix(restify): support an array of handlers {pull}709[#709]
* fix: don't throw on older versions of Node.js 6 {pull}711[#711]

[[release-notes-2.0.2]]
==== 2.0.2 - 2018/12/4

[float]
===== Bug fixes
* fix: use randomFillSync polyfill on Node.js <6.13.0 {pull}702[#702]
* fix(hapi): ignore internal events channel {pull}700[#700]

[[release-notes-2.0.1]]
==== 2.0.1 - 2018/11/26

[float]
===== Bug fixes
* fix: log APM Server API errors correctly {pull}692[#692]

[[release-notes-2.0.0]]
==== 2.0.0 - 2018/11/14

[float]
===== Breaking changes
* chore: remove support for Node.js 4 and 9
* chore: remove deprecated buildSpan function {pull}642[#642]
* feat: support APM Server intake API version 2 {pull}465[#465]
* feat: improved filtering function API {pull}579[#579]
* feat: replace double-quotes with underscores in tag names {pull}666[#666]
* feat(config): change config order {pull}604[#604]
* feat(config): support time suffixes {pull}602[#602]
* feat(config): stricter boolean parsing {pull}613[#613]

[float]
===== Features
  * feat: add support for Distributed Tracing {pull}538[#538]
  * feat(transaction): add transaction.ensureParentId function {pull}661[#661]
  * feat(config): support byte suffixes {pull}601[#601]
  * feat(transaction): restructure span_count and include total {pull}553[#553]
  * perf: improve Async Hooks implementation {pull}679[#679]

[[release-notes-1.x]]
=== Node.js Agent version 1.x

[[release-notes-1.14.3]]
==== 1.14.3 - 2018/11/13
  * fix(async_hooks): more reliable cleanup {pull}674[#674]

[[release-notes-1.14.2]]
==== 1.14.2 - 2018/11/10
  * fix: prevent memory leak due to potential reference cycle {pull}667[#667]

[[release-notes-1.14.1]]
==== 1.14.1 - 2018/11/8
  * fix: promise.then() resolve point {pull}663[#663]

[[release-notes-1.14.0]]
==== 1.14.0 - 2018/11/6
  * feat(agent): return uuid in captureError callback {pull}636[#636]
  * feat(apollo-server-express): set custom GraphQL transaction names {pull}648[#648]
  * feat(finalhandler): improve capturing of errors in Express {pull}629[#629]
  * fix(http): bind writeHead to transaction {pull}637[#637]
  * fix(shimmer): safely handle property descriptors {pull}634[#634]

[[release-notes-1.13.0]]
==== 1.13.0 - 2018/10/19
  * feat(ioredis): add support for ioredis version 4.x {pull}516[#516]
  * fix(ws): allow disabling WebSocket instrumentation {pull}599[#599]
  * fix: allow flushInterval to be set from env {pull}568[#568]
  * fix: default transactionMaxSpans to 500 {pull}567[#567]

[[release-notes-1.12.0]]
==== 1.12.0 - 2018/8/31
  * feat(restify): add Restify instrumentation {pull}517[#517]
  * feat(config): default serviceName to package name {pull}508[#508]
  * fix: always call agent.flush() callback {pull}537[#537]

[[release-notes-1.11.0]]
==== 1.11.0 - 2018/8/15
  * feat(filters): filter set-cookie headers {pull}485[#485]
  * fix(express): cannot create property symbol {pull}510[#510]

[[release-notes-1.10.2]]
==== 1.10.2 - 2018/8/8
  * fix: ensure logger config can update {pull}503[#503]
  * perf: improve request body parsing speed {pull}492[#492]

[[release-notes-1.10.1]]
==== 1.10.1 - 2018/7/31
  * fix(graphql): handle execute args object {pull}484[#484]

[[release-notes-1.10.0]]
==== 1.10.0 - 2018/7/30
  * feat(cassandra): instrument Cassandra queries {pull}437[#437]
  * feat(mssql): instrument SQL Server queries {pull}444[#444]

[[release-notes-1.9.0]]
==== 1.9.0 - 2018/7/25
  * fix(parsers): use basic-auth rather than req.auth {pull}475[#475]
  * feat(agent): add currentTransaction getter {pull}462[#462]
  * feat: add support for ws 6.x {pull}464[#464]

[[release-notes-1.8.3]]
==== 1.8.3 - 2018/7/11
  * perf: don't patch newer versions of mimic-response {pull}442[#442]

[[release-notes-1.8.2]]
==== 1.8.2 - 2018/7/4
  * fix: ensure correct streaming when using mimic-response {pull}429[#429]

[[release-notes-1.8.1]]
==== 1.8.1 - 2018/6/27
  * fix: improve ability to run in an environment with muliple APM vendors {pull}417[#417]

[[release-notes-1.8.0]]
==== 1.8.0 - 2018/6/23
  * feat: truncate very long error messages {pull}413[#413]
  * fix: be unicode aware when truncating body {pull}412[#412]

[[release-notes-1.7.1]]
==== 1.7.1 - 2018/6/20
  * fix(express-queue): retain continuity through express-queue {pull}396[#396]

[[release-notes-1.7.0]]
==== 1.7.0 - 2018/6/18
  * feat(mysql): support mysql2 module {pull}298[#298]
  * feat(graphql): add support for the upcoming GraphQL v14.x {pull}399[#399]
  * feat(config): add option to disable certain instrumentations {pull}353[#353]
  * feat(http2): instrument client requests {pull}326[#326]
  * fix: get remoteAddress before HTTP request close event {pull}384[#384]
  * fix: improve capture of spans when EventEmitter is in use {pull}371[#371]

[[release-notes-1.6.0]]
==== 1.6.0 - 2018/5/28
  * feat(http2): instrument incoming http2 requests {pull}205[#205]
  * fix(agent): allow agent.endTransaction() to set result {pull}350[#350]

[[release-notes-1.5.4]]
==== 1.5.4 - 2018/5/15
  * chore: allow Node.js 10 in package.json engines field {pull}345[#345]

[[release-notes-1.5.3]]
==== 1.5.3 - 2018/5/14
  * fix: guard against non string err.message

[[release-notes-1.5.2]]
==== 1.5.2 - 2018/5/11
  * fix(express): string errors should not be reported

[[release-notes-1.5.1]]
==== 1.5.1 - 2018/5/10
  * fix: don't throw if span callsites can't be collected

[[release-notes-1.5.0]]
==== 1.5.0 - 2018/5/9
  * feat: add agent.addTags() method {pull}313[#313]
  * feat: add agent.isStarted() method {pull}311[#311]
  * feat: allow calling transaction.end() with transaction result {pull}328[#328]
  * fix: encode spans even if their stack trace can't be captured {pull}321[#321]
  * fix(config): restore custom logger feature {pull}299[#299]
  * fix(doc): lambda getting started had old argument {pull}296[#296]

[[release-notes-1.4.0]]
==== 1.4.0 - 2018/4/9
  * feat(lambda): implement manual lambda instrumentation {pull}234[#234]

[[release-notes-1.3.0]]
==== 1.3.0 - 2018/3/22
  * feat(request): include ppid {pull}286[#286]

[[release-notes-1.2.1]]
==== 1.2.1 - 2018/3/15
  * fix(span): Do not pass stack frames into promises (memory leak fix) {pull}269[#269]

[[release-notes-1.2.0]]
==== 1.2.0 - 2018/3/13
  * feat(config): add serverTimeout {pull}238[#238]
  * fix(config): set default maxQueueSize to 100 {pull}270[#270]
  * feat(ws): add support for ws v5 {pull}267[#267]

[[release-notes-1.1.1]]
==== 1.1.1 - 2018/3/4
  * fix(mongodb): don't throw if span cannot be built {pull}265[#265]

[[release-notes-1.1.0]]
==== 1.1.0 - 2018/2/28
  * feat: add agent.startSpan() function {pull}262[#262]
  * feat(debug): output more debug info on start {pull}254[#254]

[[release-notes-1.0.3]]
==== 1.0.3 - 2018/2/14
  * fix: ensure context.url.full property is truncated if too long {pull}242[#242]

[[release-notes-1.0.2]]
==== 1.0.2 - 2018/2/13
  * fix(express): prevent invalid errors from crashing {pull}240[#240]

[[release-notes-1.0.1]]
==== 1.0.1 - 2018/2/9
  * fix: don't add req/res to unsampled transactions {pull}236[#236]

[[release-notes-1.0.0]]
==== 1.0.0 - 2018/2/6
  * feat(instrumentation): support sampling {pull}154[#154]
  * feat(transaction): add `transactionMaxSpans` config option {pull}170[#170]
  * feat(errors): add captureError call location stack trace {pull}181[#181]
  * feat: allow setting of framework name and version {pull}228[#228]
  * feat(protcol): add `url.full` to intake API payload {pull}166[#166]
  * refactor(config): replace `logBody` with `captureBody` {pull}214[#214]
  * refactor(config): unify config options with python {pull}213[#213]
  * fix: don't collect source code for in-app span frames by default {pull}229[#229]
  * fix(protocol): report dropped span counts in intake API payload {pull}172[#172]
  * refactor(protocol): always include handled flag in intake API payload {pull}191[#191]
  * refactor(protocol): move process fields to own namespace in intake API payload {pull}155[#155]
  * refactor(protocol): rename `uncaught` to `handled` in intake API payload {pull}140[#140]
  * refactor(protocol): rename `in_app` to `library_frame` in intake API payload {pull}96[#96]
  * refactor: rename app to service {pull}93[#93]
  * refactor: rename trace to span {pull}92[#92]

[[release-notes-0.x]]
=== Node.js Agent version 0.x

[[release-notes-0.12.0]]
==== 0.12.0 - 2018/1/24
  * feat(*): control amount of source context lines collected using new config options {pull}196[#196]
  * feat(agent): add public flush function to force flush of transaction queue: agent.flush([callback]) {pull}187[#187]
  * feat(mongodb): add support for mongodb-core 3.x {pull}190[#190]
  * refactor(config): update default flushInterval to 10 seconds (lower memory usage) {pull}186[#186]
  * chore(*): drop support for Node.js 5 and 7 {pull}169[#169]
  * refactor(instrumentation): encode transactions as they are added to the queue (lower memory usage) {pull}184[#184]

[[release-notes-0.11.0]]
==== 0.11.0 - 2018/1/11
  * feat(*): Set default stack trace limit to 50 frames {pull}171[#171]
  * feat(ws): add support for ws@4.x {pull}164[#164]
  * feat(errors): associate errors with active transaction

[[release-notes-0.10.0]]
==== 0.10.0 - 2018/1/3
  * feat(express): auto-track errors (BREAKING CHANGE: removed express middleware) {pull}127[#127]
  * feat(hapi): add hapi 17 support {pull}146[#146]
  * fix(*): fix Node.js 8 support using async_hooks {pull}77[#77]
  * fix(graphql): support sync execute {pull}139[#139]
  * refactor(agent): make all config properties private (BREAKING CHANGE) {pull}107[#107]

[[release-notes-0.9.0]]
==== 0.9.0 - 2017/12/15
  * feat(conf): allow serverUrl to contain a sub-path {pull}116[#116]
  * refactor(*): better format of error messages from the APM Server {pull}108[#108]

[[release-notes-0.8.1]]
==== 0.8.1 - 2017/12/13
  * docs(*): we're now in beta! {pull}103[#103]

[[release-notes-0.8.0]]
==== 0.8.0 - 2017/12/13
  * feat(handlebars): instrument handlebars {pull}98[#98]

[[release-notes-0.7.0]]
==== 0.7.0 - 2017/12/6
  * feat(parser): add sourceContext config option to control if code snippets are sent to the APM Server {pull}87[#87]
  * fix(*): move https-pem to list of devDependencies

[[release-notes-0.6.0]]
==== 0.6.0 - 2017/11/17
  * feat(queue): add maxQueueSize config option {pull}56[#56]

[[release-notes-0.5.0]]
==== 0.5.0 - 2017/11/17
  * refactor(*): drop support for Node.js <4 {pull}65[#65]
  * refactor(*): rename module to elastic-apm-node {pull}71[#71]
  * feat(queue): add fuzziness to flushInterval {pull}63[#63]

[[release-notes-0.4.0]]
==== 0.4.0 - 2017/11/15
  * fix(https): instrument https.request in Node.js v9
  * refactor(http): log HTTP results in groups of 100 {pull}68[#68]
  * fix(api): add language to APM Server requests {pull}64[#64]
  * refactor(trans): set default transaction.result to success {pull}67[#67]
  * refactor(config): rename timeout config options {pull}59[#59]

[[release-notes-0.3.1]]
==== 0.3.1 - 2017/10/3
  * fix(parsers): don't log context.request.url.search as null {pull}48[#48]
  * fix(parsers): separate hostname and port when parsing Host header {pull}47[#47]

[[release-notes-0.3.0]]
==== 0.3.0 - 2017/9/20
  * fix(instrumentation): don't sample transactions {pull}40[#40]
  * feat(graphql): include GraphQL operation name in trace and transaction names {pull}27[#27]
  * feat(tls): add validateServerCert config option {pull}32[#32]
  * feat(parser): support http requests with full URI's {pull}26[#26]
  * refactor(*): remove appGitRef config option
  * fix(instrumentation): fix setting of custom flushInterval
  * feat(elasticsearch): add simple Elasticsearch instrumentation
  * fix(*): don't start agent if appName is invalid

[[release-notes-0.2.0]]
==== 0.2.0 - 2017/8/28
  * refactor(*): support new default port 8200 in APM Server
  * refactor(*): support new context.response status code format

[[release-notes-0.1.1]]
==== 0.1.1 - 2017/8/17
  * fix(instrumentation): don't fail when sending transactions to APM Server

[[release-notes-0.1.0]]
==== 0.1.0 - 2017/8/17
  * Initial release<|MERGE_RESOLUTION|>--- conflicted
+++ resolved
@@ -79,15 +79,12 @@
 * Fix aws-sdk v3 instrumentation (currently just `@aws-sdk/client-s3`) for
   versions 3.363.0 and later. ({pull}3455[#3455])
 
-<<<<<<< HEAD
-=======
 * Fix a possible crash when using `getSignedUrl()` from `@aws-sdk/s3-request-presigner`
   due to a bug in `@aws-sdk/client-s3` instrumentation. ({issues}3464[#3464])
 
 [float]
 ===== Chores
 
->>>>>>> d62dfde2
 
 [[release-notes-3.47.0]]
 ==== 3.47.0 - 2023/06/14
