ifdef::env-github[]
NOTE: Release notes are best read in our documentation at
https://www.elastic.co/guide/en/apm/agent/nodejs/current/release-notes.html[elastic.co]
endif::[]

////
Notes:
1. When adding a changelog entry, if the "Unreleased" section doesn't yet exist,
   please add the following under the "=== Node.js Agent version 4.x" header:

        ==== Unreleased

        [float]
        ===== Breaking changes

        [float]
        ===== Features

        [float]
        ===== Bug fixes

        [float]
        ===== Chores

2. When making a release, change the "==== Unreleased" section header to:

        [[release-notes-x.x.x]]
        ==== x.x.x - YYYY/MM/DD
////

[[release-notes-4.x]]
=== Node.js Agent version 4.x

See the <<upgrade-to-v4>> guide.

<<<<<<< HEAD
=======

>>>>>>> 87ea2d56
==== Unreleased

[float]
===== Breaking changes

[float]
===== Features

[float]
===== Bug fixes

<<<<<<< HEAD
* Fix instrumentation for recent `@aws-sdk/client-*` releases that use
  `@smithy/smithy-client` v3. (For example `@aws-sdk/client-s3@3.575.0` released
  2024-05-13 updated to smithy-client v3.) Before this change the APM agent had
  been limiting patching of `@smithy/smithy-client` to `>=1 <3`.
=======
* Mark the published AWS Lambda layers as supporting the "nodejs20.x" Lambda
  Runtime (`--compatible-runtimes`). The "nodejs20.x" runtime was released by
  AWS on 2023-11-15. ({issues}4033[#4033])
+
Note that this Node.js APM agent supports Node.js 20.x, so the new AWS Lambda
runtime was supported when it was released. However, the metadata stating
compatible runtimes (which is advisory) was not updated until now.
>>>>>>> 87ea2d56

[float]
===== Chores

<<<<<<< HEAD
=======

>>>>>>> 87ea2d56
[[release-notes-4.5.4]]
==== 4.5.4 - 2024/05/13

[float]
===== Bug fixes

* Change how the "cookie" HTTP request header is represented in APM transaction
  data to avoid a rare, but possible, intake bug where the transaction could be
  rejected due to a mapping conflict.
+
Before this change a `Cookie: foo=bar; sessionid=42` HTTP request header
would be represented in the transaction document in Elasticsearch with these
document fields (the example assumes <<sanitize-field-names>> matches
"sessionid", as it does by default):
+
[source]
----
http.request.headers.cookie: "[REDACTED]"
...
http.request.cookies.foo: "bar"
http.request.cookies.sessionid: "[REDACTED]"
----
+
After this change it is represented as:
+
[source]
----
http.request.headers.cookie: "foo=bar; sessionid=REDACTED"
----
+
In other words, `http.request.cookies` are no longer separated out.
({issues}4006[#4006])


[[release-notes-4.5.3]]
==== 4.5.3 - 2024/04/23

[float]
===== Bug fixes

* Fix message handling for tombstone messages in `kafkajs` instrumentation.
  ({pull}3985[#3985])


[[release-notes-4.5.2]]
==== 4.5.2 - 2024/04/12

[float]
===== Bug fixes

* Fix path resolution for requests that contain invalid characters in its
  host header. ({pull}3923[#3923])
* Fix span names for `getMore` command of mongodb. ({pull}3919[#3919])
* Fix undici instrumentation to cope with a bug in undici@6.11.0 where
  `request.addHeader()` was accidentally removed. (It was re-added in
  undici@6.11.1.) ({pull}3963[#3963])
* Update undici instrumentation to avoid possibly adding a *second*
  'traceparent' header to outgoing HTTP requests, because this can break
  Elasticsearch requests. ({issues}3964[#3964])


[[release-notes-4.5.0]]
==== 4.5.0 - 2024/03/13

[float]
===== Features

* Update <<opentelemetry-bridge>> support to `@opentelemetry/api` version 1.8.0.
* Update `tedious` instrumentation to support versions 17 and 18. ({pull}3901[#3901], {pull}3911[#3911])
* Add new `kafkajs` instrumentation. ({issues}2905[#2905])

[float]
===== Bug fixes

* Fix instrumentation of mongodb to not break mongodb@6.4.0. Mongodb v6.4.0
  included changes that resulted in the APM agent's instrumentation breaking it.
  ({pull}3897[#3897])
* Fix hostname detection on Windows in some cases (where a powershell profile
  could break collection). ({pull}3899[#3899])
* Fix a path normalization issue that broke (or partially broke) instrumentation
  of some modules on Windows: Next.js, redis v4+, mongodb. ({pull}3905[#3905])


[[release-notes-4.4.1]]
==== 4.4.1 - 2024/02/06

[float]
===== Bug fixes

* Add support for <<esm,instrumentation of ES module-using (ESM) code>> with
  Node.js versions matching `^18.19.0 || >=20.2.0`. Before this version of
  the APM agent, ESM instrumentation was only supported for some *earlier*
  Node.js versions. Changes in Node.js's ESM loader in v18.19.0 and v20 broke
  earlier ESM support. ({issues}3784[#3784], {pull}3844[#3844])


[[release-notes-4.4.0]]
==== 4.4.0 - 2024/01/12

*Known issue*: Using the APM agent's <<esm>> with Node.js *v18.19.0* is not
supported in this version. Upgrade to APM agent version v4.5.0 or later, or use
Node.js v18.18.1 or earlier.
See https://github.com/elastic/apm-agent-nodejs/issues/3784 for details.

[float]
===== Features

* Support `ELASTIC_APM_ACTIVATION_METHOD=K8S_ATTACH` (in addition to the
  current `K8S` value) to indicate the agent is being started by
  apm-k8s-attacher.  Newer releases of apm-k8s-attacher will be using this
  value (to have a common value used between APM agents).

[float]
===== Bug fixes

* Fix bug where `NODE_ENV` environment value was not used as a default for
  the <<environment>> config setting. The bug was introduced in v4.2.0.
  ({issues}3807[#3807])

* Improve Fastify instrumentation to no longer cause the https://fastify.dev/docs/latest/Reference/Warnings/#FSTDEP017[`FSTDEP017`]
  and https://fastify.dev/docs/latest/Reference/Warnings/#FSTDEP018[`FSTDEP018`]
  deprecation warnings. ({pull}3814[#3814])


[[release-notes-4.3.0]]
==== 4.3.0 - 2023/12/05

*Known issue*: Using the APM agent's <<esm>> with Node.js *v18.19.0* is not
supported in this version. Upgrade to APM agent version v4.5.0 or later, or use
Node.js v18.18.1 or earlier.
See https://github.com/elastic/apm-agent-nodejs/issues/3784 for details.

[float]
===== Features

* Add the <<apm-client-headers>> config option, to allow adding custom headers
  to HTTP requests made to APM server by the APM agent. ({issues}3759[#3759])

[float]
===== Bug fixes

* Fix the dependency version range for `@elastic/ecs-pino-format`.
  ({issues}3774[#3774])

[float]
===== Chores

* Skip undici tests for `undici` `>=5.28.0` and NodeJS `<14.18.0`.
  ({pull}3755[#3755])

* Change the log level of `Sending error to Elastic APM: ...` from `info` to
  `debug`. There is no need to clutter the log output with this message.
  ({issues}3748[#3748])

* Explicitly mark this package as being of type="commonjs". The experimental
  `node --experimental-default-type=module ...` option
  https://nodejs.org/en/blog/release/v20.10.0#--experimental-default-type-flag-to-flip-module-defaults[added in Node.js v20.10.0]
  means that a default to "commonjs" isn't guaranteed.


[[release-notes-4.2.0]]
==== 4.2.0 - 2023/11/23

[float]
===== Breaking changes

* Drop support for next@11. Next.js instrumentation support is currently in
  technical preview, so it is not considered a semver-major change to drop
  support for this old version of next. ({pull}3664[#3664])

[float]
===== Features

* Add <<apm-get-service-version>>, <<apm-get-service-environment>>, and
  <<apm-get-service-node-name>>. These are intended for use by
  {ecs-logging-nodejs-ref}/intro.html[ecs-logging-nodejs formatting packages].
  See <https://github.com/elastic/ecs-logging-nodejs/pull/152>.
  ({issues}3195[#3195])

* Add knex@3 instrumentation. ({pull}3659[#3659])

* Update <<opentelemetry-bridge>> support to `@opentelemetry/api` version 1.7.0.

[float]
===== Bug fixes

* Fix `mongodb` instrumentation to avoid loosing context when multiple cursors
  are running concurrently. ({issues}3161[#3161])

* Set `mongodb` span's outcome according to the result of the command being traced.
  ({pull}3695[#3695])

* Fix `@aws-sdk/client-sqs` instrumentation which was failing for `SendMessageBatch`
  command when any of the entities does not contain `MessageAttributes`.
  ({issues}3746[#3746])


[[release-notes-4.1.0]]
==== 4.1.0 - 2023/10/09

[float]
===== Features

* Update <<opentelemetry-bridge>> support to `@opentelemetry/api` version 1.6.0.
  {pull}3622[#3622]

* Add support for `@aws-sdk/client-dynamodb`, one of the AWS SDK v3 clients.
  ({issues}2958[#2958])

* Add support for `@aws-sdk/client-sns`, one of the AWS SDK v3 clients.
  ({issues}2956[#2956])

* Add support for `@aws-sdk/client-sqs`, one of the AWS SDK v3 clients.
  ({issues}2957[#2957])

* Fixes for some values of the <<disable-instrumentations>> config setting.
  "redis" will now properly disable instrumentation for redis@4.
  "next" will propertly disable all Next.js instrumentation.
  ({pull}3658[#3658])

[float]
===== Bug fixes

* Changes to cloud metadata collection for Google Cloud (GCP). Most notably
  the `cloud.project.id` field is now the `project-id` from
  https://cloud.google.com/compute/docs/metadata/default-metadata-values#project_metadata
  rather than the `numeric-project-id`. This matches the value produced by
  Elastic Beats (like filebeat). {issues}3614[#3614]


[[release-notes-4.0.0]]
==== 4.0.0 - 2023/09/07

See the <<upgrade-to-v4>> guide.

[float]
===== Breaking changes

* Set the new minimum supported Node.js to version 14.17.0.
  Users of earlier Node.js versions can use elastic-apm-node v3.x, which
  supports back to Node.js v8.6.

* Ignore a `timer` option passed to `startTransaction()` and `startSpan()` APIs.
  This option was never documented. It would be surprising if any user is
  impacted by this.

* Remove long deprecated support for the `ELASTIC_APM_`-prefixed environment
  variables for the <<kubernetes-node-name,Kubernetes config options>>. For
  example, one must use `KUBERNETES_POD_NAME` and not
  `ELASTIC_APM_KUBERNETES_POD_NAME`. ({issues}2661[#2661])

* The config option `filterHttpHeaders` is now _removed_. ({pull}3539[#3539])

* Remove the deprecated `span.toString()` and `transaction.toString()` APIs.
  See <<v4-api-to-string,the upgrading doc>> for details. ({issues}2348[#2348])

* Remove instrumentation support for the old 'hapi' package -- the current
  '@hapi/hapi' package is still instrumented. ({issues}2691[#2691])

* Change `apm.startTransaction()` api to return a noop transaction instead of
  null, if the agent is not yet started. ({issues}2429[#2429])

* Drop support for the obsolete "patch" context manager, i.e. the
  `contextManager: "patch"` config option. This was a limited async context
  management that predated the preferred `AsyncLocalStorage` core Node.js
  mechanism for context tracking. It was deprecated in v3.37.0.  As well, the
  related and deprecated `asyncHooks` config option has been removed.
  ({issues}3529[#3529])

* Remove the `logUncaughtExceptions` config option.
  See <<v4-config-options,Upgrading to v4>> for details.
  ({issues}2412[#2412])

* Remove `transaction.subtype` and `transaction.action` properties from API.
  This also impacts <<apm-start-transaction>> and `transaction.setType(...)`,
  both of which now no longer accept `subtype` and `action` parameters.
  These two properties were deprecated in v3.25.0.
  ({issues}3557[#3557])

* Remove support for the erroneous `ELASTIC_SANITIZE_FIELD_NAMES` and
  `ELASTIC_IGNORE_MESSAGE_QUEUES` config environment variables. The correct env
  vars are `ELASTIC_APM_SANITIZE_FIELD_NAMES` and
  `ELASTIC_APM_IGNORE_MESSAGE_QUEUES`, respectively, and were supported starting
  in v3.36.0.

[float]
===== Features

* The `apm.destroy()` method is now async. Almost no users should need to use
  this method. However, if used, to be sure to wait for APM agent shutdown to
  be complete, one can now `await apm.destroy()`. ({issues}3222[#3222])

* Support instrumenting `mongodb` v6. ({pull}3596[#3596])

[float]
===== Bug fixes

* Fix instrumentation of `mongodb` to avoid multiple command handler
  registrations when client is created via `MongoClient.connect` static
  method. ({pull}3586[#3586])

[float]
===== Chores

* Add a warning message when a duration or size config option is provided
  without units. ({issues}2121[#2121])

* Change default value of `useElasticTraceparentHeader` config option to `false`.
  This means that for outgoing HTTP requests, the APM agent will no longer add the
  `elastic-apm-traceparent` header. This vendor-specific header was used in the past
  while the https://w3c.github.io/trace-context/[W3C trace-context] spec was still
  in development. Now that it is in wide use, the `elastic-apm-traceparent` header is
  only useful for interaction with very old Elastic APM agents.

* Add default ports into `context.service.target.name` for HTTP spans conforming to the
  spec update done in https://github.com/elastic/apm/pull/700 ({pull}3590[#3590])


[[release-notes-3.x]]
=== Node.js Agent version 3.x

NOTE: "3.x" releases are now maintenance releases.
See https://www.elastic.co/guide/en/apm/agent/nodejs/3.x/release-notes-3.x.html[the 3.x release notes in the "3.x" branch]
for the most recent 3.x releases. The 3.x branch will be maintained until
2024-03-07 (6 months after the 4.0.0 release).


[[release-notes-3.49.1]]
==== 3.49.1 - 2023/08/09

[float]
===== Bug fixes

* Upgrade import-in-the-middle dependency to v1.4.2 to fix a vulnerability
  (https://github.com/DataDog/import-in-the-middle/security/advisories/GHSA-5r27-rw8r-7967[CVE-2023-38704]).
  Note: This dependency is only used by elastic-apm-node when using the
  <<esm,experimental ESM support>>. ({pull}3569[#3569])

[float]
===== Chores

* Add debug logging for 4xx responses from APM server when polling for
  central config. This is based on https://github.com/elastic/apm-nodejs-http-client/pull/182
  by @linjunpop.


[[release-notes-3.49.0]]
==== 3.49.0 - 2023/08/03

[float]
===== Bug fixes

* Fix ESM support: the "loader.mjs" file was accidentally not included in
  the published package in v3.48.0. ({pull}3534[#3534])

* Fix instrumentation of `@aws-sdk/client-s3` from v3.378.0 and up. The new
  version requires `@smithy/smithy-client` v2.0.1 and the agent was
  instrumenting it within the semver range '>=1 <2'. ({issues}3523[#3523])

* Fix wrapping of `http.request()` for node v18.17.0. Before this change, a
  call with a non-Function callback -- `http.request(urlString, {}, 'this-is-not-a-cb-function')`
  -- would accidentally *not* fail because of the agent's instrumentation.
  ({pull}3511[#3511])

* Fix tedious instrumentation to recognize "connection.prepare()" usage in
  tedious@16.2.0 and later. ({pull}3470[#3470])

[float]
===== Chores

* Add min node verison in `tav.json` to generate lighter matrix for TAV commands.
  ({pull}3531[#3531])

* Inline the `elastic-apm-http-client` package code into this repo.
  ({issues}3506[#3506])


[[release-notes-3.48.0]]
==== 3.48.0 - 2023/07/07

*Known issue*: You must upgrade to 3.49.0 or later for the ESM support
described below to work, because the "loader.mjs" file was accidentally not
published.

[float]
===== Features

* Initial and experimental ECMAScript Module (ESM) support.
  With the following invocation the APM agent will now be able to instrument
  modules loaded via `import`. (See the https://nodejs.org/api/esm.html#introduction[Node.js introduction to ESM].)
+
[source,bash]
----
node -r elastic-apm-node/start.js \
  --experimental-loader=elastic-apm-node/loader.mjs \
  server.mjs

# or

NODE_OPTIONS='-r elastic-apm-node/start.js --experimental-loader=elastic-apm-node/loader.mjs'
node server.mjs
----
+
The new usage requirement is the `--experimental-loader=elastic-apm-node/loader.mjs` option.
This initial release only includes support for instrumenting a subset of the
modules listed at <<supported-technologies>>. This set will grow in subsequent
versions. Notably, ESM support does not currently work in node v20 -- only in
recent versions of node v12-v18. ESM support will remain experimental while the
https://nodejs.org/api/esm.html#loaders[Node.js Loaders API] is experimental.
See <<esm>> for full details.

* Send `configured_hostname` and `detected_hostname` metadata separately,
  rather than the old deprecated single `hostname` metadatum. As well, the
  detected hostname now attempts to collect a FQDN to be used in the
  `host.name` field in the Elasticsearch document. ({issues}3310[#3310])

[float]
===== Bug fixes

* Ensure `apm.setGlobalLabel(...)` does not throw an error when apm is inactive.
  ({issues}3442[#3442])

* Set the trace-context for an incoming HTTP/2 request. Contributed by @paulish.
  ({issues}1830[#1830])

* Fix aws-sdk v3 instrumentation (currently just `@aws-sdk/client-s3`) for
  versions 3.363.0 and later. ({pull}3455[#3455])

* Fix a possible crash when using `getSignedUrl()` from `@aws-sdk/s3-request-presigner`
  due to a bug in `@aws-sdk/client-s3` instrumentation. ({issues}3464[#3464])


[[release-notes-3.47.0]]
==== 3.47.0 - 2023/06/14

[float]
===== Features

* Add support for `knex` version v1 and v2. ({pull}3355[#3355])

* Add `tedious@16.x` support. ({pull}3366[#3366])

* Add `apm.setGlobalLabel()` to dynamically extend the `globalLabels` set in
  the initial config. Refer to <<apm-set-global-label>> for details. ({pull}3337[#3337])

[float]
===== Bug fixes

* Change the "start.js" export to *not* start the APM agent inside a
  https://nodejs.org/api/worker_threads.html[Node.js Worker thread].
+
One way to start the APM agent is via `node -r elastic-apm-node/start.js ...` or
`NODE_OPTIONS='-r elastic-apm-node/start.js`.  When a Node.js Worker thread is
started, it inherits the `process.execArgv` and environment, which results in
"start.js" being run in the context of the new thread. Starting an additional
APM agent in each new Worker is arguably surprising. For now, "start.js" will
avoid starting in a thread. The exact behavior may change in future versions.
+
One undesirable effect of this change is that explicit use of "start.js" in
code (`import 'elastic-apm-node/start.js'` or `require('elastic-apm-node/start.js')`)
in a Worker will *not* start the APM agent. Instead, one must use:
`require('elastic-apm-node').start()` or equivalent.

* Avoid redaction of response headers while extracting `transaction.context.response`
  data from the HTTP response. Contributed by @lytc. ({pull}3427[#3427])

[float]
===== Chores

* Refactor transport handling to new internal `apm-client` module.
  ({pull}3372[#3372])


[[release-notes-3.46.0]]
==== 3.46.0 - 2023/05/15

[float]
===== Features

* Add support for `@aws-sdk/client-s3`, one of the AWS SDK v3 clients.
  ({pull}3287[#3287])

* Add support for `@apollo/server@4` -- the new Apollo Server package which
  replaces `apollo-server`, `apollo-server-express`, etc. Contributed by
  @jmesimak. ({pull}3203[#3203])

* Add <<capture-body>> support for Fastify instrumentation.
  Contributed by @xxzefgh. ({pull}2681[#2681])

* Add support for mysql2@3. Contributed by @firecow. ({pull}3301[#3301])

* Improve error handling with AWS Lambda. When used together with the
  https://github.com/elastic/apm-aws-lambda[Elastic AWS Lambda extension]
  v1.4.0 or greater, the APM agent will pre-register a partial transaction
  before the user's handler function is run. If the handler function fails
  with a Lambda timeout, `uncaughtException`, `unhandledRejection`, or crash
  then the Lambda extension will report the failed transaction so it can be
  seen in the Kibana APM app. ({pull}3285[#3285])

* Add OpenTelemetry Metrics API and Metrics SDK support. This is currently
  experimental and may change. With this change, you may use the OpenTelemetry
  Metrics API to create custom metrics and the APM agent will ship those
  metrics to APM server. As well, you may use the OpenTelemetry Metrics SDK
  and the APM agent will automatically add a MetricReader to ship metrics to
  APM server. See the <<opentelemetry-bridge>> for details. ({pull}3152[#3152])


[float]
===== Chores

* The config option `filterHttpHeaders` is now *deprecated*. It will be
  removed in a future major version. ({pull}3333[#3333])

* Add cookie map in transactions' request context and redact cookie header ({pull}3322[#3322])

* Stop testing `express-graphql` instrumentation -- the module is deprecated.
  ({pull}3304[#3304])


[[release-notes-3.45.0]]
==== 3.45.0 2023/04/28

[float]
===== Features

* Add `aws.s3.bucket` and `aws.s3.key` attributes for OpenTelemetry in S3 instrumentation.
  Spec https://github.com/open-telemetry/opentelemetry-specification/blob/v1.20.0/semantic_conventions/trace/instrumentation/aws-sdk.yml#L435
  ({issues}3150[#3150]).

[float]
===== Bug fixes

* Fix a possible crash in AWS Lambda Function instrumentation when an ELB-
  or API Gateway-triggered invocation received an `event` object with no
  `headers` field. ({issues}3286[#3286])

* Fix an edge case in instrumentation of `http.request()` and `https.request()`
  with node v19.9.0 and recently nightly builds of node v20.
  ({issues}3261[#3261])

[float]
===== Chores

* Update "engines" to support node v20. ({pull}3278[#3278])

* Restrict Next.js instrumentation to `<13.3.0` for now, because of a known
  issue with instrumentating the `next@13.3.0` dev server. ({issues}3263[#3263])


[[release-notes-3.44.1]]
==== 3.44.1 2023/04/06

[float]
===== Bug fixes

* Fix an issue where the APM agent receiving central config (from APM server)
  containing a value for `sanitized_field_names` would crash.
  ({issues}3247[#3247])


[[release-notes-3.44.0]]
==== 3.44.0 2023/04/03

[float]
===== Features

* Update the <<opentelemetry-bridge>> supported version of `@opentelemetry/api`
  to version 1.4.x. ({pull}3239[#3239])

[float]
===== Bug fixes

* Ensure `metadata.service.agent.activation_method` is only sent for APM
  server version 8.7.1 or later. APM server 8.7.0 included a bug where
  receiving `activation_method` is harmful. ({issues}3230[#3230])


[[release-notes-3.43.0]]
==== 3.43.0 2023/03/02

[float]
===== Features

* Support mongodb v5. ({issues}3138[#3138])

* Propagate trace-context in message attributes for SQS (SendMessage and
  SendMessageBatch) and SNS (Publish), provided the maximum 10 message
  attributes limit is not passed. SQS message reception (ReceiveMessage) and
  SQS- and SNS-triggered Lambda functions already produce _span links_ for
  incoming messages with trace-context. This allows linking between
  producer and consumer in the Kibana APM app. ({pull}3044[#3044])

* Extend Lambda instrumentation to capture details for Lambda function URL
  and ELB-triggered Lambdas. ({issues}2901[#2901])

* Make `Agent.flush()` return a `Promise` if no callback is passed as param.
  This means that flush is now `await`able: `await apm.flush()`.
  ({issues}2857[#2857])

[float]
===== Bug fixes

* Fix the transaction name for *API* routes in Next.js >=13.2.x. Before this
  change internal changes in next@13.2.0 resulted in transactions for Next.js
  API routes being `{method} unknown route`.

* Fix `metadata.service.agent.activation_method=k8s-attach` handling to
  (a) use an explicit marker from the k8s apm attacher
  (`ELASTIC_APM_ACTIVATION_METHOD`) and (b) use the specified "k8s-attach"
  value, rather than the incorrect "k8s-attacher".
  ({issue}3119[#3119])

* Add missing <<opentelemetry-bridge-enabled>> ({pull}3121[#3121]) and
  <<context-manager>> Agent configuration options to the TypeScript types.


[[release-notes-3.42.0]]
==== 3.42.0 2023/01/18

[float]
===== Features

* Support for tracing/monitoring https://learn.microsoft.com/en-us/azure/azure-functions/[Azure Functions].
  See the <<azure-functions>> document.
  ({pull}3071[#3071], https://github.com/elastic/apm/blob/main/specs/agents/tracing-instrumentation-azure-functions.md[spec])

* Support `restify@11`.

[float]
===== Bug fixes

* Fix instrumentation of `http.request()` and `http.get()` (and the same
  for `https.`) so that Basic auth fields are not lost. Before this change
  if the first arg was a URL or string with `username` and/or `password`
  values, e.g. `https://user:pass@...`, then the auth fields were not
  included in the actual HTTP request.  ({issues}2044[#2044])

* Fix `span.context.destination.service.resource` for S3 spans to have an
  "s3/" prefix.
+
*Note*: While this is considered a bugfix, but it can potentially be a breaking
change in the Kibana APM app: It can break the history of the S3-Spans / metrics
for users relying on `context.destination.service.resource`. If users happen to
run agents both with and without this fix (for same or different languages), the
same S3-buckets can appear twice in the service map (with and without
s3-prefix).

* Ensure collected dropped spans stats follow the intake API type requirements.
  Before this change `transaction.dropped_spans_stats[*].duration.sum.us` could
  have been a floating-point value, but the intake API requires an int. The
  result was dropped transactions and errors in the agent log.
  ({issues}3104[#3104])

[float]
===== Chores

* Add `service.agent.activation_method` metadatum.
  Spec: https://github.com/elastic/apm/blob/main/specs/agents/metadata.md#activation-method
  ({issues}3039[#3039])


[[release-notes-3.41.1]]
==== 3.41.1 2022/12/21

[float]
===== Bug fixes

* Fix a bug in span compression with sending spans that were buffered for
  possible compression. Before this fix, in some cases a compressible span could
  be sent *twice* or not sent at all. ({pull}3076[#3076])


[[release-notes-3.41.0]]
==== 3.41.0 2022/12/12

[float]
===== Features

* Capture HTTP context (status code, headers, etc.) on transactions (and
  captured errors) for Lambda functions triggered by API Gateway.
  ({issues}2419[#2419])

* Support instrumentation for restify@10.

[float]
===== Bug fixes

* Change default `serverUrl` from `http://localhost:8200` to `http://127.0.0.1:8200`
  to avoid ambiguity between possible IPv4 and IPv6 DNS-resolved values for "localhost".
  APM server only listens on IPv4 by default, so this avoids a possible surprising
  mismatch. ({issues}3045[#3045])

* Add `tracestate` to the `TransactionOptions` TypeScript type for
  `apm.startTransaction(..., options)`. ({issues}3061[#3061])

[float]
===== Chores

* Mark the published Lambda layer as supporting the recently released
  "nodejs18.x" Lambda Runtime (`--compatible-runtimes`).


[[release-notes-3.40.1]]
==== 3.40.1 2022/11/15

[float]
===== Bug fixes

* Prevent a possible tight loop in central config fetching. ({issues}3029[#3029])


[[release-notes-3.40.0]]
==== 3.40.0 2022/10/31

**Note**: This was a bad release. Users should upgrade to v3.40.1 or later.
This version of the agent could enter a tight loop re-fetching central config,
which increases network traffic, CPU usage, and load on the APM server.
See {issues}3029[issue #3029] for details.

[float]
===== Features

* Enable support for redis v4 ({pull}2945[#2945])

* preview:[] Next.js server-side instrumentation. See the <<nextjs>> document.
+
This adds instrumentation of the Next.js dev server (`next dev`) and prod
server (`next start`). The APM transactions for incoming HTTP requests to the
server will be named appropriately based on Next.js's routing -- both for
user page routes (e.g. `GET /a-dynamic-page/[id]`) and for internal Next.js
routes (e.g. `Next.js _next/data route my-page`,
`Next.js Rewrite route /foo -> /bar`). As well, exceptions in server-side code
(e.g. `getServerSideProps`, server-side run page handlers, API handlers) will
be reported. ({pull}2959[#2959])
+
This is a technical preview to get feedback from Next.js users. The details on
how exactly the instrumentation works may change in future versions.

* Improve container-info gathering to support AWS ECS/Fargate environments.
  ({issues}2914[#2914])

[float]
===== Bug fixes

* Source lines of context in stacktraces is *no longer reported* for "*.min.js"
  files that do not have source-map information. These files are assumed to
  be minimized files, for which source line context won't be useful. This
  change is to guard against excessively large stacktrace data.

[float]
===== Chores

* Add guards to ensure that a crazy `Cache-Control: max-age=...` response
  header cannot accidentally result in inappropriate intervals for fetching
  central config. The re-fetch delay is clamped to `[5 seconds, 1 day]`.
  ({issues}2941[#2941])


[[release-notes-3.39.0]]
==== 3.39.0 2022/10/17

[float]
===== Features

* Improve the granularity of data captured about downstream services, e.g.
  databases, for spans that represent an external call (known as "exit spans").
  This data is used for
  https://www.elastic.co/guide/en/kibana/current/service-maps.html[Service Maps]
  and
  https://www.elastic.co/guide/en/kibana/current/dependencies.html[Dependencies]
  in the Kibana APM app.
+
This is handled via the new span `service.target.*` fields that replace the
deprecated `destination.service.resource` field (https://github.com/elastic/apm/blob/main/specs/agents/tracing-spans-service-target.md[spec]). All instrumentations have
been updated to set appropriate service target values. If necessary, e.g. for manual
instrumentation, a new public <<span-setservicetarget>> API has been added to specify these values.
({pull}2882[#2882])
+
The never-public-but-available `span.setDestinationContext()` has been marked
for removal (using it will `process.emitWarning()`). Users of this internal
method should switch to the public <<span-setservicetarget>>.
+
As part of this change, improvements have been made to some module instrumentations:
+
  ** `redis` and `ioredis`: `span.type` has changed from "cache" to "db" per https://github.com/elastic/apm/blob/main/specs/agents/tracing-instrumentation-db.md#redis[spec]
  ** `mongodb`: `span.action` used to be "query", now it will be the mongodb command name, e.g. "find", "insert".
  ** `mongodb` and `mongodb-core`: `span.db.instance` is now set to the database name ({issues}1494[#1494])
  ** `mysql` and `mysql2`: `span.db.{instance,user}` are now populated.
  ** `@elastic/elasticsearch`: The cluster name is heuristically determined for Elastic Cloud deployments and used for the service target name.
  ** `sqs`: `span.destination.{address,port}` are now populated.
  ** `pg`: `span.db.{instance,user}` are now populated.
  ** `cassandra-driver`: the Cassandra keyspace is captured for service target data, if available.
  ** OpenTelemetry Bridge: OTel spans with kind PRODUCER and CLIENT are now handled as exit spans (e.g. span compression could apply).

* Support instrumentation of `@koa/router` (and `koa-router`) versions 11 and 12.
  Contributed by @sibelius. ({issues}2811[#2811])

* Support instrumentation of tedious@15. ({pull}2897[#2897])

* Improve the captured information for Elasticsearch client instrumentation.
  For all outgoing Elasticsearch client requests, the full HTTP url is
  now captured (stored in the "url.original" field). For Elasticsearch requests
  that do a search, the outgoing request body is captured (to the
  "span.db.statement" field) as before, but the format has changed to only
  hold the request body. Before this change the "span.db.statement" would
  also hold any HTTP query parameters. These are now more naturally captured
  in "url.original". ({issues}2019[#2019])
+
This change also introduces the <<elasticsearch-capture-body-urls>>
configuration option to enable controlling which Elasticsearch REST API
paths are considered for request body capture. ({pull}2873[#2873])

* Support instrumenting core modules when require'd with the optional
  https://nodejs.org/api/modules.html#core-modules['node:'-prefix].
  For example `require('node:http')` will now be instrumented.
  ({issues}2816[#2816])

* Agent will delay loading of the `error-callsites` module until agent start time,
  and will not load the module if the agent is disabled/inactive. This prevents the
  setting of an `Error.prepareStackTrace` handler until necessary for stacktrace
  collection. ({issues}2833[#2833] {pull}2906[#2906])

* Add `*principal*` pattern to default value for `sanitizeFieldNames` config
  var, so that it is more likely to redact authentication-related HTTP headers,
  e.g. on Azure. ({issues}2938[#2938])

[float]
===== Bug fixes

* Avoid a possible `RangeError: Maximum call stack size exceeded` in
  Span timer handler for exceedingly deep Span trees. ({pull}2939[#2939])

* Fix instrumentation of (very old) 'graphql' module versions <=0.9.6.
  Instrumentation of these older graphql versions was broken in v3.36.0.
  ({pull}2927[#2927])

[float]
===== Chores

* Disable knex instrumentation when not collecting span stack traces
  (because there is no point). This is a performance improvement for
  Knex usage in the default configuration. ({pull}2879[#2879])

* Document and add types for `parent` option to
  <<apm-capture-error,`apm.captureError()`>>. ({issues}2977[#2977])


[[release-notes-3.38.0]]
==== 3.38.0 2022/08/11

[float]
===== Features

- Add instrumentation for the https://undici.nodejs.org[undici] HTTP client
  library. This also adds instrumentation of Node.js v18's
  https://nodejs.org/api/all.html#all_globals_fetch[`fetch()`], which uses
  undici under the hood. For the instrumentation to work one must be using
  node v14.17.0 or later, or have installed the
  https://www.npmjs.com/package/diagnostics_channel['diagnostics_channel' polyfill].
  ({issues}2383[#2383])

- Added `exitSpanMinDuration` configuration field, allowing end users to
  set a time threshold for dropping exit spans. ({pull}2843[#2843])

[float]
===== Bug fixes

- Capturing an error would fail if the Error instance had an attribute that
  was an invalid date. ({issues}2030[#2030])

- Fix the span for an instrumented S3 ListBuckets API call to not be invalid
  for APM server intake. ({pull}2866[#2866])

- Fix an issue where the transaction `name` for a trace of a Lambda function
  implementing a GraphQL server (e.g. via https://www.apollographql.com/docs/apollo-server/deployment/lambda/[apollo-server-lambda])
  would not get the GraphQL-specific naming. ({issues}2832[#2832])


[[release-notes-3.37.0]]
==== 3.37.0 2022/07/18

[float]
===== Features

- The agent will now use https://nodejs.org/api/async_context.html#class-asynclocalstorage[`AsyncLocalStorage`]
  for run-context tracking in new enough versions of Node.js (versions >=14.5
  and >=12.19). This can reduce overhead from using the APM agent, especially in
  Promise-heavy applications. ({pull}2786[#2786])
+
This also adds a new <<context-manager,`contextManager`>> configuration option
to control which mechanism the agent uses for run-context tracking. It replaces
the, now deprecated, `asyncHooks` configuration option. If
you experience problems with the new AsyncLocalStorage-based tracking, you can
restore the older behavior with `contextManager: "asynchooks"`.

[float]
===== Chores

- The old "patch" mechanism that the APM agent uses for run-context tracking
  (enabled via <<context-manager,`contextManager: "patch"`>>, or previously
  enabled via `asyncHooks: false`) is now *deprecated*. It will be removed in a
  future major version (after an 18 month deprecation period).


[[release-notes-3.36.0]]
==== 3.36.0 2022/06/15

[float]
===== Features

- Adds https://github.com/elastic/apm/blob/main/specs/agents/handling-huge-traces/tracing-spans-dropped-stats.md[dropped span statistics]
  to transaction payloads allowing APM Server to calculate more accurate
  throughput metrics. ({issues}2302[#2302])

- Improve the grouping of captured API errors from `@elastic/elasticsearch`
  instrumentation. When an Elasticsearch client API error is captured, if
  the response body includes a `error.type`, e.g. `illegal_argument_exception`,
  the captured `error.exception.type` will be `ResponseError (illegal_argument_exception)`
  rather than `ResponseError`. This means that API errors will be grouped
  separately in the Kibana APM app based on their client API error type.
  ({issues}2770[#2770])

- Graphql v16 support ({issues}2508[#2508])


[float]
===== Bug fixes

- Fix the automatic wrapping of Lambda handlers to support handler modules
  created by `esbuild` bundling -- as is done in some Serverless Framework
  functions that use TypeScript. ({issues}2753[#2753])

- Fix Express route tracking (used for `transaction.name`) when an argument
  is passed to the `next(arg)` callback of a request handler. Before this
  change passing `next(<some object not an instance of Error>)` would be
  considered an error by Express, but not by the APM agent's route
  tracking. ({pull}2750[#2750])

- Updated `sanitizeFieldNames` and `ignoreMessageQueues` environment variables
  to use `ELASTIC_APM_` prefix. (previous variable names are still recgonized,
  but not documented) ({issues}2636[#2636])


[[release-notes-3.35.0]]
==== 3.35.0 2022/06/01

[float]
===== Features

- Add support for 'knex' version v0.21 to v1 ({issues}2699[#2699]).
  Note that instrumentation of knex >=0.95.0 is not support when using the
  deprecated <<context-manager,`contextManager=patch`>> configuration option.

- Change the instrumentation of SQS- and SNS-triggered AWS Lambda invocations:
  The special-casing of triggers with a *single* message/record has been
  removed.  That means that instead of a possible continued distributed trace
  (if a single received message has a 'traceparent'), a *span link* will be
  added to the APM transaction for each message with a 'traceparent'.
  `transaction.context.message.` fields are no longer collected.
  ({pull}2708[#2708])

- Enable support for ioredis v5 ({pull}2714[#2714])

- A Docker image with the APM agent will be published for each release to
  `docker.elastic.co/observability/apm-agent-nodejs:VERSION`, for example:
  `docker.elastic.co/observability/apm-agent-nodejs:3.35.0`. ({pull}2742[#2742])

[float]
===== Bug fixes

- Fixes automatic Lambda handler wrapping to work with handlers that point to
  subfolders (ex. `_HANDLER=path/to/folder.methodName`) ({issues}2709[#2709])


[[release-notes-3.34.0]]
==== 3.34.0 2022/05/26

[float]
===== Features

- Add support for 'tedious' version v10 to v14 ({issues}2517[#2517])

- When automatically determining <<service-name>> and <<service-version>> by
  looking for a "package.json", the agent will now prefer to start looking
  from the directory of the script being executed, rather than the current
  working directory. ({issues}2420[#2420])

- Add an experimental <<opentelemetry-bridge>>.  Briefly, the OpenTelemetry
  Bridge allows one to use the vendor-neutral
  https://opentelemetry.io/docs/instrumentation/js/api/[OpenTelemetry Tracing
  API] (https://www.npmjs.com/package/@opentelemetry/api[`@opentelemetry/api`])
  to manually instrument your code, and have the Elastic Node.js APM agent
  handle those API calls. ({pull}2641[#2641])

- Add https://github.com/open-telemetry/opentelemetry-specification/blob/main/specification/overview.md#links-between-spans)[Span Links] support. ({issues}2673[#2673])
+
The <<transaction-start-span,`transaction.startSpan()`>> and
<<apm-start-transaction,`apm.startTransaction()`>> public APIs now accept
a `links` option for specify links. The OpenTelemetry Bridge also supports
specifying links during span creation (with the limitation that span link
*attributes* are not supported).

- Add a <<trace-continuation-strategy>> configuration option to allow some
  control over how the APM Agent uses incoming trace-context headers for context
  propagation. ({issues}2592[#2592])

- Add span links to AWS SQS messaging spans on 'ReceiveMessage', one for each
  message (up to 1000) which has a 'traceparent' message attribute.
  ({issues}2593[#2593])

- Add "nodejs16.x" as one of the compatible runtimes for the Node.js APM agent
  Lambda layers now that
  https://aws.amazon.com/blogs/compute/node-js-16-x-runtime-now-available-in-aws-lambda/[this runtime is available on AWS].

[float]
===== Bug fixes

- Fixes a bug where the the agent would not serialize the database context of
  a span. ({issues}2715[#2715])

- Fix a possible crash in span compression handling on a span that was manually
  created without a parent span (e.g. if created with a custom `childOf`
  option). ({pull}2701[#2701])

[float]
===== Chores

- Add a package-lock.json file to ensure repeatable builds of the AWS Lambda
  layer and to assist with security issue auditing. ({issues}2626[#2626])

- Deprecate instrumentation for the legacy "hapi" package. While the APM agent
  still supports it, that instrumentation is no longer tested and support
  will be dropped in the next major version of the agent. Note that the
  "@hapi/hapi" package is still fully supported. ({pull}2698[#2698])

- Deprecate instrumentation for the obsolete "jade" package. "jade" was renamed
  to "pug" in 2015.  While the APM agent still supports "jade", that
  instrumentation is no longer tested. ({pull}2711[#2711])


[[release-notes-3.33.0]]
==== 3.33.0 2022/05/05

[float]
===== Features

- Add a `parent` option to `agent.captureError(err[, options][, cb])` to allow
  passing in a Transaction or Span to use as the parent for the error. Before
  this change the *current* span or transaction, if any, was always used.
+
This option is not documented in the user docs, nor added to the TypeScript
types, because it is only expected to be useful for coming OTel Bridge work.

[float]
===== Bug fixes

- Fix a possible crash in the instrumentation of an incoming HTTP/2 request: if
  the underlying Http2Session was destroyed before the APM transaction was
  ended (on Http2Stream end). This resulted in the instrumentation using the
  [`stream.session.socket`](https://nodejs.org/api/http2.html#http2sessionsocket)
  proxy, which can throw `ERR_HTTP2_SOCKET_UNBOUND` after the session is
  destroyed. ({issues}2670[#2670])

[float]
===== Chores

- The release process is slightly changed. CI (Jenkins) now handles `npm
  publish ...` when a tag is pushed. ({pull}2667[#2667])

- Pulled the `traceparent` NPM module into a local module and replaced the
  `random-poly-fill` module with the built in `require('crypto').randomFillSync`
  function call ({pull}2669[#2669])


[[release-notes-3.32.0]]
==== 3.32.0 2022/04/27

[float]
===== Features

* Add support for node v18. ({pull}2652[#2652])

* Add support for https://github.com/elastic/apm/blob/main/specs/agents/handling-huge-traces/tracing-spans-compress.md[span compression].
  ({issues}2100[#2100], {issues}2604[#2604])
+
By default, consecutive (sibling) exit spans of the same name, type, subtype,
and destination with a duration of less than 50ms will be compressed into
a single composite span. A possible case is the
https://duckduckgo.com/?q=N%252B1+query+problem[N+1 query problem].
Traces with many consecutive matching spans will be represented -- both in data
and the APM UI -- more efficiently.
+
Span compression can be disabled or matching behavior configured with the
<<span-compression-enabled,`spanCompression* configuration options`>>.

* Marks spans as "exit spans" across all instrumentations, preventing additional
  child spans from being added to the exit spans.  See issue for a full list of
  spans types that will be treated as exit spans. ({issues}2601[#2601])

* Allow a new span to be created/started even if its transaction has ended.
  This is expected to be a very rare use case. ({pull}2653[#2653])

* The Trace Context headers are now propagated for http2 requests. ({pull}2656[#2656])


[[release-notes-3.31.0]]
==== 3.31.0 2022/03/23

[float]
===== Features

* Add `captureBody` support for Hapi. ({issues}1905[#1905])

* If a SNS or SQS single event trigger to an instrumented Lambda function
  includes message attributes with the name "traceparent" (and "tracestate"),
  case-insensitive, then those are used to continue the trace. This was already
  being done for API Gateway event headers.

[float]
===== Bug fixes

* Fix a bug with Lambda instrumentation where the APM agent would result in
  an otherwise working Lambda function to respond with `null` if the Lambda
  was missing the https://github.com/elastic/apm-aws-lambda[Elastic APM Lambda Extension].
  ({issues}2598[#2598])

* Fix a bug in Lambda instrumentation in the capturing of SNS and SQS event
  message attributes. ({issues}2605[#2605])


[[release-notes-3.30.0]]
==== 3.30.0 2022/03/10

[float]
===== Breaking changes

* Added a new config option <<span-stack-trace-min-duration,`spanStackTraceMinDuration`>>
  that replaces both <<capture-span-stack-traces,`captureSpanStackTraces`>>
  and <<span-frames-min-duration,`spanFramesMinDuration`>>. The latter two are
  now deprecated, but still supported. If `spanStackTraceMinDuration` is
  specified, then any value for the deprecated two options will be ignored.
+
There is a significant change in _default_ behavior of the APM agent. If none
of these configuration options is specified, then the default
(`spanStackTraceMinDuration: -1`) is that stack traces are *not* collected
and reported for any spans. This change in default behavior was made because
the CPU performance impact of collecting span stack traces was found to be
too high in practice for busy and/or complex applications. This is mentioned
in the "Breaking changes" section to highlight the change, but it is not
considered breaking in general. The impact is that the "Stack Trace" tab in
the "Span details" view in the Kibana APM app will be empty. This was already
the case for some spans based on span duration. ({pull}2565[#2565])

* Implement the explicit signaling of Lambda invocation completion to the
  Elastic AWS Lambda Extension. This improves data flushing in a Lambda
  environment to ensure tracing data is only sent when the Lambda is active.
  This avoids possible tracing data loss while a Lambda VM is frozen.
  ({issues}2485[#2485])
+
However, because this change triggers a bug in the extension, this version of
the APM Node.js Agent must only be used with versions of the
<<lambda,AWS Lambda Extension>>
after v0.0.3.

[float]
===== Features

* Add `faas.name` and `faas.version` fields to Lambda transactions. ({issues}2587[#2587])
* Added automatic wrapping of AWS Lambda handlers ({pull}2577[#2577])
* Improvements to AWS Lambda instrumentation: Better `transaction.name` for
  API Gateway-triggered lambdas. Respect explicitly set `serviceName`,
  `serviceVersion`, and `usePathAsTransactionName` config settings. Default
  `cloudProvider: none` and `centralConfig: false` to reduce required
  environment variables for setting up APM instrumentation of Lambdas.
  ({issues}2531[#2531])


[[release-notes-3.29.0]]
==== 3.29.0 2022/02/10

* Fix a bug in instrumentation of `@elastic/elasticsearch` that caused a
  memory leak. ({issues}2569[#2569])


[[release-notes-3.28.0]]
==== 3.28.0 2022/02/08

Known issue: This release includes a memory leak in instrumentation of the
`@elastic/elasticsearch` package. If you use that package, you should not
use v3.28.0 of this APM agent. ({issues}2569[#2569])

[float]
===== Breaking changes

The following changes are not considered *breaking*. However, they result in
a change in behavior and trace output that might impact some users, so they
are highlighted here.

* Change the `redis` and `mysql` instrumentations to not patch at all if
  they are listed in <<disable-instrumentations, `disableInstrumentations`>>.
  This means that an application that uses one of these packages *and* lists
  that package in `disableInstrumentations` could see changes in the async
  run-context of callbacks.  See {issues}2498[#2498] and the
  <<release-notes-3.26.0,v3.26.0 release notes>> which has a similar change.

* Elasticsearch spans (from `elasticsearch`, `@elastic/elasticsearch`, and
  `@elastic/elasticsearch-canary` instrumentation) will no longer have an HTTP
  child span(s) for the underlying HTTP request. This is listed in this section
  to provide awareness in case some users have custom analysis of APM trace
  data that expects those HTTP spans.
+
Per https://github.com/elastic/apm/blob/main/specs/agents/tracing-spans.md#exit-spans[the APM Agent spec for exit spans],
Elasticsearch spans are now marked as exit spans and as a result, HTTP child
spans are suppressed. ({issues}2000[#2000])
+
As part of this change, some HTTP context has been added to Elasticsearch
spans, when available: the HTTP response `status_code`, and the size of the
response body (`encoded_body_size`). ({issues}2484[#2484])

[float]
===== Features

* Drop unsampled transactions when sending to APM Server v8.0+. ({issues}2455[#2455])

* The default <<service-name, `serviceName`>> string (when it is not configured
  and cannot be inferred from a "package.json" file) has been changed from
  "nodejs_service" to "unknown-nodejs-service". This is a standardized pattern
  used across Elastic APM agents to allow the Kibana APM app to recognize when
  to provide help to the user on configuring the service name.
  ({issues}2491[#2491])

* Add `transaction.name` to captured APM errors. This will allow the Kibana APM
  app to correlate error groups and transaction groups. ({issues}2456[#2456])

* Mark S3 spans (from 'aws-sdk' instrumentation) as exit spans (per
  https://github.com/elastic/apm/blob/main/specs/agents/tracing-spans.md#exit-spans).
  The result is that HTTP child spans of S3 spans are no longer captured.
  ({issues}2125[#2125])

[float]
===== Bug fixes

* Fixes for run context handling for '@elastic/elasticsearch' instrumentation.
  ({issues}2430[#2430])

* Fixes for run context handling for 'cassandra-driver' instrumentation.
  ({issues}2430[#2430])

* Fixes for run context handling for 'mongodb-core' instrumentation.
  ({issues}2430[#2430])

* Fixes for run context handling for 'elasticsearch' instrumentation.
  ({issues}2430[#2430])


[[release-notes-3.27.0]]
==== 3.27.0 2022/01/17

[float]
===== Features

* Add support for express-graphql 0.10.0 - 0.12.0 inclusive. ({pull}2511[#2511])

[float]
===== Bug fixes

* Fix an issue where the agent's async task tracking could cause the user's
  application to use too much memory. In cases where an application is under
  sustained load and is running in a memory constrained container, this looked
  like a memory leak.
+
This high memory usage could happen when application code starts async tasks
(e.g. Promises, setTimeouts, async I/O) that outlive the APM Transaction
(typically an HTTP request handler). The agent's async task tracking keeps a
reference to the APM Transaction (and any APM Spans) until the async task
ends, thus extending the lifetime of those APM objects and the references
they hold -- in particular, HTTP request and response objects. This could lead
to higher memory usage.
+
With this change, those references are removed when APM Transactions and Spans
are ended, and agent memory usage is now the same as what it was before
v3.24.0 when this issue was introduced. ({pull}2528[#2528], {issues}2489[#2489])

* Fixes for run context handling for 'graphql' instrumentation.
  ({issues}2430[#2430])

* Fixes for run context handling for DynamoDB instrumentation ('aws-sdk'
  package) so that a span created after an AWS client command (in the same
  tick, in the command callback, or promise) is not a child of the automatic
  AWS span. This change also ensures captured errors from failing client
  commands are a child of the AWS span. ({issues}2430[#2430])

* Fixes for run context handling for 'pg' instrumentation. ({issues}2430[#2430])

* Fixes for run context handling for 'mongodb' instrumentation. ({issues}2512[#2512])


[[release-notes-3.26.0]]
==== 3.26.0 2021/12/07

[float]
===== Breaking changes

* In earlier versions, the agent would propagate run context in some packages
  *even if instrumentation for that package was disabled via
  <<disable-instrumentations, `disableInstrumentations`>>*. Recent versions
  change the semantics of `disableInstrumentations` to mean the agent should
  not touch the listed packages at all. This means that an application that
  uses one of these packages *and* lists that package in
  `disableInstrumentations` could see changes in the async run-context of
  callbacks. This affects: `pg` (v3.24.0), `redis` (v3.25.0), `mysql`
  (v3.25.0), `ioredis` (v3.26.0), `mysql2` (v3.26.0).  See {issues}2498[#2498]
  for details.

[float]
===== Features

* Add `*auth*` pattern to default value for `sanitizeFieldNames` config var, so
  that it is more likely to redact authentication/authorization-related HTTP
  headers and form fields. This pattern replaces the `authorization` pattern
  in the set of defaults. ({issues}2427[#2427])

[float]
===== Bug fixes

* Fix run-context handling for 'tedious' instrumentation so that automatically
  created 'mssql' spans are never the `currentSpan` in user code.
  ({issues}2430[#2430])

* Fix 'http2' instrumentation for outgoing requests to not have the created
  HTTP span context be active in user code. ({issues}2430[#2430])

* Fix run-context handling in 'ws' instrumentation so that the span created
  for a `ws.send(...)` isn't the "current span" in subsequent code in the
  same tick. ({pull}2481[#2481])

* Fix run-context handling for 'memcached' instrumentation so that the
  automatically created Memcached span is never the `currentSpan` in user
  code. ({issues}2430[#2430])

* Fix a possible crash when serializing a Transaction if the incoming
  `req.socket` is null (possible if the socket has been destroyed).
  ({issues}2479[#2479])

* Fixes for run context handling for 'aws-sdk' instrumentation (S3, SQS, SNS)
  so that a span created after an AWS client command (in the same tick, in
  the command callback, or promise) is not a child of the automatic AWS
  span. This change also ensures captured errors from failing client commands
  are a child of the AWS span. ({issues}2430[#2430])

* Fix 'http' and 'https' instrumentation for outgoing requests to not have the
  'http' span context be active in user code. ({pull}2470[#2470])

* Fixes for 'ioredis' instrumentation ({pull}2460[#2460]):
+
**  Fix run-context so that a span created in the same tick as an ioredis
    client command will no longer be a child of the redis span.
**  Capture an APM error and correctly set span.outcome to "failure" when
    a redis client command calls back with an error.
**  Avoid a rare possible double-instrumentation of redis commands
    internally-queued before the RedisClient is "ready". ({issues}2459[#2459])
**  Add destination context so Redis shows up on the Service Map.

* Fix run-context handling for 'mysql2' instrumentation to avoid accidental
  creation of *child* spans of the automatic mysql spans.
  ({issues}2430[#2430]})


[[release-notes-3.25.0]]
==== 3.25.0 2021/11/24

[float]
===== Bug fixes

* Fixes for 'redis' instrumentation:
+
**  Fix run-context so that a span created in the same tick as a redis client
    command will no longer be a child of the redis span. ({issues}2430[#2430])
**  Capture an APM error and correctly set span.outcome to "failure" when
    a redis client command calls back with an error.
**  Avoid a rare possible double-instrumentation of redis commands
    internally-queued before the RedisClient is "ready". ({pull}2446[#2446])

* Avoid setting the `tracestate` header for outgoing HTTP requests to the empty
  string. This can happen for non-trace-root transactions. While the HTTP spec
  allows empty header values, some servers do not. ({issues}2405[#2405])

* Deprecate `transaction.subtype` and `transaction.action`. These fields
  were never used by APM server. This also deprecates the
  `apm.startTransaction(...)` call signatures that take `subtype` and `action`
  arguments. In the next major version these two fields will be removed.
  ({issues}2356[#2356])

* Fix run-context handling for 'mysql' instrumentation to avoid accidental
  creation of *child* spans of the automatic 'mysql' spans.
  ({issues}2430[#2430]})


[[release-notes-3.24.0]]
==== 3.24.0 2021/11/09

[float]
===== Breaking changes

* Change <<disable-send, `disableSend`>> to no longer skip internal processing
  work. It now *only* disables communication with APM Server. Use
  <<context-propagation-only, `contextPropagationOnly`>> if your use case is
  to limit the APM agent's processing to the minimum to support context
  propagation and log correlation.
+
This is listed under "Breaking changes" as a heads-up. The only possible
negative result of this `disableSend` change is some extra CPU processing time
by the agent. There is no outward functionality change.

[float]
===== Features

* Gather https://github.com/elastic/apm/blob/main/specs/agents/tracing-instrumentation-aws-lambda.md#overwriting-metadata[AWS Lambda-specific metadata]
  on first function invocation and ensure no intake requests to APM Server are
  started before that metadata is available. ({issues}2404[#2404])

* Add <<context-propagation-only, `contextPropagationOnly`>> configuration
  option. This supports the use case of using the APM agent to propagate HTTP
  trace-context and to support log-correlation (adding `trace.id` et al fields
  to log records) **without** an APM server, and to otherwise reduce the
  processing time of the agent. ({issues}2393[#2393])
+
This is similar to <<disable-send, `disableSend`>>, but differs in that
`contextPropagationOnly: true` tells the agent to skip unnecessary work.

* The User-Agent header used for communication with APM Server now includes
  the `serviceName` and `serviceVersion`. For some users this can be
  https://github.com/elastic/apm/issues/509[helpful for APM Server log analysis].
  ({issues}2364[#2364])

* In a Lambda enviornment we now collect a number of additional data fields
  on the Transaction object.  See the spec for more information on fields collected.
  https://github.com/elastic/apm/blob/main/specs/agents/tracing-instrumentation-aws-lambda.md
  ({issues}2156[#2156])

* Zero configuration support. The only required agent configuration option
  is <<service-name, `serviceName`>>. Normally the agent will attempt to
  infer `serviceName` for the "name" field in a package.json file. However,
  that could fail. With this version, the agent will cope with: a scoped
  package name (`@scope/name` is normalized to `scope-name`), a "name" that
  isn't a valid `serviceName`, not being able to find a "package.json" file,
  etc. Ultimately it will fallback to "nodejs_service". ({issues}1944[#1944])
+
One consequence of this change is that `apm.getServiceName()` will return
`undefined` until the agent is started (check with `apm.isStarted()`).

[float]
===== Bug fixes

* Stop collecting transaction breakdown metrics (`transaction.breakdown.count`,
  `transaction.duration.sum.us`, `transaction.duration.count`), as they are not
  being used in APM UI. ({issues}2370[#2370])

* Wrap `fs.realpath.native` when configured with `asyncHooks=false`. This
  fixes using that function (which was undefined before this fix) and a
  crash when importing fs-extra@10. ({issues}2401[#2401])

* A significant change was made to internal run context tracking (a.k.a. async
  context tracking). There are no configuration changes or API changes for
  custom instrumentation. ({pull}2181[#2181])
+
One behavior change is that multiple spans created synchronously (in the same
async task) will form parent/child relationships; before this change they would
all be siblings. This fixes HTTP child spans of Elasticsearch and aws-sdk
automatic spans to properly be children. ({issues}1889[#1889])
+
Another behavior change is that a span B started after having ended span A in
the same async task will *no longer* be a child of span A. ({pull}1964[#1964])
+
This fixes an issue with context binding of EventEmitters, where
`removeListener` would fail to actually remove if the same handler function was
added to multiple events.

* Fix pino's deprecation warning when using a custom logger with pino@6 ({issues}2332[#2332])


[[release-notes-3.23.0]]
==== 3.23.0 2021/10/25

[float]
===== Breaking changes

* Remove support for instrumenting versions of fastify earlier than 1.0.0.
  This instrumentation might still work, but is no longer supported.
  Fastify v1.0.0 was released in 2018. All current users should be using
  fastify v2 or v3 at least. See https://www.fastify.io/docs/latest/LTS/
  ({pull}2387[#2387])

[float]
===== Features

* Add initial support for version 8 of `@elastic/elasticsearch`, which is
  still in pre-release. ({pull}2385[#2385])


[[release-notes-3.22.0]]
==== 3.22.0 2021/10/21

[float]
===== Features

* Add support for node v17.

* When an error is captured, the APM agent will only immediately flush it to
  APM server if it is an "unhandled" error. Unhandled errors are typically those
  captured via the `uncaughtException` process event. Before this change, a
  captured error (e.g. for a 4xx or 5xx response from an HTTP server) was
  always immediately flushed. This could negatively impact performance for
  a service that was generating *frequent* errors. ({issues}686[#686])

[float]
===== Bug fixes

* Improve <<apm-flush,`apm.flush([cb])`>> to wait for inflight spans and errors
  before flushing data to APM server. Before this change, a recently ended span
  or recently <<apm-capture-error,captured error>> might not yet have completed
  processing (for example, stacktrace collection is asynchronous) and might
  not be included in the flush call. ({issues}2294[#2294])

* AWS Lambda changes: Disable metrics collection during the experimental phase
  of (re)implementing Lambda support ({pull}2363[#2363]). Some fixes for better
  flushing of data at the end of a Lambda invocation.

* `span.toString()` and `transaction.toString()` have been *deprecated*. The
  exact string output may change in v4 of the agent.

* Add `Span.ids` and `Transaction.ids` to TypeScript types. ({pull}2347[#2347])

* Improve `span.sync` determination (fixes {issues}1996[#1996]) and stop
  reporting `transaction.sync` which was never used ({issues}2292[#2292]).
  A minor semantic change is that `span.sync` is not set to a final value
  until `span.end()` is called. Before `span.end()` the value will always
  by `true`.

* Guard against a negative value of `metricsInterval`, which can lead to
  high CPU usage as metrics are collected as fast as possible. Also ensure
  no metrics collection can happen if `metricsInterval="0s"` as intended.
  Before this change it was possible for some metric collection to still
  happen, even though none would be reported. ({pull}2330[#2330])
+
This change also guards against negative and invalid values in the following
configuration options: `abortedErrorThreshold`, `apiRequestTime`, and
`serverTimeout`. If an invalid value is given, then will fallback to their
default value.


[[release-notes-3.21.1]]
==== 3.21.1 2021/09/16

[float]
===== Bug fixes

* Update types to avoid imports of `@types/...` modules (other than
  `@types/node`), so that TypeScript users of elastic-apm-node need not
  manually `npm install @types/connect @types/pino @types/aws-lambda` to
  compile. ({issues}2331[#2331])


[[release-notes-3.21.0]]
==== 3.21.0 2021/09/15

[float]
===== Features

* Add the `longFieldMaxLength` integer configuration option (default `10000`).
  Specific transaction/span/error fields (see the list below) will be truncated
  at this number of unicode characters. ({pull}2193[#2193], {issues}1921[#1921])
+
The `errorMessageMaxLength` configuration option is now *deprecated*, but
still supported. Users should switch to using `longFieldMaxLength`. If
`errorMessageMaxLength` is not specified, truncation of error messages will
now use the `longFieldMaxLength` value.
+
Note that ultimately the maximum length of any tracing field is limited by the
{apm-guide-ref}/configuration-process.html#max_event_size[`max_event_size`]
configured for the receiving APM server.
+
The fields affected by `longFieldMaxLength` are:
+
** `transaction.context.request.body`, `error.context.request.body` - Before
   this change these fields were not truncated.
** `transaction.context.message.body`, `span.context.message.body`,
   `error.context.message.body` - Before this change these fields were not
   truncated.
** `span.context.db.statement` - Before this change this field was truncated
   at 10000 *bytes*. Truncation is now a number of unicode characters.
** `error.exception.message`, `error.log.message` - Before this change, the
   default 2kB `errorMessageMaxLength` would apply.

* Improve the TypeScript types by exporting more of interfaces:
  `AgentConfigOptions`, `Transaction`, `Span`, `TransactionOptions`,
  `SpanOptions`. ({issues}2118[#2118])

[float]
===== Bug fixes

* Fix a bug in `apm.removePatch(module, aHandler)` that would remove the
  last registered handler if `aHandler` did not match any currently
  registered handlers. ({pull}2315[#2315])

* Fix a crash in instrumentation of the old Elasticsearch client
  (`elasticsearch`) for some rarer cases of client options -- for example
  passing multiple hosts. ({pull}2312[#2312])

* Ensure the internal HTTP(S) client requests made by the APM agent to APM
  server are not themselves traced. ({issues}1168[#1168], {issues}1136[#1136])

* Fix crashing error with `agent.registerMetric` and `active:false` configuration. ({issues}1799[#1799], {pull}2290[#2290])


[[release-notes-3.20.0]]
==== 3.20.0 2021/08/12

[float]
===== Bug fixes

* Fix failing tests and a possible runtime crash in
  `@elastic/elasticsearch@7.14.0` instrumentation. ({issues}2187[#2187])


[[release-notes-3.19.0]]
==== 3.19.0 2021/08/05

[float]
===== Features

* The agent now supports the 3.x branch of apollo-server-express. ({pull}2155[#2155])

* Add instrumentation support for mongodb@4.x. ({pull}2171[#2171])

[float]
===== Bug fixes

* The agent will no longer report counting metrics with a value of zero, and will
  remove these metrics from the registry. ({pull}2163[#2163])


[[release-notes-3.18.0]]
==== 3.18.0 2021/07/20

[float]
===== Features

* Trace an incoming HTTP/1.1 request to an HTTP/2 server using the
  https://nodejs.org/api/http2.html#http2_http2_createsecureserver_options_onrequesthandler[allowHTTP1]
  option. Before this change only incoming requests supporting HTTP/2 would
  be traced. ({pull}2143[#2143])

* Add instrumentation of the AWS SNS publish method when using the
  https://www.npmjs.com/package/aws-sdk[JavaScript AWS SDK v2] (`aws-sdk`). ({pull}2157[#2157])

[float]
===== Bug fixes

* Fixed naming for outgoing HTTP spans to comply with the spec.
  https://github.com/elastic/apm/blob/main/specs/agents/tracing-instrumentation-http.md#http-client-spans
  Span names no longer include the path portion of the URL. ({pull}2161[#2161])

* Fix a header object re-use bug that prevented propagation of trace-context
  headers (`traceparent` et al) in AWS requests using AWS v4 signature auth.
  ({issues}2134[#2134])

* Fix a possible infinite loop in `captureError` when handling uncaught
  exceptions and the process is at or near its file descriptor limit
  (receiving EMFILE errors).  ({issues}2148[#2148])


[[release-notes-3.17.0]]
==== 3.17.0 2021/07/05

[float]
===== Features

* Add instrumentation of all AWS S3 methods when using the
  https://www.npmjs.com/package/aws-sdk[JavaScript AWS SDK v2] (`aws-sdk`).

* Add <<disable-send, `disableSend`>> configuration option. This supports some
  use cases using the APM agent **without** an APM server. ({issues}2101[#2101])

* Add instrumentation of all DynamoDB methods when using the
  https://www.npmjs.com/package/aws-sdk[JavaScript AWS SDK v2] (`aws-sdk`).

[float]
===== Bug fixes

* Fix inconsistencies in HTTP spans from other APM agents.
  <<span-subtype, `span.subtype`>> will now be "http" for HTTP, HTTPS, and
  HTTP/2 outgoing spans -- previously it was "http", "https", "http2",
  respectively. As well, <<span-action, `span.action`>> will now be the HTTP
  method (e.g. "GET", "PUT", "POST"), rather than "http". ({pull}2075[#2075])

* Fixed error where SQS messages sent without an active transactions could
  crash the agent. ({issues}2113[#2113])

* Fixed support for proxies in destination context ({issues}1770[#1770])

[[release-notes-3.16.0]]
==== 3.16.0 - 2021/06/14

[float]
===== Features

* Added <<span-frames-min-duration, `spanFramesMinDuration`>>
  configuration field, allowing users to set a time threshold value that spans
  must reach before the agent will add a stack trace to the span. As a result,
  many short spans that previously included stack traces by default no longer
  will.

* Prefer W3C "traceparent" header over "elastic-apm-traceparent" for incoming
  requests. {pull}2079[#2079]

[float]
===== Bug fixes

* Fix a crash (`TypeError: lastPrepareStackTrace`) in the agent when used with
  React v17 and later ({issues}1980[#1980]).

* Performance improvements have been made in error and stacktrace capture ({pull}2094[#2094]).
  This also included in two bug fixes:
+
** Before this change, some captured errors (for example a `next(new Error('boom')` from
   an Express handler) would mark the error as "unhandled" incorrectly. "Unhandled"
   exceptions are those caught by an `uncaughtException` handler.
** Before this change, source context lines for a stacktrace would not properly
   use the "sourcesContext" field of a file's source map.


[[release-notes-3.15.0]]
==== 3.15.0 - 2021/05/19

[float]
===== Features

* Add support for Node.js v16. (This also drops testing of Node.js v13
  releases.) {pull}2055[#2055]

[float]
===== Bug fixes

* Update TypeScript typings for `Agent.setLabel` and `Agent.addLabels` to
  include the `stringify` argument that was added in v3.11.0.


[[release-notes-3.14.0]]
==== 3.14.0 - 2021/04/19

[float]
===== Features

* Add `apm.addMetadataFilter(fn)` for filtering the
  https://www.elastic.co/guide/en/apm/server/current/metadata-api.html[metadata object]
  sent to APM server.

* The handling of sending events (transactions, spans, errors) to APM server
  has improved in a few ways. During temporary spikes in load and/or an APM
  server that is unresponsive, the agent will buffer a number of events and
  *drop* them above a certain limit (configurable via <<max-queue-size>>).
  This helps ensure the agent does not overly consume memory and CPU. As well,
  the agent will now https://github.com/elastic/apm/blob/main/specs/agents/transport.md#transport-errors[backoff]
  when the APM server errors. Finally, improved error handling means it will
  terminate failing requests to the APM server more quickly.
+
Note: v1 of this agent (EOL'd 2 years ago), included a `maxQueueSize` config
variable with a different meaning. If you have a lingering usage of that
setting (also possibly as the `ELASTIC_APM_MAX_QUEUE_SIZE` environment
variable), then it should be removed.

* Adds support for Amazon SQS queues via `aws-sdk` instrumentation that
  partially implements the https://github.com/elastic/apm/blob/main/specs/agents/tracing-instrumentation-messaging.md[APM messaging spec],
  and adds `queue.latency.min.ms`, `queue.latency.max.ms`, and `queue.latency.avg.ms`
  metrics for SQS queues.

[float]
===== Bug fixes

* Fixed bug where the URL property for outgoing HTTP request spans was set
  with the server's IP address rather than its hostname. The Agent now sets
  this property with the actual URL requested by Node.js. {issues}2035[#2035]

* Fixed bug where external services were not listed under Dependencies on the
  APM Service Overview page due to the trace-context propagated `sample_rate`
  value not being set on either transactions or spans.

[[release-notes-3.13.0]]
==== 3.13.0 - 2021/04/06

[float]
===== Features

* The APM agent's own internal logging now uses structured JSON logging using
  the https://getpino.io/#/docs/api?id=logger[pino API], and formatted in
  {ecs-logging-ref}/intro.html[ecs-logging] format. The log records on stdout
  are now single-line JSON objects. For example:
+
[source,bash]
----
# Before
APM Server transport error (ECONNREFUSED): connect ECONNREFUSED 127.0.0.1:8200

# After
{"log.level":"error","@timestamp":"2021-03-19T00:21:17.571Z","log":{"logger":"elastic-apm-node"},
"ecs":{"version":"1.6.0"},"message":"APM Server transport error (ECONNREFUSED): connect ECONNREFUSED 127.0.0.1:8200"}
----
+
Pretty formatting (and filtering) on the console may be done via the
https://github.com/trentm/go-ecslog[`ecslog`] tool.
+
A custom <<logger>> is still supported as before. However, a non-pino custom
logger will only receive the "message" field, and not structured log fields
as they are added over time.

* Add support for setting the `ELASTIC_APM_LOGGER=false` environment variable
  to disable/ignore a given custom <<logger>>. This is to support easier
  <<debug-mode>> for troubleshooting.

[float]
===== Bug fixes

* Lock package dependency "elastic-apm-http-client@9.6.0" to avoid using
  v9.7.0 for now, because it is breaking tests. A coming release will get back
  on the latest of this dependency. {issues}2032[#2032]

* Remove the "ancestors" field from a log.trace message on startup. Its info
  is a duplicate of info in the "startTrace" field in the same log record.
  {pull}2005[#2005]

* Remove the accidental `nodejs.eventloop.delay.ns` metric that was always
  reporting a zero value. The existing `nodejs.eventloop.delay.avg.ms` is
  the intended metric. {pull}1993[#1993]


[[release-notes-3.12.1]]
==== 3.12.1 - 2021/02/25

[float]
===== Bug fixes

* fix: Update https://github.com/elastic/apm-nodejs-http-client/blob/main/CHANGELOG.md#v951[apm-server client]
  to fix a {issues}1749[possible crash] when polling for central config.


[[release-notes-3.12.0]]
==== 3.12.0 - 2021/02/21

[float]
===== Features

* feat: Set span outcome to success or failure depending on whether an error
  was captured during when the span was active. {issues}1814[#1814]

* feat: Adds public `setOutcome` method to span and transaction APIs, and
  adds a top level `setTransactionOutcome` and `setSpanOutcome` to set
  outcome values for the current active transaction or active span.
* Limit the `transactionSampleRate` value to 4 decimal places of precision
  according to the shared https://github.com/elastic/apm/blob/main/specs/agents/tracing-sampling.md#transaction_sample_rate-configuration[APM spec]. This ensures that propagated sampling rate
  in the `tracestate` header is short and consistent. {pull}1979[#1979]

[float]
===== Bug fixes

* fix: It was possible for fetching central config to result in the
  `cloudProvider` config value being reset to its default. {issues}1976[#1976]

* fix: fixes bug where tedious could crash the agent on bulk inserts {pull}1935[#1935] +
  Reported https://discuss.elastic.co/t/apm-agent-crashes-nodejs-after-reporting-exception-in-tedious-instrumentation-code/259851[via the forum].
  The error symptom was: `Cannot read property 'statement' of undefined`

[[release-notes-3.11.0]]
==== 3.11.0 - 2021/02/08

[float]
===== Features

* feat: add `apm.getServiceName()` {pull}1949[#1949] +
  This will be used by https://github.com/elastic/ecs-logging-nodejs[ecs-logging packages]
  to integrate with APM.

* feat: support numeric and boolean labels {pull}1909[#1909] +
  Add an optional `stringify` option to `apm.setLabel(name, version, stringify = true)`
  and `apm.addLabels(labels, stringify = true)`, which can be set `false` to
  allow numeric and boolean labels. Stringify defaults to true for backwards
  compatibility -- stringification will be removed in a future major version.

* feat: added support for cloud metadata fetching {pull}1937[#1937] +
  Agent now collects information about its cloud environment and includes this
  data in the APM Server's metadata payload. See
  https://github.com/elastic/apm/blob/3acd10afa0a9d3510e819229dfce0764133083d3/specs/agents/metadata.md#cloud-provider-metadata[the spec]
  for more information.

[[release-notes-3.10.0]]
==== 3.10.0 - 2021/01/11

[float]
===== Features

* feat: Improve handling of raw body parsing
  The agent will now report raw/`Buffer` encoded post bodies as '<Buffer>'.

* feat: Add support for api keys {pull}1818[#1818] +
  This allows the usage of API keys for authentication to the APM server

* feat: Add automatic instrumentation of the https://github.com/elastic/elasticsearch-js[@elastic/elasticsearch] package {pull}1877[#1870]
+
The instrumentation of the legacy "elasticsearch" package has also changed
slightly to commonalize:
+
** "span.context.destination" is set on all Elasticsearch spans, not just a
   subset of query-like API endpoints.
** For query-like API endpoints (e.g. `/_search`), the capturing of query details
   on "span.context.db.statement" has changed (a) to include *both* the
   query params and the request body if both exist (separated by `\n\n`) and
   (b) to *URL encode* the query params, rather than JSON encoding.

* feat: Add `captureAttributes` boolean option to `apm.captureError()` to
  allow *disabling* the automatic capture of Error object properties. This
  is useful for cases where those properties should not be sent to the APM
  Server, e.g. for performance (large string fields) or security (PII data).
  {pull}1912[#1912]

* feat: Add `log_level` central config support. {pull}1908[#1908] +
  Spec: https://github.com/elastic/apm/blob/main/specs/agents/logging.md

* feat: Add `sanitize_field_names` configuration option. +
  Allows users to configure a list of wildcard patterns to _remove_ items
  from the agent's HTTP header and `application/x-www-form-urlencoded` payloads.
  {pull}1898[#1898]
  ** https://github.com/elastic/apm/blob/main/specs/agents/sanitization.md[spec]
  ** https://github.com/elastic/apm-agent-nodejs/blob/main/docs/configuration.asciidoc#sanitize-field-names[docs]

[float]
===== Bug fixes

* fix: Fix parsing of comma-separated strings for relevant config vars to allow
  whitespace around the commas. E.g.:
+
----
export ELASTIC_APM_TRANSACTION_IGNORE_URLS='/ping, /metrics*'
----
+
Config vars affected are: `disableInstrumentations`, `transactionIgnoreUrls`
`addPatch`, and `globalLabels`.
* fix: Correct the environment variable for setting `transactionIgnoreUrl`
  (added in v3.9.0) from `ELASTIC_TRANSACTION_IGNORE_URLS` to
  `ELASTIC_APM_TRANSACTION_IGNORE_URLS`.


[[release-notes-3.9.0]]
==== 3.9.0 - 2020/11/30

[float]
===== Features

* feat: support fastify 3 {pull}1891[#1891] +
  Adds .default and .fastify module.exports to instrumented fastify function
  for 3.x line, and prefers req.routerMethod and req.routerPath for
  transaction name
* feat: Set "destination" context on spans for "mongodb". {pull}1893[#1893] +
  This allows Kibana APM Service Maps to show a "mongodb" node for services using
  the https://www.npmjs.com/package/mongodb[mongodb] package (which includes
  mongoose and mongojs).
* feat: transactionIgnoreUrl wildcard matching {pull}1870[#1870] +
  Allows users to ignore URLs using simple wildcard matching patterns that behave
  the same across language agents. See https://github.com/elastic/apm/issues/144

[float]
===== Bug fixes

* fix: treat set-cookie in response headers as sensitive data {pull}1886[#1886]
* fix: Synchronous spans would never have `span.sync == true`. {pull}1879[#1879]


[[release-notes-3.8.0]]
==== 3.8.0 - 2020/11/09

[float]
===== Features

* feat: expand k8s pod ID discovery regex {pull}1863[#1863]
* feat: implements tracestate {pull}1828[#1828] +
  Expands support for the W3C Trace Context specification by adding a tracestate
  header implementation, and uses this new header to track the Elastic
  transaction sample rate across a trace's service boundaries.
* feat: add span and transaction outcome {pull}1824[#1824] +
  This adds an "outcome" field to HTTP(S)
  https://github.com/elastic/apm/blob/main/specs/agents/tracing-transactions.md#transaction-outcome[transactions]
  and https://github.com/elastic/apm/blob/main/specs/agents/tracing-spans.md#span-outcome[spans].

[float]
===== Bug fixes

* fix(pg): prevent unhandled promise rejection {pull}1846[#1846]
* fix: redis@2.x instrumentation was broken {pull}1852[#1852]
* A number of fixes to the test suite.

[[release-notes-3.7.0]]
==== 3.7.0 - 2020/8/10

* feat(knex): add support for 0.21.x {pull}1801[#1801]
* feat(redis): add support for v3.x {pull}1641[#1641]
* feat(graphql): add support for 15.x {pull}1795[#1795]
* feat(koa-router): add support for 9.x {pull}1772[#1772]
* fix(elasticsearch): ensure requests can be aborted {pull}1566[#1566]
* fix: end span if outgoing http request ends prematurely {pull}1583[#1583]
* fix: don't throw on invalid URL {pull}1771[#1771]
* fix: patch apollo-server-core > 2.14 correctly {pull}1796[#1796]
* fix: add currentTraceIds to typings {pull}1733[#1733]

[[release-notes-3.6.1]]
==== 3.6.1 - 2020/5/20

* fix(package): bump elastic-apm-http-client to ^9.4.0 {pull}1756[#1756]

[[release-notes-3.6.0]]
==== 3.6.0 - 2020/5/18

* feat: add destination metadata for db spans {pull}1687[#1687]
* feat: add support for Node.js 14 {pull}1742[#1742]
* feat(pg): add support for pg v8.x {pull}1743[#1743]
* feat: add metrics for external memory {pull}1724[#1724]
* feat: enrich spans with destination info {pull}1685[#1685]
* fix(instrumentation): add .js to module path {pull}1711[#1711]

[[release-notes-3.5.0]]
==== 3.5.0 - 2020/3/9

* feat(error): get stack trace from Error-like objects {pull}1613[#1613]
* fix: add logUncaughtExceptions conf option to TypeScript typings {pull}1668[#1668]

[[release-notes-3.4.0]]
==== 3.4.0 - 2020/2/21

* feat: support W3C TraceContext traceparent header {pull}1587[#1587]
* feat: add custom metrics API (experimental) {pull}1571[#1571]
* feat(koa-router): add support for v8.x {pull}1642[#1642]
* fix(cassandra): improve support for cassandra-driver v4.4.0+ {pull}1636[#1636]
* fix: support promisifying setTimeout and friends {pull}1636[#1636]

[[release-notes-3.3.0]]
==== 3.3.0 - 2019/12/13

* feat(config): add serverCaCertFile config {pull}1560[#1560]
* feat(config): add central config support for transactionMaxSpans and captureBody {pull}1555[#1555]

[[release-notes-3.2.0]]
==== 3.2.0 - 2019/11/19

* fix(metrics): only register collectors if enabled {pull}1520[#1520]
* fix(ioredis): prevent unhandled promise rejection {pull}1523[#1523]
* chore: add Node 13 to supported engines {pull}1524[#1524]

[[release-notes-3.1.0]]
==== 3.1.0 - 2019/10/16

[float]
===== Features
* feat(mongodb): instrumentation {pull}1423[#1423]
* fix(package): update elastic-apm-http-client to version 9.0.0 {pull}1419[#1419]
* perf: cache 'ids' value of transactions and spans {pull}1434[#1434]

[float]
===== Bug fixes
* fix: always end transaction when socket is closed prematurely {pull}1439[#1439]
* fix: change logUncaughtExceptions default to false {pull}1432[#1432]
* fix: write stack trace of uncaught exceptions to STDERR {pull}1429[#1429]

[[release-notes-3.0.0]]
==== 3.0.0 - 2019/9/30

[float]
===== Breaking changes
* feat: allow manual instrumentation with `instrument: false` {pull}1114[#1114]
* feat: allow setting span/transaction `type`, `subtype`, and `action` separately (the behavior of the old `type` has changed) {pull}1292[#1292]
* feat: use `external` as span type instead of `ext` {pull}1291[#1291]
* refactor(graphql): use custom transaction type `graphql` for graphql requests instead of `request` {pull}1245[#1245]
* feat(http): add `instrumentIncomingHTTPRequests` config (`disableInstrumentations` now behaves differently) {pull}1298[#1298]
* chore: remove deprecated APIs {pull}1413[#1413]
* chore: drop support for older Node.js versions {pull}1383[#1383]

[[release-notes-2.x]]
=== Node.js Agent version 2.x

[[release-notes-2.17.3]]
==== 2.17.3 - 2020/2/27

[float]
===== Bug fixes
* fix: support promisifying setTimeout and friends {pull}1649[#1649]
* fix(cassandra): improve support for cassandra-driver v4.4.0+ {pull}1649[#1649]
* fix(knex): make stack traces work in 0.18+ {pull}1500[#1500]
* fix(tedious): ensure shimmed module exposes same API {pull}1496[#1496]
* fix(metrics): do not send transaction breakdowns when disabled {pull}1489[#1489]
* fix(tedious): support 6.5+ {pull}1488[#1488]
* fix: always end transaction when socket is closed prematurely {pull}1445[#1445]
* perf: cache 'ids' value of transactions and spans {pull}1438[#1438]

[[release-notes-2.17.2]]
==== 2.17.2 - 2019/10/2

[float]
===== Bug fixes
* chore(http): workaround(s) to suppress DEP0066 warnings {pull}1424[#1424]

[[release-notes-2.17.1]]
==== 2.17.1 - 2019/9/26

[float]
===== Bug fixes
* fix: support all falsy return values from error filters {pull}1394[#1394]
* fix: capture all non-string http bodies {pull}1381[#1381]

[[release-notes-2.17.0]]
==== 2.17.0 - 2019/9/19

[float]
===== Features
* feat: add support for @koa/router {pull}1346[#1346]
* feat: add methods for logging trace information {pull}1335[#1335]

[float]
===== Bug fixes
* fix: improve debug output when detecting incoming http request {pull}1357[#1357]
* fix(http): response context propagation on Node.js 12.0 - 12.2 {pull}1339[#1339]

[[release-notes-2.16.2]]
==== 2.16.2 - 2019/9/3

[float]
===== Bug fixes
* fix(lambda): handle traceparent case-insensitively {pull}1319[#1319]

[[release-notes-2.16.1]]
==== 2.16.1 - 2019/8/28

[float]
===== Bug fixes
* fix: avoid throwing when agent is in active: false mode {pull}1278[#1278]

[[release-notes-2.16.0]]
==== 2.16.0 - 2019/8/26

[float]
===== Features
* feat(memcached): instrument memcached v2.2.0 and above {pull}1144[#1144]
* feat(config): add configFile config option {pull}1303[#1303]

[float]
===== Bug fixes
* fix: bug where spans sometimes wouldn't have stack traces {pull}1299[#1299]
* fix(async_hooks): properly update sync flag {pull}1306[#1306]
* fix: change agent active status log message to debug level {pull}1300[#1300]

[[release-notes-2.15.0]]
==== 2.15.0 - 2019/8/15

[float]
===== Features
* feat(express-graphql): add support for v0.9 {pull}1255[#1255]
* feat(metrics): add metricsLimit option {pull}1273[#1273]

[[release-notes-2.14.0]]
==== 2.14.0 - 2019/8/12

[float]
===== Features
* feat(hapi): support new @hapi/hapi module {pull}1246[#1246]
* feat: allow agent.clearPatches to be called with array of names {pull}1262[#1262]

[float]
===== Bug fixes
* fix: be less chatty if span stack traces cannot be parsed {pull}1274[#1274]
* perf: use for-of instead of forEach {pull}1275[#1275]

[[release-notes-2.13.0]]
==== 2.13.0 - 2019/7/30

[float]
===== Bug fixes
* fix: standardize user-agent header {pull}1238[#1238]

[float]
===== Features
* feat: add support for APM Agent Configuration via Kibana {pull}1197[#1197]
* feat(metrics): breakdown graphs {pull}1219[#1219]
* feat(config): default serviceVersion to package version {pull}1237[#1237]

[[release-notes-2.12.1]]
==== 2.12.1 - 2019/7/7

[float]
===== Bug fixes
* fix(knex): abort early on unsupported version of knex {pull}1189[#1189]

[[release-notes-2.12.0]]
==== 2.12.0 - 2019/7/2

[float]
===== Features
* feat(metrics): add runtime metrics {pull}1021[#1021]
* feat(config): add environment option {pull}1106[#1106]

[[release-notes-2.11.6]]
==== 2.11.6 - 2019/6/11

[float]
===== Bug fixes
* fix(express): don't swallow error handling middleware {pull}1111[#1111]

[[release-notes-2.11.5]]
==== 2.11.5 - 2019/5/27

[float]
===== Bug fixes
* fix(metrics): report correct CPU usage on Linux {pull}1092[#1092]
* fix(express): improve names for routes added via app.use() {pull}1013[#1013]

[[release-notes-2.11.4]]
==== 2.11.4 - 2019/5/27

[float]
===== Bug fixes
* fix: don't add traceparent header to signed AWS requests {pull}1089[#1089]

[[release-notes-2.11.3]]
==== 2.11.3 - 2019/5/22

[float]
===== Bug fixes
* fix(span): use correct logger location {pull}1081[#1081]

[[release-notes-2.11.2]]
==== 2.11.2 - 2019/5/21

[float]
===== Bug fixes
* fix: url.parse expects req.url not req {pull}1074[#1074]
* fix(express-slash): expose express handle properties {pull}1070[#1070]

[[release-notes-2.11.1]]
==== 2.11.1 - 2019/5/10

[float]
===== Bug fixes
* fix(instrumentation): explicitly use `require` {pull}1059[#1059]
* chore: add Node.js 12 to package.json engines field {pull}1057[#1057]

[[release-notes-2.11.0]]
==== 2.11.0 - 2019/5/3

[float]
===== Bug fixes
* chore: rename tags to labels {pull}1019[#1019]

[float]
===== Features
* feat(config): support global labels {pull}1020[#1020]

[float]
===== Bug fixes
* fix(config): do not use ELASTIC_APM_ prefix for k8s {pull}1041[#1041]
* fix(instrumentation): prevent handler leak in bindEmitter {pull}1044[#1044]

[[release-notes-2.10.0]]
==== 2.10.0 - 2019/4/15

[float]
===== Features
* feat(express-graphql): add support for version ^0.8.0 {pull}1010[#1010]

[float]
===== Bug fixes
* fix(package): bump elastic-apm-http-client to ^7.2.2 so Kubernetes metadata gets corrected recorded {pull}1011[#1011]
* fix(ts): add TypeScript typings for new traceparent API {pull}1001[#1001]

[[release-notes-2.9.0]]
==== 2.9.0 - 2019/4/10

[float]
===== Features
* feat: add traceparent getter to agent, span and transaction {pull}969[#969]
* feat(template): add support for jade and pug {pull}914[#914]
* feat(elasticsearch): capture more types of queries {pull}967[#967]
* feat: sync flag on spans and transactions {pull}980[#980]

[float]
===== Bug fixes
* fix(agent): init config/logger before usage {pull}956[#956]
* fix: don't add response listener to outgoing requests {pull}974[#974]
* fix(agent): fix basedir in debug mode when starting agent with -r {pull}981[#981]
* fix: ensure Kubernetes/Docker container info is captured {pull}995[#995]

[[release-notes-2.8.0]]
==== 2.8.0 - 2019/4/2

[float]
===== Features
* feat: add agent.setFramework() method {pull}966[#966]
* feat(config): add usePathAsTransactionName config option {pull}907[#907]
* feat(debug): output configuration if logLevel is trace {pull}972[#972]

[float]
===== Bug fixes
* fix(express): transaction default name is incorrect {pull}938[#938]

[[release-notes-2.7.1]]
==== 2.7.1 - 2019/3/28

[float]
===== Bug fixes
* fix: instrument http/https.get requests {pull}954[#954]
* fix: don't add traceparent header to S3 requests {pull}952[#952]

[[release-notes-2.7.0]]
==== 2.7.0 - 2019/3/26

[float]
===== Features
* feat: add patch registry {pull}803[#803]
* feat: allow sub-modules to be patched {pull}920[#920]
* feat: add TypeScript typings {pull}926[#926]

[float]
===== Bug fixes
* fix: update measured-reporting to fix Windows installation issue {pull}933[#933]
* fix(lambda): do not wrap context {pull}931[#931]
* fix(lambda): fix cloning issues of context {pull}947[#947]
* fix(metrics): use noop logger in metrics reporter {pull}912[#912]
* fix(transaction): don't set transaction result if it's null {pull}936[#936]
* fix(agent): allow flush callback to be undefined {pull}934[#934]
* fix: handle promise rejection in case Elasticsearch client throws {pull}870[#870]
* chore: change 'npm run' command namespaces {pull}944[#944]

[[release-notes-2.6.0]]
==== 2.6.0 - 2019/3/5

[float]
===== Features
* feat: add support for Fastify framework {pull}594[#594]
* feat(lambda): accept parent span in lambda wrapper {pull}881[#881]
* feat(lambda): support promise form {pull}871[#871]

[float]
===== Bug fixes
* fix: ensure http headers are always recorded as strings {pull}895[#895]
* fix(metrics): prevent 0ms timers from being created {pull}872[#872]
* fix(config): apiRequestSize should be 768kb {pull}848[#848]
* fix(express): ensure correct transaction names {pull}842[#842]

[[release-notes-2.5.1]]
==== 2.5.1 - 2019/2/4

[float]
===== Bug fixes
* fix(metrics): ensure NaN becomes 0, not null {pull}837[#837]

[[release-notes-2.5.0]]
==== 2.5.0 - 2019/1/29

[float]
===== Features
* feat(metrics): added basic metrics gathering {pull}731[#731]

[[release-notes-2.4.0]]
==== 2.4.0 - 2019/1/24

[float]
===== Features
* feat: add ability to set custom log message for errors {pull}824[#824]
* feat: add ability to set custom timestamp for errors {pull}823[#823]
* feat: add support for custom start/end times {pull}818[#818]

[[release-notes-2.3.0]]
==== 2.3.0 - 2019/1/22

[float]
===== Bug fixes
* fix(parsers): move port fix into parser {pull}820[#820]
* fix(mongo): support 3.1.10+ {pull}793[#793]

[float]
===== Features
* feat(config): add captureHeaders config {pull}788[#788]
* feat(config): add container info options {pull}766[#766]

[[release-notes-2.2.1]]
==== 2.2.1 - 2019/1/21

[float]
===== Bug fixes
* fix: ensure request.url.port is a string on transactions {pull}814[#814]

[[release-notes-2.2.0]]
==== 2.2.0 - 2019/1/21

[float]
===== Features
* feat(koa): record framework name and version {pull}810[#810]
* feat(cassandra): support 4.x {pull}784[#784]
* feat(config): validate serverUrl port {pull}795[#795]
* feat: add transaction.type to errors {pull}805[#805]

[float]
===== Bug fixes
* fix: filter outgoing http headers with any case {pull}799[#799]
* fix: we don't support mongodb-core v3.1.10+ {pull}792[#792]

[[release-notes-2.1.0]]
==== 2.1.0 - 2019/1/15

[float]
===== Features
* feat(error): include sampled flag on errors {pull}767[#767]
* feat(span): add tags to spans {pull}757[#757]

[float]
===== Bug fixes
* fix(tedious): don't fail on newest tedious v4.1.3 {pull}775[#775]
* fix(graphql): fix span name for unknown queries {pull}756[#756]

[[release-notes-2.0.6]]
==== 2.0.6 - 2018/12/18

[float]
===== Bug fixes
* fix(graphql): don't throw on invalid query {pull}747[#747]
* fix(koa-router): support more complex routes {pull}749[#749]

[[release-notes-2.0.5]]
==== 2.0.5 - 2018/12/12

[float]
===== Bug fixes
* fix: don't create spans for APM Server requests {pull}735[#735]

[[release-notes-2.0.4]]
==== 2.0.4 - 2018/12/7
* chore: update engines field in package.json {pull}727[#727]
* chore(package): bump random-poly-fill to ^1.0.1 {pull}726[#726]

[[release-notes-2.0.3]]
==== 2.0.3 - 2018/12/7

[float]
===== Bug fixes
* fix(restify): support an array of handlers {pull}709[#709]
* fix: don't throw on older versions of Node.js 6 {pull}711[#711]

[[release-notes-2.0.2]]
==== 2.0.2 - 2018/12/4

[float]
===== Bug fixes
* fix: use randomFillSync polyfill on Node.js <6.13.0 {pull}702[#702]
* fix(hapi): ignore internal events channel {pull}700[#700]

[[release-notes-2.0.1]]
==== 2.0.1 - 2018/11/26

[float]
===== Bug fixes
* fix: log APM Server API errors correctly {pull}692[#692]

[[release-notes-2.0.0]]
==== 2.0.0 - 2018/11/14

[float]
===== Breaking changes
* chore: remove support for Node.js 4 and 9
* chore: remove deprecated buildSpan function {pull}642[#642]
* feat: support APM Server intake API version 2 {pull}465[#465]
* feat: improved filtering function API {pull}579[#579]
* feat: replace double-quotes with underscores in tag names {pull}666[#666]
* feat(config): change config order {pull}604[#604]
* feat(config): support time suffixes {pull}602[#602]
* feat(config): stricter boolean parsing {pull}613[#613]

[float]
===== Features
  * feat: add support for Distributed Tracing {pull}538[#538]
  * feat(transaction): add transaction.ensureParentId function {pull}661[#661]
  * feat(config): support byte suffixes {pull}601[#601]
  * feat(transaction): restructure span_count and include total {pull}553[#553]
  * perf: improve Async Hooks implementation {pull}679[#679]

[[release-notes-1.x]]
=== Node.js Agent version 1.x

[[release-notes-1.14.3]]
==== 1.14.3 - 2018/11/13
  * fix(async_hooks): more reliable cleanup {pull}674[#674]

[[release-notes-1.14.2]]
==== 1.14.2 - 2018/11/10
  * fix: prevent memory leak due to potential reference cycle {pull}667[#667]

[[release-notes-1.14.1]]
==== 1.14.1 - 2018/11/8
  * fix: promise.then() resolve point {pull}663[#663]

[[release-notes-1.14.0]]
==== 1.14.0 - 2018/11/6
  * feat(agent): return uuid in captureError callback {pull}636[#636]
  * feat(apollo-server-express): set custom GraphQL transaction names {pull}648[#648]
  * feat(finalhandler): improve capturing of errors in Express {pull}629[#629]
  * fix(http): bind writeHead to transaction {pull}637[#637]
  * fix(shimmer): safely handle property descriptors {pull}634[#634]

[[release-notes-1.13.0]]
==== 1.13.0 - 2018/10/19
  * feat(ioredis): add support for ioredis version 4.x {pull}516[#516]
  * fix(ws): allow disabling WebSocket instrumentation {pull}599[#599]
  * fix: allow flushInterval to be set from env {pull}568[#568]
  * fix: default transactionMaxSpans to 500 {pull}567[#567]

[[release-notes-1.12.0]]
==== 1.12.0 - 2018/8/31
  * feat(restify): add Restify instrumentation {pull}517[#517]
  * feat(config): default serviceName to package name {pull}508[#508]
  * fix: always call agent.flush() callback {pull}537[#537]

[[release-notes-1.11.0]]
==== 1.11.0 - 2018/8/15
  * feat(filters): filter set-cookie headers {pull}485[#485]
  * fix(express): cannot create property symbol {pull}510[#510]

[[release-notes-1.10.2]]
==== 1.10.2 - 2018/8/8
  * fix: ensure logger config can update {pull}503[#503]
  * perf: improve request body parsing speed {pull}492[#492]

[[release-notes-1.10.1]]
==== 1.10.1 - 2018/7/31
  * fix(graphql): handle execute args object {pull}484[#484]

[[release-notes-1.10.0]]
==== 1.10.0 - 2018/7/30
  * feat(cassandra): instrument Cassandra queries {pull}437[#437]
  * feat(mssql): instrument SQL Server queries {pull}444[#444]

[[release-notes-1.9.0]]
==== 1.9.0 - 2018/7/25
  * fix(parsers): use basic-auth rather than req.auth {pull}475[#475]
  * feat(agent): add currentTransaction getter {pull}462[#462]
  * feat: add support for ws 6.x {pull}464[#464]

[[release-notes-1.8.3]]
==== 1.8.3 - 2018/7/11
  * perf: don't patch newer versions of mimic-response {pull}442[#442]

[[release-notes-1.8.2]]
==== 1.8.2 - 2018/7/4
  * fix: ensure correct streaming when using mimic-response {pull}429[#429]

[[release-notes-1.8.1]]
==== 1.8.1 - 2018/6/27
  * fix: improve ability to run in an environment with muliple APM vendors {pull}417[#417]

[[release-notes-1.8.0]]
==== 1.8.0 - 2018/6/23
  * feat: truncate very long error messages {pull}413[#413]
  * fix: be unicode aware when truncating body {pull}412[#412]

[[release-notes-1.7.1]]
==== 1.7.1 - 2018/6/20
  * fix(express-queue): retain continuity through express-queue {pull}396[#396]

[[release-notes-1.7.0]]
==== 1.7.0 - 2018/6/18
  * feat(mysql): support mysql2 module {pull}298[#298]
  * feat(graphql): add support for the upcoming GraphQL v14.x {pull}399[#399]
  * feat(config): add option to disable certain instrumentations {pull}353[#353]
  * feat(http2): instrument client requests {pull}326[#326]
  * fix: get remoteAddress before HTTP request close event {pull}384[#384]
  * fix: improve capture of spans when EventEmitter is in use {pull}371[#371]

[[release-notes-1.6.0]]
==== 1.6.0 - 2018/5/28
  * feat(http2): instrument incoming http2 requests {pull}205[#205]
  * fix(agent): allow agent.endTransaction() to set result {pull}350[#350]

[[release-notes-1.5.4]]
==== 1.5.4 - 2018/5/15
  * chore: allow Node.js 10 in package.json engines field {pull}345[#345]

[[release-notes-1.5.3]]
==== 1.5.3 - 2018/5/14
  * fix: guard against non string err.message

[[release-notes-1.5.2]]
==== 1.5.2 - 2018/5/11
  * fix(express): string errors should not be reported

[[release-notes-1.5.1]]
==== 1.5.1 - 2018/5/10
  * fix: don't throw if span callsites can't be collected

[[release-notes-1.5.0]]
==== 1.5.0 - 2018/5/9
  * feat: add agent.addTags() method {pull}313[#313]
  * feat: add agent.isStarted() method {pull}311[#311]
  * feat: allow calling transaction.end() with transaction result {pull}328[#328]
  * fix: encode spans even if their stack trace can't be captured {pull}321[#321]
  * fix(config): restore custom logger feature {pull}299[#299]
  * fix(doc): lambda getting started had old argument {pull}296[#296]

[[release-notes-1.4.0]]
==== 1.4.0 - 2018/4/9
  * feat(lambda): implement manual lambda instrumentation {pull}234[#234]

[[release-notes-1.3.0]]
==== 1.3.0 - 2018/3/22
  * feat(request): include ppid {pull}286[#286]

[[release-notes-1.2.1]]
==== 1.2.1 - 2018/3/15
  * fix(span): Do not pass stack frames into promises (memory leak fix) {pull}269[#269]

[[release-notes-1.2.0]]
==== 1.2.0 - 2018/3/13
  * feat(config): add serverTimeout {pull}238[#238]
  * fix(config): set default maxQueueSize to 100 {pull}270[#270]
  * feat(ws): add support for ws v5 {pull}267[#267]

[[release-notes-1.1.1]]
==== 1.1.1 - 2018/3/4
  * fix(mongodb): don't throw if span cannot be built {pull}265[#265]

[[release-notes-1.1.0]]
==== 1.1.0 - 2018/2/28
  * feat: add agent.startSpan() function {pull}262[#262]
  * feat(debug): output more debug info on start {pull}254[#254]

[[release-notes-1.0.3]]
==== 1.0.3 - 2018/2/14
  * fix: ensure context.url.full property is truncated if too long {pull}242[#242]

[[release-notes-1.0.2]]
==== 1.0.2 - 2018/2/13
  * fix(express): prevent invalid errors from crashing {pull}240[#240]

[[release-notes-1.0.1]]
==== 1.0.1 - 2018/2/9
  * fix: don't add req/res to unsampled transactions {pull}236[#236]

[[release-notes-1.0.0]]
==== 1.0.0 - 2018/2/6
  * feat(instrumentation): support sampling {pull}154[#154]
  * feat(transaction): add `transactionMaxSpans` config option {pull}170[#170]
  * feat(errors): add captureError call location stack trace {pull}181[#181]
  * feat: allow setting of framework name and version {pull}228[#228]
  * feat(protcol): add `url.full` to intake API payload {pull}166[#166]
  * refactor(config): replace `logBody` with `captureBody` {pull}214[#214]
  * refactor(config): unify config options with python {pull}213[#213]
  * fix: don't collect source code for in-app span frames by default {pull}229[#229]
  * fix(protocol): report dropped span counts in intake API payload {pull}172[#172]
  * refactor(protocol): always include handled flag in intake API payload {pull}191[#191]
  * refactor(protocol): move process fields to own namespace in intake API payload {pull}155[#155]
  * refactor(protocol): rename `uncaught` to `handled` in intake API payload {pull}140[#140]
  * refactor(protocol): rename `in_app` to `library_frame` in intake API payload {pull}96[#96]
  * refactor: rename app to service {pull}93[#93]
  * refactor: rename trace to span {pull}92[#92]

[[release-notes-0.x]]
=== Node.js Agent version 0.x

[[release-notes-0.12.0]]
==== 0.12.0 - 2018/1/24
  * feat(*): control amount of source context lines collected using new config options {pull}196[#196]
  * feat(agent): add public flush function to force flush of transaction queue: agent.flush([callback]) {pull}187[#187]
  * feat(mongodb): add support for mongodb-core 3.x {pull}190[#190]
  * refactor(config): update default flushInterval to 10 seconds (lower memory usage) {pull}186[#186]
  * chore(*): drop support for Node.js 5 and 7 {pull}169[#169]
  * refactor(instrumentation): encode transactions as they are added to the queue (lower memory usage) {pull}184[#184]

[[release-notes-0.11.0]]
==== 0.11.0 - 2018/1/11
  * feat(*): Set default stack trace limit to 50 frames {pull}171[#171]
  * feat(ws): add support for ws@4.x {pull}164[#164]
  * feat(errors): associate errors with active transaction

[[release-notes-0.10.0]]
==== 0.10.0 - 2018/1/3
  * feat(express): auto-track errors (BREAKING CHANGE: removed express middleware) {pull}127[#127]
  * feat(hapi): add hapi 17 support {pull}146[#146]
  * fix(*): fix Node.js 8 support using async_hooks {pull}77[#77]
  * fix(graphql): support sync execute {pull}139[#139]
  * refactor(agent): make all config properties private (BREAKING CHANGE) {pull}107[#107]

[[release-notes-0.9.0]]
==== 0.9.0 - 2017/12/15
  * feat(conf): allow serverUrl to contain a sub-path {pull}116[#116]
  * refactor(*): better format of error messages from the APM Server {pull}108[#108]

[[release-notes-0.8.1]]
==== 0.8.1 - 2017/12/13
  * docs(*): we're now in beta! {pull}103[#103]

[[release-notes-0.8.0]]
==== 0.8.0 - 2017/12/13
  * feat(handlebars): instrument handlebars {pull}98[#98]

[[release-notes-0.7.0]]
==== 0.7.0 - 2017/12/6
  * feat(parser): add sourceContext config option to control if code snippets are sent to the APM Server {pull}87[#87]
  * fix(*): move https-pem to list of devDependencies

[[release-notes-0.6.0]]
==== 0.6.0 - 2017/11/17
  * feat(queue): add maxQueueSize config option {pull}56[#56]

[[release-notes-0.5.0]]
==== 0.5.0 - 2017/11/17
  * refactor(*): drop support for Node.js <4 {pull}65[#65]
  * refactor(*): rename module to elastic-apm-node {pull}71[#71]
  * feat(queue): add fuzziness to flushInterval {pull}63[#63]

[[release-notes-0.4.0]]
==== 0.4.0 - 2017/11/15
  * fix(https): instrument https.request in Node.js v9
  * refactor(http): log HTTP results in groups of 100 {pull}68[#68]
  * fix(api): add language to APM Server requests {pull}64[#64]
  * refactor(trans): set default transaction.result to success {pull}67[#67]
  * refactor(config): rename timeout config options {pull}59[#59]

[[release-notes-0.3.1]]
==== 0.3.1 - 2017/10/3
  * fix(parsers): don't log context.request.url.search as null {pull}48[#48]
  * fix(parsers): separate hostname and port when parsing Host header {pull}47[#47]

[[release-notes-0.3.0]]
==== 0.3.0 - 2017/9/20
  * fix(instrumentation): don't sample transactions {pull}40[#40]
  * feat(graphql): include GraphQL operation name in trace and transaction names {pull}27[#27]
  * feat(tls): add validateServerCert config option {pull}32[#32]
  * feat(parser): support http requests with full URI's {pull}26[#26]
  * refactor(*): remove appGitRef config option
  * fix(instrumentation): fix setting of custom flushInterval
  * feat(elasticsearch): add simple Elasticsearch instrumentation
  * fix(*): don't start agent if appName is invalid

[[release-notes-0.2.0]]
==== 0.2.0 - 2017/8/28
  * refactor(*): support new default port 8200 in APM Server
  * refactor(*): support new context.response status code format

[[release-notes-0.1.1]]
==== 0.1.1 - 2017/8/17
  * fix(instrumentation): don't fail when sending transactions to APM Server

[[release-notes-0.1.0]]
==== 0.1.0 - 2017/8/17
  * Initial release<|MERGE_RESOLUTION|>--- conflicted
+++ resolved
@@ -33,10 +33,7 @@
 
 See the <<upgrade-to-v4>> guide.
 
-<<<<<<< HEAD
-=======
-
->>>>>>> 87ea2d56
+
 ==== Unreleased
 
 [float]
@@ -48,12 +45,10 @@
 [float]
 ===== Bug fixes
 
-<<<<<<< HEAD
 * Fix instrumentation for recent `@aws-sdk/client-*` releases that use
   `@smithy/smithy-client` v3. (For example `@aws-sdk/client-s3@3.575.0` released
   2024-05-13 updated to smithy-client v3.) Before this change the APM agent had
   been limiting patching of `@smithy/smithy-client` to `>=1 <3`.
-=======
 * Mark the published AWS Lambda layers as supporting the "nodejs20.x" Lambda
   Runtime (`--compatible-runtimes`). The "nodejs20.x" runtime was released by
   AWS on 2023-11-15. ({issues}4033[#4033])
@@ -61,15 +56,11 @@
 Note that this Node.js APM agent supports Node.js 20.x, so the new AWS Lambda
 runtime was supported when it was released. However, the metadata stating
 compatible runtimes (which is advisory) was not updated until now.
->>>>>>> 87ea2d56
 
 [float]
 ===== Chores
 
-<<<<<<< HEAD
-=======
-
->>>>>>> 87ea2d56
+
 [[release-notes-4.5.4]]
 ==== 4.5.4 - 2024/05/13
 
