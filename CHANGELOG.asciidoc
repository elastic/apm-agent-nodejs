ifdef::env-github[]
NOTE: Release notes are best read in our documentation at
https://www.elastic.co/guide/en/apm/agent/nodejs/current/release-notes.html[elastic.co]
endif::[]

////
Notes:
1. When adding a changelog entry, if the "Unreleased" section doesn't yet exist,
   please add the following under the "=== Node.js Agent version 3.x" header:

        ==== Unreleased

        [float]
        ===== Breaking changes

        [float]
        ===== Features

        [float]
        ===== Bug fixes

2. When making a release, change the "==== Unreleased" section header to:

        [[release-notes-x.x.x]]
        ==== x.x.x - YYYY/MM/DD
////

[[release-notes-3.x]]
=== Node.js Agent version 3.x

[[release-notes-unreleased]]
==== Unreleased

[float]
===== Breaking changes

[float]
===== Features

<<<<<<< HEAD
* feat: set span outcome to success or failure depending on whether an error
  was captured during when the span was active.
  https://github.com/elastic/apm-agent-nodejs/issues/1814

* feat: Adds public `setOutcome` method to span and transaction APIs, and
  adds a top level `setTransactionOutcome` and `setSpanOutcome` to set
  outcome values for the current active transaction or active span.
=======
* Limit the `transactionSampleRate` value to 4 decimal places of precision
  according to the shared https://github.com/elastic/apm/blob/master/specs/agents/tracing-sampling.md#transaction_sample_rate-configuration[APM spec]. This ensures that propagated sampling rate
  in the `tracestate` header is short and consistent. {pull}1979[#1979]
>>>>>>> 2726702b

[float]
===== Bug fixes

* fix: It was possible for fetching central config to result in the
  `cloudProvider` config value being reset to its default. {issues}1976[#1976]

* fix: fixes bug where tedious could crash the agent on bulk inserts {pull}1935[#1935] +
  Reported https://discuss.elastic.co/t/apm-agent-crashes-nodejs-after-reporting-exception-in-tedious-instrumentation-code/259851[via the forum].
  The error symptom was: `Cannot read property 'statement' of undefined`

[[release-notes-3.11.0]]
==== 3.11.0 - 2021/02/08

[float]
===== Features

* feat: add `apm.getServiceName()` {pull}1949[#1949] +
  This will be used by https://github.com/elastic/ecs-logging-js[ecs-logging packages]
  to integrate with APM.

* feat: support numeric and boolean labels {pull}1909[#1909] +
  Add an optional `stringify` option to `apm.setLabel(name, version, stringify = true)`
  and `apm.addLabels(labels, stringify = true)`, which can be set `false` to
  allow numeric and boolean labels. Stringify defaults to true for backwards
  compatibility -- stringification will be removed in a future major version.

* feat: added support for cloud metadata fetching {pull}1937[#1937] +
  Agent now collects information about its cloud environment and includes this
  data in the APM Server's metadata payload. See
  https://github.com/elastic/apm/blob/3acd10afa0a9d3510e819229dfce0764133083d3/specs/agents/metadata.md#cloud-provider-metadata[the spec]
  for more information.

[[release-notes-3.10.0]]
==== 3.10.0 - 2021/01/11

[float]
===== Features

* feat: Improve handling of raw body parsing
  The agent will now report raw/`Buffer` encoded post bodies as '<Buffer>'.

* feat: Add support for api keys {pull}1818[#1818] +
  This allows the usage of API keys for authentication to the APM server

* feat: Add automatic instrumentation of the https://github.com/elastic/elasticsearch-js[@elastic/elasticsearch] package {pull}1877[#1870]
+
The instrumentation of the legacy "elasticsearch" package has also changed
slightly to commonalize:
+
** "span.context.destination" is set on all Elasticsearch spans, not just a
   subset of query-like API endpoints.
** For query-like API endpoints (e.g. `/_search`), the capturing of query details
   on "span.context.db.statement" has changed (a) to include *both* the
   query params and the request body if both exist (separated by `\n\n`) and
   (b) to *URL encode* the query params, rather than JSON encoding.

* feat: Add `captureAttributes` boolean option to `apm.captureError()` to
  allow *disabling* the automatic capture of Error object properties. This
  is useful for cases where those properties should not be sent to the APM
  Server, e.g. for performance (large string fields) or security (PII data).
  {pull}1912[#1912]

* feat: Add `log_level` central config support. {pull}1908[#1908] +
  Spec: https://github.com/elastic/apm/blob/master/specs/agents/logging.md

* feat: implemented sanitize_feature_names specification +
  Allows users to configure a list of wildcard patterns to _remove_ items
  from the agent's HTTP header and `application/x-www-form-urlencoded` payloads.
  ** https://github.com/elastic/apm/blob/master/specs/agents/sanitization.md[spec]
  ** https://github.com/elastic/apm-agent-nodejs/blob/master/docs/configuration.asciidoc#sanitize-field-names[docs]

[float]
===== Bug fixes

* fix: Fix parsing of comma-separated strings for relevant config vars to allow
  whitespace around the commas. E.g.:
+
----
export ELASTIC_APM_TRANSACTION_IGNORE_URLS='/ping, /metrics*'
----
+
Config vars affected are: `disableInstrumentations`, `transactionIgnoreUrls`
`addPatch`, and `globalLabels`.
* fix: Correct the environment variable for setting `transactionIgnoreUrl`
  (added in v3.9.0) from `ELASTIC_TRANSACTION_IGNORE_URLS` to
  `ELASTIC_APM_TRANSACTION_IGNORE_URLS`.


[[release-notes-3.9.0]]
==== 3.9.0 - 2020/11/30

[float]
===== Features

* feat: support fastify 3 {pull}1891[#1891] +
  Adds .default and .fastify module.exports to instrumented fastify function
  for 3.x line, and prefers req.routerMethod and req.routerPath for
  transaction name
* feat: Set "destination" context on spans for "mongodb". {pull}1893[#1893] +
  This allows Kibana APM Service Maps to show a "mongodb" node for services using
  the https://www.npmjs.com/package/mongodb[mongodb] package (which includes
  mongoose and mongojs).
* feat: transactionIgnoreUrl wildcard matching {pull}1870[#1870] +
  Allows users to ignore URLs using simple wildcard matching patterns that behave
  the same across language agents. See https://github.com/elastic/apm/issues/144

[float]
===== Bug fixes

* fix: treat set-cookie in response headers as sensitive data {pull}1886[#1886]
* fix: Synchronous spans would never have `span.sync == true`. {pull}1879[#1879]


[[release-notes-3.8.0]]
==== 3.8.0 - 2020/11/09

[float]
===== Features

* feat: expand k8s pod ID discovery regex {pull}1863[#1863]
* feat: implements tracestate {pull}1828[#1828] +
  Expands support for the W3C Trace Context specification by adding a tracestate
  header implementation, and uses this new header to track the Elastic
  transaction sample rate across a trace's service boundaries.
* feat: add span and transaction outcome {pull}1824[#1824] +
  This adds an "outcome" field to HTTP(S)
  https://github.com/elastic/apm/blob/master/specs/agents/tracing-transactions.md#transaction-outcome[transactions]
  and https://github.com/elastic/apm/blob/master/specs/agents/tracing-spans.md#span-outcome[spans].

[float]
===== Bug fixes

* fix(pg): prevent unhandled promise rejection {pull}1846[#1846]
* fix: redis@2.x instrumentation was broken {pull}1852[#1852]
* A number of fixes to the test suite.

[[release-notes-3.7.0]]
==== 3.7.0 - 2020/8/10

* feat(knex): add support for 0.21.x {pull}1801[#1801]
* feat(redis): add support for v3.x {pull}1641[#1641]
* feat(graphql): add support for 15.x {pull}1795[#1795]
* feat(koa-router): add support for 9.x {pull}1772[#1772]
* fix(elasticsearch): ensure requests can be aborted {pull}1566[#1566]
* fix: end span if outgoing http request ends prematurely {pull}1583[#1583]
* fix: don't throw on invalid URL {pull}1771[#1771]
* fix: patch apollo-server-core > 2.14 correctly {pull}1796[#1796]
* fix: add currentTraceIds to typings {pull}1733[#1733]

[[release-notes-3.6.1]]
==== 3.6.1 - 2020/5/20

* fix(package): bump elastic-apm-http-client to ^9.4.0 {pull}1756[#1756]

[[release-notes-3.6.0]]
==== 3.6.0 - 2020/5/18

* feat: add destination metadata for db spans {pull}1687[#1687]
* feat: add support for Node.js 14 {pull}1742[#1742]
* feat(pg): add support for pg v8.x {pull}1743[#1743]
* feat: add metrics for external memory {pull}1724[#1724]
* feat: enrich spans with destination info {pull}1685[#1685]
* fix(instrumentation): add .js to module path {pull}1711[#1711]

[[release-notes-3.5.0]]
==== 3.5.0 - 2020/3/9

* feat(error): get stack trace from Error-like objects {pull}1613[#1613]
* fix: add logUncaughtExceptions conf option to TypeScript typings {pull}1668[#1668]

[[release-notes-3.4.0]]
==== 3.4.0 - 2020/2/21

* feat: support W3C TraceContext traceparent header {pull}1587[#1587]
* feat: add custom metrics API (experimental) {pull}1571[#1571]
* feat(koa-router): add support for v8.x {pull}1642[#1642]
* fix(cassandra): improve support for cassandra-driver v4.4.0+ {pull}1636[#1636]
* fix: support promisifying setTimeout and friends {pull}1636[#1636]

[[release-notes-3.3.0]]
==== 3.3.0 - 2019/12/13

* feat(config): add serverCaCertFile config {pull}1560[#1560]
* feat(config): add central config support for transactionMaxSpans and captureBody {pull}1555[#1555]

[[release-notes-3.2.0]]
==== 3.2.0 - 2019/11/19

* fix(metrics): only register collectors if enabled {pull}1520[#1520]
* fix(ioredis): prevent unhandled promise rejection {pull}1523[#1523]
* chore: add Node 13 to supported engines {pull}1524[#1524]

[[release-notes-3.1.0]]
==== 3.1.0 - 2019/10/16

[float]
===== Features
* feat(mongodb): instrumentation {pull}1423[#1423]
* fix(package): update elastic-apm-http-client to version 9.0.0 {pull}1419[#1419]
* perf: cache 'ids' value of transactions and spans {pull}1434[#1434]

[float]
===== Bug fixes
* fix: always end transaction when socket is closed prematurely {pull}1439[#1439]
* fix: change logUncaughtExceptions default to false {pull}1432[#1432]
* fix: write stack trace of uncaught exceptions to STDERR {pull}1429[#1429]

[[release-notes-3.0.0]]
==== 3.0.0 - 2019/9/30

[float]
===== Breaking changes
* feat: allow manual instrumentation with `instrument: false` {pull}1114[#1114]
* feat: allow setting span/transaction `type`, `subtype`, and `action` separately (the behavior of the old `type` has changed) {pull}1292[#1292]
* feat: use `external` as span type instead of `ext` {pull}1291[#1291]
* refactor(graphql): use custom transaction type `graphql` for graphql requests instead of `request` {pull}1245[#1245]
* feat(http): add `instrumentIncomingHTTPRequests` config (`disableInstrumentations` now behaves differently) {pull}1298[#1298]
* chore: remove deprecated APIs {pull}1413[#1413]
* chore: drop support for older Node.js versions {pull}1383[#1383]

[[release-notes-2.x]]
=== Node.js Agent version 2.x

[[release-notes-2.17.3]]
==== 2.17.3 - 2020/2/27

[float]
===== Bug fixes
* fix: support promisifying setTimeout and friends {pull}1649[#1649]
* fix(cassandra): improve support for cassandra-driver v4.4.0+ {pull}1649[#1649]
* fix(knex): make stack traces work in 0.18+ {pull}1500[#1500]
* fix(tedious): ensure shimmed module exposes same API {pull}1496[#1496]
* fix(metrics): do not send transaction breakdowns when disabled {pull}1489[#1489]
* fix(tedious): support 6.5+ {pull}1488[#1488]
* fix: always end transaction when socket is closed prematurely {pull}1445[#1445]
* perf: cache 'ids' value of transactions and spans {pull}1438[#1438]

[[release-notes-2.17.2]]
==== 2.17.2 - 2019/10/2

[float]
===== Bug fixes
* chore(http): workaround(s) to suppress DEP0066 warnings {pull}1424[#1424]

[[release-notes-2.17.1]]
==== 2.17.1 - 2019/9/26

[float]
===== Bug fixes
* fix: support all falsy return values from error filters {pull}1394[#1394]
* fix: capture all non-string http bodies {pull}1381[#1381]

[[release-notes-2.17.0]]
==== 2.17.0 - 2019/9/19

[float]
===== Features
* feat: add support for @koa/router {pull}1346[#1346]
* feat: add methods for logging trace information {pull}1335[#1335]

[float]
===== Bug fixes
* fix: improve debug output when detecting incoming http request {pull}1357[#1357]
* fix(http): response context propagation on Node.js 12.0 - 12.2 {pull}1339[#1339]

[[release-notes-2.16.2]]
==== 2.16.2 - 2019/9/3

[float]
===== Bug fixes
* fix(lambda): handle traceparent case-insensitively {pull}1319[#1319]

[[release-notes-2.16.1]]
==== 2.16.1 - 2019/8/28

[float]
===== Bug fixes
* fix: avoid throwing when agent is in active: false mode {pull}1278[#1278]

[[release-notes-2.16.0]]
==== 2.16.0 - 2019/8/26

[float]
===== Features
* feat(memcached): instrument memcached v2.2.0 and above {pull}1144[#1144]
* feat(config): add configFile config option {pull}1303[#1303]

[float]
===== Bug fixes
* fix: bug where spans sometimes wouldn't have stack traces {pull}1299[#1299]
* fix(async_hooks): properly update sync flag {pull}1306[#1306]
* fix: change agent active status log message to debug level {pull}1300[#1300]

[[release-notes-2.15.0]]
==== 2.15.0 - 2019/8/15

[float]
===== Features
* feat(express-graphql): add support for v0.9 {pull}1255[#1255]
* feat(metrics): add metricsLimit option {pull}1273[#1273]

[[release-notes-2.14.0]]
==== 2.14.0 - 2019/8/12

[float]
===== Features
* feat(hapi): support new @hapi/hapi module {pull}1246[#1246]
* feat: allow agent.clearPatches to be called with array of names {pull}1262[#1262]

[float]
===== Bug fixes
* fix: be less chatty if span stack traces cannot be parsed {pull}1274[#1274]
* perf: use for-of instead of forEach {pull}1275[#1275]

[[release-notes-2.13.0]]
==== 2.13.0 - 2019/7/30

[float]
===== Bug fixes
* fix: standardize user-agent header {pull}1238[#1238]

[float]
===== Features
* feat: add support for APM Agent Configuration via Kibana {pull}1197[#1197]
* feat(metrics): breakdown graphs {pull}1219[#1219]
* feat(config): default serviceVersion to package version {pull}1237[#1237]

[[release-notes-2.12.1]]
==== 2.12.1 - 2019/7/7

[float]
===== Bug fixes
* fix(knex): abort early on unsupported version of knex {pull}1189[#1189]

[[release-notes-2.12.0]]
==== 2.12.0 - 2019/7/2

[float]
===== Features
* feat(metrics): add runtime metrics {pull}1021[#1021]
* feat(config): add environment option {pull}1106[#1106]

[[release-notes-2.11.6]]
==== 2.11.6 - 2019/6/11

[float]
===== Bug fixes
* fix(express): don't swallow error handling middleware {pull}1111[#1111]

[[release-notes-2.11.5]]
==== 2.11.5 - 2019/5/27

[float]
===== Bug fixes
* fix(metrics): report correct CPU usage on Linux {pull}1092[#1092]
* fix(express): improve names for routes added via app.use() {pull}1013[#1013]

[[release-notes-2.11.4]]
==== 2.11.4 - 2019/5/27

[float]
===== Bug fixes
* fix: don't add traceparent header to signed AWS requests {pull}1089[#1089]

[[release-notes-2.11.3]]
==== 2.11.3 - 2019/5/22

[float]
===== Bug fixes
* fix(span): use correct logger location {pull}1081[#1081]

[[release-notes-2.11.2]]
==== 2.11.2 - 2019/5/21

[float]
===== Bug fixes
* fix: url.parse expects req.url not req {pull}1074[#1074]
* fix(express-slash): expose express handle properties {pull}1070[#1070]

[[release-notes-2.11.1]]
==== 2.11.1 - 2019/5/10

[float]
===== Bug fixes
* fix(instrumentation): explicitly use `require` {pull}1059[#1059]
* chore: add Node.js 12 to package.json engines field {pull}1057[#1057]

[[release-notes-2.11.0]]
==== 2.11.0 - 2019/5/3

[float]
===== Bug fixes
* chore: rename tags to labels {pull}1019[#1019]

[float]
===== Features
* feat(config): support global labels {pull}1020[#1020]

[float]
===== Bug fixes
* fix(config): do not use ELASTIC_APM_ prefix for k8s {pull}1041[#1041]
* fix(instrumentation): prevent handler leak in bindEmitter {pull}1044[#1044]

[[release-notes-2.10.0]]
==== 2.10.0 - 2019/4/15

[float]
===== Features
* feat(express-graphql): add support for version ^0.8.0 {pull}1010[#1010]

[float]
===== Bug fixes
* fix(package): bump elastic-apm-http-client to ^7.2.2 so Kubernetes metadata gets corrected recorded {pull}1011[#1011]
* fix(ts): add TypeScript typings for new traceparent API {pull}1001[#1001]

[[release-notes-2.9.0]]
==== 2.9.0 - 2019/4/10

[float]
===== Features
* feat: add traceparent getter to agent, span and transaction {pull}969[#969]
* feat(template): add support for jade and pug {pull}914[#914]
* feat(elasticsearch): capture more types of queries {pull}967[#967]
* feat: sync flag on spans and transactions {pull}980[#980]

[float]
===== Bug fixes
* fix(agent): init config/logger before usage {pull}956[#956]
* fix: don't add response listener to outgoing requests {pull}974[#974]
* fix(agent): fix basedir in debug mode when starting agent with -r {pull}981[#981]
* fix: ensure Kubernetes/Docker container info is captured {pull}995[#995]

[[release-notes-2.8.0]]
==== 2.8.0 - 2019/4/2

[float]
===== Features
* feat: add agent.setFramework() method {pull}966[#966]
* feat(config): add usePathAsTransactionName config option {pull}907[#907]
* feat(debug): output configuration if logLevel is trace {pull}972[#972]

[float]
===== Bug fixes
* fix(express): transaction default name is incorrect {pull}938[#938]

[[release-notes-2.7.1]]
==== 2.7.1 - 2019/3/28

[float]
===== Bug fixes
* fix: instrument http/https.get requests {pull}954[#954]
* fix: don't add traceparent header to S3 requests {pull}952[#952]

[[release-notes-2.7.0]]
==== 2.7.0 - 2019/3/26

[float]
===== Features
* feat: add patch registry {pull}803[#803]
* feat: allow sub-modules to be patched {pull}920[#920]
* feat: add TypeScript typings {pull}926[#926]

[float]
===== Bug fixes
* fix: update measured-reporting to fix Windows installation issue {pull}933[#933]
* fix(lambda): do not wrap context {pull}931[#931]
* fix(lambda): fix cloning issues of context {pull}947[#947]
* fix(metrics): use noop logger in metrics reporter {pull}912[#912]
* fix(transaction): don't set transaction result if it's null {pull}936[#936]
* fix(agent): allow flush callback to be undefined {pull}934[#934]
* fix: handle promise rejection in case Elasticsearch client throws {pull}870[#870]
* chore: change 'npm run' command namespaces {pull}944[#944]

[[release-notes-2.6.0]]
==== 2.6.0 - 2019/3/5

[float]
===== Features
* feat: add support for Fastify framework {pull}594[#594]
* feat(lambda): accept parent span in lambda wrapper {pull}881[#881]
* feat(lambda): support promise form {pull}871[#871]

[float]
===== Bug fixes
* fix: ensure http headers are always recorded as strings {pull}895[#895]
* fix(metrics): prevent 0ms timers from being created {pull}872[#872]
* fix(config): apiRequestSize should be 768kb {pull}848[#848]
* fix(express): ensure correct transaction names {pull}842[#842]

[[release-notes-2.5.1]]
==== 2.5.1 - 2019/2/4

[float]
===== Bug fixes
* fix(metrics): ensure NaN becomes 0, not null {pull}837[#837]

[[release-notes-2.5.0]]
==== 2.5.0 - 2019/1/29

[float]
===== Features
* feat(metrics): added basic metrics gathering {pull}731[#731]

[[release-notes-2.4.0]]
==== 2.4.0 - 2019/1/24

[float]
===== Features
* feat: add ability to set custom log message for errors {pull}824[#824]
* feat: add ability to set custom timestamp for errors {pull}823[#823]
* feat: add support for custom start/end times {pull}818[#818]

[[release-notes-2.3.0]]
==== 2.3.0 - 2019/1/22

[float]
===== Bug fixes
* fix(parsers): move port fix into parser {pull}820[#820]
* fix(mongo): support 3.1.10+ {pull}793[#793]

[float]
===== Features
* feat(config): add captureHeaders config {pull}788[#788]
* feat(config): add container info options {pull}766[#766]

[[release-notes-2.2.1]]
==== 2.2.1 - 2019/1/21

[float]
===== Bug fixes
* fix: ensure request.url.port is a string on transactions {pull}814[#814]

[[release-notes-2.2.0]]
==== 2.2.0 - 2019/1/21

[float]
===== Features
* feat(koa): record framework name and version {pull}810[#810]
* feat(cassandra): support 4.x {pull}784[#784]
* feat(config): validate serverUrl port {pull}795[#795]
* feat: add transaction.type to errors {pull}805[#805]

[float]
===== Bug fixes
* fix: filter outgoing http headers with any case {pull}799[#799]
* fix: we don't support mongodb-core v3.1.10+ {pull}792[#792]

[[release-notes-2.1.0]]
==== 2.1.0 - 2019/1/15

[float]
===== Features
* feat(error): include sampled flag on errors {pull}767[#767]
* feat(span): add tags to spans {pull}757[#757]

[float]
===== Bug fixes
* fix(tedious): don't fail on newest tedious v4.1.3 {pull}775[#775]
* fix(graphql): fix span name for unknown queries {pull}756[#756]

[[release-notes-2.0.6]]
==== 2.0.6 - 2018/12/18

[float]
===== Bug fixes
* fix(graphql): don't throw on invalid query {pull}747[#747]
* fix(koa-router): support more complex routes {pull}749[#749]

[[release-notes-2.0.5]]
==== 2.0.5 - 2018/12/12

[float]
===== Bug fixes
* fix: don't create spans for APM Server requests {pull}735[#735]

[[release-notes-2.0.4]]
==== 2.0.4 - 2018/12/7
* chore: update engines field in package.json {pull}727[#727]
* chore(package): bump random-poly-fill to ^1.0.1 {pull}726[#726]

[[release-notes-2.0.3]]
==== 2.0.3 - 2018/12/7

[float]
===== Bug fixes
* fix(restify): support an array of handlers {pull}709[#709]
* fix: don't throw on older versions of Node.js 6 {pull}711[#711]

[[release-notes-2.0.2]]
==== 2.0.2 - 2018/12/4

[float]
===== Bug fixes
* fix: use randomFillSync polyfill on Node.js <6.13.0 {pull}702[#702]
* fix(hapi): ignore internal events channel {pull}700[#700]

[[release-notes-2.0.1]]
==== 2.0.1 - 2018/11/26

[float]
===== Bug fixes
* fix: log APM Server API errors correctly {pull}692[#692]

[[release-notes-2.0.0]]
==== 2.0.0 - 2018/11/14

[float]
===== Breaking changes
* chore: remove support for Node.js 4 and 9
* chore: remove deprecated buildSpan function {pull}642[#642]
* feat: support APM Server intake API version 2 {pull}465[#465]
* feat: improved filtering function API {pull}579[#579]
* feat: replace double-quotes with underscores in tag names {pull}666[#666]
* feat(config): change config order {pull}604[#604]
* feat(config): support time suffixes {pull}602[#602]
* feat(config): stricter boolean parsing {pull}613[#613]

[float]
===== Features
  * feat: add support for Distributed Tracing {pull}538[#538]
  * feat(transaction): add transaction.ensureParentId function {pull}661[#661]
  * feat(config): support byte suffixes {pull}601[#601]
  * feat(transaction): restructure span_count and include total {pull}553[#553]
  * perf: improve Async Hooks implementation {pull}679[#679]

[[release-notes-1.x]]
=== Node.js Agent version 1.x

[[release-notes-1.14.3]]
==== 1.14.3 - 2018/11/13
  * fix(async_hooks): more reliable cleanup {pull}674[#674]

[[release-notes-1.14.2]]
==== 1.14.2 - 2018/11/10
  * fix: prevent memory leak due to potential reference cycle {pull}667[#667]

[[release-notes-1.14.1]]
==== 1.14.1 - 2018/11/8
  * fix: promise.then() resolve point {pull}663[#663]

[[release-notes-1.14.0]]
==== 1.14.0 - 2018/11/6
  * feat(agent): return uuid in captureError callback {pull}636[#636]
  * feat(apollo-server-express): set custom GraphQL transaction names {pull}648[#648]
  * feat(finalhandler): improve capturing of errors in Express {pull}629[#629]
  * fix(http): bind writeHead to transaction {pull}637[#637]
  * fix(shimmer): safely handle property descriptors {pull}634[#634]

[[release-notes-1.13.0]]
==== 1.13.0 - 2018/10/19
  * feat(ioredis): add support for ioredis version 4.x {pull}516[#516]
  * fix(ws): allow disabling WebSocket instrumentation {pull}599[#599]
  * fix: allow flushInterval to be set from env {pull}568[#568]
  * fix: default transactionMaxSpans to 500 {pull}567[#567]

[[release-notes-1.12.0]]
==== 1.12.0 - 2018/8/31
  * feat(restify): add Restify instrumentation {pull}517[#517]
  * feat(config): default serviceName to package name {pull}508[#508]
  * fix: always call agent.flush() callback {pull}537[#537]

[[release-notes-1.11.0]]
==== 1.11.0 - 2018/8/15
  * feat(filters): filter set-cookie headers {pull}485[#485]
  * fix(express): cannot create property symbol {pull}510[#510]

[[release-notes-1.10.2]]
==== 1.10.2 - 2018/8/8
  * fix: ensure logger config can update {pull}503[#503]
  * perf: improve request body parsing speed {pull}492[#492]

[[release-notes-1.10.1]]
==== 1.10.1 - 2018/7/31
  * fix(graphql): handle execute args object {pull}484[#484]

[[release-notes-1.10.0]]
==== 1.10.0 - 2018/7/30
  * feat(cassandra): instrument Cassandra queries {pull}437[#437]
  * feat(mssql): instrument SQL Server queries {pull}444[#444]

[[release-notes-1.9.0]]
==== 1.9.0 - 2018/7/25
  * fix(parsers): use basic-auth rather than req.auth {pull}475[#475]
  * feat(agent): add currentTransaction getter {pull}462[#462]
  * feat: add support for ws 6.x {pull}464[#464]

[[release-notes-1.8.3]]
==== 1.8.3 - 2018/7/11
  * perf: don't patch newer versions of mimic-response {pull}442[#442]

[[release-notes-1.8.2]]
==== 1.8.2 - 2018/7/4
  * fix: ensure correct streaming when using mimic-response {pull}429[#429]

[[release-notes-1.8.1]]
==== 1.8.1 - 2018/6/27
  * fix: improve ability to run in an environment with muliple APM vendors {pull}417[#417]

[[release-notes-1.8.0]]
==== 1.8.0 - 2018/6/23
  * feat: truncate very long error messages {pull}413[#413]
  * fix: be unicode aware when truncating body {pull}412[#412]

[[release-notes-1.7.1]]
==== 1.7.1 - 2018/6/20
  * fix(express-queue): retain continuity through express-queue {pull}396[#396]

[[release-notes-1.7.0]]
==== 1.7.0 - 2018/6/18
  * feat(mysql): support mysql2 module {pull}298[#298]
  * feat(graphql): add support for the upcoming GraphQL v14.x {pull}399[#399]
  * feat(config): add option to disable certain instrumentations {pull}353[#353]
  * feat(http2): instrument client requests {pull}326[#326]
  * fix: get remoteAddress before HTTP request close event {pull}384[#384]
  * fix: improve capture of spans when EventEmitter is in use {pull}371[#371]

[[release-notes-1.6.0]]
==== 1.6.0 - 2018/5/28
  * feat(http2): instrument incoming http2 requests {pull}205[#205]
  * fix(agent): allow agent.endTransaction() to set result {pull}350[#350]

[[release-notes-1.5.4]]
==== 1.5.4 - 2018/5/15
  * chore: allow Node.js 10 in package.json engines field {pull}345[#345]

[[release-notes-1.5.3]]
==== 1.5.3 - 2018/5/14
  * fix: guard against non string err.message

[[release-notes-1.5.2]]
==== 1.5.2 - 2018/5/11
  * fix(express): string errors should not be reported

[[release-notes-1.5.1]]
==== 1.5.1 - 2018/5/10
  * fix: don't throw if span callsites can't be collected

[[release-notes-1.5.0]]
==== 1.5.0 - 2018/5/9
  * feat: add agent.addTags() method {pull}313[#313]
  * feat: add agent.isStarted() method {pull}311[#311]
  * feat: allow calling transaction.end() with transaction result {pull}328[#328]
  * fix: encode spans even if their stack trace can't be captured {pull}321[#321]
  * fix(config): restore custom logger feature {pull}299[#299]
  * fix(doc): lambda getting started had old argument {pull}296[#296]

[[release-notes-1.4.0]]
==== 1.4.0 - 2018/4/9
  * feat(lambda): implement manual lambda instrumentation {pull}234[#234]

[[release-notes-1.3.0]]
==== 1.3.0 - 2018/3/22
  * feat(request): include ppid {pull}286[#286]

[[release-notes-1.2.1]]
==== 1.2.1 - 2018/3/15
  * fix(span): Do not pass stack frames into promises (memory leak fix) {pull}269[#269]

[[release-notes-1.2.0]]
==== 1.2.0 - 2018/3/13
  * feat(config): add serverTimeout {pull}238[#238]
  * fix(config): set default maxQueueSize to 100 {pull}270[#270]
  * feat(ws): add support for ws v5 {pull}267[#267]

[[release-notes-1.1.1]]
==== 1.1.1 - 2018/3/4
  * fix(mongodb): don't throw if span cannot be built {pull}265[#265]

[[release-notes-1.1.0]]
==== 1.1.0 - 2018/2/28
  * feat: add agent.startSpan() function {pull}262[#262]
  * feat(debug): output more debug info on start {pull}254[#254]

[[release-notes-1.0.3]]
==== 1.0.3 - 2018/2/14
  * fix: ensure context.url.full property is truncated if too long {pull}242[#242]

[[release-notes-1.0.2]]
==== 1.0.2 - 2018/2/13
  * fix(express): prevent invalid errors from crashing {pull}240[#240]

[[release-notes-1.0.1]]
==== 1.0.1 - 2018/2/9
  * fix: don't add req/res to unsampled transactions {pull}236[#236]

[[release-notes-1.0.0]]
==== 1.0.0 - 2018/2/6
  * feat(instrumentation): support sampling {pull}154[#154]
  * feat(transaction): add `transactionMaxSpans` config option {pull}170[#170]
  * feat(errors): add captureError call location stack trace {pull}181[#181]
  * feat: allow setting of framework name and version {pull}228[#228]
  * feat(protcol): add `url.full` to intake API payload {pull}166[#166]
  * refactor(config): replace `logBody` with `captureBody` {pull}214[#214]
  * refactor(config): unify config options with python {pull}213[#213]
  * fix: don't collect source code for in-app span frames by default {pull}229[#229]
  * fix(protocol): report dropped span counts in intake API payload {pull}172[#172]
  * refactor(protocol): always include handled flag in intake API payload {pull}191[#191]
  * refactor(protocol): move process fields to own namespace in intake API payload {pull}155[#155]
  * refactor(protocol): rename `uncaught` to `handled` in intake API payload {pull}140[#140]
  * refactor(protocol): rename `in_app` to `library_frame` in intake API payload {pull}96[#96]
  * refactor: rename app to service {pull}93[#93]
  * refactor: rename trace to span {pull}92[#92]

[[release-notes-0.x]]
=== Node.js Agent version 0.x

[[release-notes-0.12.0]]
==== 0.12.0 - 2018/1/24
  * feat(*): control amount of source context lines collected using new config options {pull}196[#196]
  * feat(agent): add public flush function to force flush of transaction queue: agent.flush([callback]) {pull}187[#187]
  * feat(mongodb): add support for mongodb-core 3.x {pull}190[#190]
  * refactor(config): update default flushInterval to 10 seconds (lower memory usage) {pull}186[#186]
  * chore(*): drop support for Node.js 5 and 7 {pull}169[#169]
  * refactor(instrumentation): encode transactions as they are added to the queue (lower memory usage) {pull}184[#184]

[[release-notes-0.11.0]]
==== 0.11.0 - 2018/1/11
  * feat(*): Set default stack trace limit to 50 frames {pull}171[#171]
  * feat(ws): add support for ws@4.x {pull}164[#164]
  * feat(errors): associate errors with active transaction

[[release-notes-0.10.0]]
==== 0.10.0 - 2018/1/3
  * feat(express): auto-track errors (BREAKING CHANGE: removed express middleware) {pull}127[#127]
  * feat(hapi): add hapi 17 support {pull}146[#146]
  * fix(*): fix Node.js 8 support using async_hooks {pull}77[#77]
  * fix(graphql): support sync execute {pull}139[#139]
  * refactor(agent): make all config properties private (BREAKING CHANGE) {pull}107[#107]

[[release-notes-0.9.0]]
==== 0.9.0 - 2017/12/15
  * feat(conf): allow serverUrl to contain a sub-path {pull}116[#116]
  * refactor(*): better format of error messages from the APM Server {pull}108[#108]

[[release-notes-0.8.1]]
==== 0.8.1 - 2017/12/13
  * docs(*): we're now in beta! {pull}103[#103]

[[release-notes-0.8.0]]
==== 0.8.0 - 2017/12/13
  * feat(handlebars): instrument handlebars {pull}98[#98]

[[release-notes-0.7.0]]
==== 0.7.0 - 2017/12/6
  * feat(parser): add sourceContext config option to control if code snippets are sent to the APM Server {pull}87[#87]
  * fix(*): move https-pem to list of devDependencies

[[release-notes-0.6.0]]
==== 0.6.0 - 2017/11/17
  * feat(queue): add maxQueueSize config option {pull}56[#56]

[[release-notes-0.5.0]]
==== 0.5.0 - 2017/11/17
  * refactor(*): drop support for Node.js <4 {pull}65[#65]
  * refactor(*): rename module to elastic-apm-node {pull}71[#71]
  * feat(queue): add fuzziness to flushInterval {pull}63[#63]

[[release-notes-0.4.0]]
==== 0.4.0 - 2017/11/15
  * fix(https): instrument https.request in Node.js v9
  * refactor(http): log HTTP results in groups of 100 {pull}68[#68]
  * fix(api): add language to APM Server requests {pull}64[#64]
  * refactor(trans): set default transaction.result to success {pull}67[#67]
  * refactor(config): rename timeout config options {pull}59[#59]

[[release-notes-0.3.1]]
==== 0.3.1 - 2017/10/3
  * fix(parsers): don't log context.request.url.search as null {pull}48[#48]
  * fix(parsers): separate hostname and port when parsing Host header {pull}47[#47]

[[release-notes-0.3.0]]
==== 0.3.0 - 2017/9/20
  * fix(instrumentation): don't sample transactions {pull}40[#40]
  * feat(graphql): include GraphQL operation name in trace and transaction names {pull}27[#27]
  * feat(tls): add validateServerCert config option {pull}32[#32]
  * feat(parser): support http requests with full URI's {pull}26[#26]
  * refactor(*): remove appGitRef config option
  * fix(instrumentation): fix setting of custom flushInterval
  * feat(elasticsearch): add simple Elasticsearch instrumentation
  * fix(*): don't start agent if appName is invalid

[[release-notes-0.2.0]]
==== 0.2.0 - 2017/8/28
  * refactor(*): support new default port 8200 in APM Server
  * refactor(*): support new context.response status code format

[[release-notes-0.1.1]]
==== 0.1.1 - 2017/8/17
  * fix(instrumentation): don't fail when sending transactions to APM Server

[[release-notes-0.1.0]]
==== 0.1.0 - 2017/8/17
  * Initial release<|MERGE_RESOLUTION|>--- conflicted
+++ resolved
@@ -37,7 +37,6 @@
 [float]
 ===== Features
 
-<<<<<<< HEAD
 * feat: set span outcome to success or failure depending on whether an error
   was captured during when the span was active.
   https://github.com/elastic/apm-agent-nodejs/issues/1814
@@ -45,11 +44,9 @@
 * feat: Adds public `setOutcome` method to span and transaction APIs, and
   adds a top level `setTransactionOutcome` and `setSpanOutcome` to set
   outcome values for the current active transaction or active span.
-=======
 * Limit the `transactionSampleRate` value to 4 decimal places of precision
   according to the shared https://github.com/elastic/apm/blob/master/specs/agents/tracing-sampling.md#transaction_sample_rate-configuration[APM spec]. This ensures that propagated sampling rate
   in the `tracestate` header is short and consistent. {pull}1979[#1979]
->>>>>>> 2726702b
 
 [float]
 ===== Bug fixes
