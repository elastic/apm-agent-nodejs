ifdef::env-github[]
NOTE: Release notes are best read in our documentation at
https://www.elastic.co/guide/en/apm/agent/nodejs/current/release-notes.html[elastic.co]
endif::[]

////
Notes:
1. When adding a changelog entry, if the "Unreleased" section doesn't yet exist,
   please add the following under the "=== Node.js Agent version 3.x" header:

        ==== Unreleased

        [float]
        ===== Breaking changes

        [float]
        ===== Features

        [float]
        ===== Bug fixes

2. When making a release, change the "==== Unreleased" section header to:

        [[release-notes-x.x.x]]
        ==== x.x.x - YYYY/MM/DD
////

[[release-notes-3.x]]
=== Node.js Agent version 3.x

[[release-notes-3.13.0]]
==== 3.13.0 - 2021/04/06

[float]
===== Features

<<<<<<< HEAD
* The handling of sending events (transactions, spans, errors) to APM server
  has improved in a few ways. During temporary spikes in load and/or an APM
  server that is unresponsive, the agent will buffer a number of events and
  *drop* them above a certain limit (configurable via <<max-queue-size>>).
  This helps ensure the agent does not overly consume memory and CPU. As well,
  the agent will now https://github.com/elastic/apm/blob/master/specs/agents/transport.md#transport-errors[backoff]
  when the APM server errors. Finally, improved error handling means it will
  terminate failing requests to the APM server more quickly.
+
Note: v1 of this agent (EOL'd 2 years ago), included a `maxQueueSize` config
variable with a different meaning. If you have a lingering usage of that
setting (also possibly as the `ELASTIC_APM_MAX_QUEUE_SIZE` environment
variable), then it should be removed.

=======
* Adds support for Amazon SQS queues via `aws-sdk` instrumentation that
  partially implements the https://github.com/elastic/apm/blob/master/specs/agents/tracing-instrumentation-messaging.md[APM messaging spec],
  and adds `queue.latency.min.ms`, `queue.latency.max.ms`, and `queue.latency.avg.ms` 
  metrics for SQS queues. 
>>>>>>> 5b3af001
* The APM agent's own internal logging now uses structured JSON logging using
  the https://getpino.io/#/docs/api?id=logger[pino API], and formatted in
  {ecs-logging-ref}/intro.html[ecs-logging] format. The log records on stdout
  are now single-line JSON objects. For example:
+
[source,bash]
----
# Before
APM Server transport error (ECONNREFUSED): connect ECONNREFUSED 127.0.0.1:8200

# After
{"log.level":"error","@timestamp":"2021-03-19T00:21:17.571Z","log":{"logger":"elastic-apm-node"},
"ecs":{"version":"1.6.0"},"message":"APM Server transport error (ECONNREFUSED): connect ECONNREFUSED 127.0.0.1:8200"}
----
+
Pretty formatting (and filtering) on the console may be done via the
https://github.com/trentm/go-ecslog[`ecslog`] tool.
+
A custom <<logger>> is still supported as before. However, a non-pino custom
logger will only receive the "message" field, and not structured log fields
as they are added over time.

* Add support for setting the `ELASTIC_APM_LOGGER=false` environment variable
  to disable/ignore a given custom <<logger>>. This is to support easier
  <<debug-mode>> for troubleshooting.

[float]
===== Bug fixes

* Lock package dependency "elastic-apm-http-client@9.6.0" to avoid using
  v9.7.0 for now, because it is breaking tests. A coming release will get back
  on the latest of this dependency. {issues}2032[#2032]

* Remove the "ancestors" field from a log.trace message on startup. Its info
  is a duplicate of info in the "startTrace" field in the same log record.
  {pull}2005[#2005]

* Remove the accidental `nodejs.eventloop.delay.ns` metric that was always
  reporting a zero value. The existing `nodejs.eventloop.delay.avg.ms` is
  the intended metric. {pull}1993[#1993]


[[release-notes-3.12.1]]
==== 3.12.1 - 2021/02/25

[float]
===== Bug fixes

* fix: Update https://github.com/elastic/apm-nodejs-http-client/blob/master/CHANGELOG.md#v951[apm-server client]
  to fix a {issues}1749[possible crash] when polling for central config.


[[release-notes-3.12.0]]
==== 3.12.0 - 2021/02/21

[float]
===== Features

* feat: Set span outcome to success or failure depending on whether an error
  was captured during when the span was active. {issues}1814[#1814]

* feat: Adds public `setOutcome` method to span and transaction APIs, and
  adds a top level `setTransactionOutcome` and `setSpanOutcome` to set
  outcome values for the current active transaction or active span.
* Limit the `transactionSampleRate` value to 4 decimal places of precision
  according to the shared https://github.com/elastic/apm/blob/master/specs/agents/tracing-sampling.md#transaction_sample_rate-configuration[APM spec]. This ensures that propagated sampling rate
  in the `tracestate` header is short and consistent. {pull}1979[#1979]

[float]
===== Bug fixes

* fix: It was possible for fetching central config to result in the
  `cloudProvider` config value being reset to its default. {issues}1976[#1976]

* fix: fixes bug where tedious could crash the agent on bulk inserts {pull}1935[#1935] +
  Reported https://discuss.elastic.co/t/apm-agent-crashes-nodejs-after-reporting-exception-in-tedious-instrumentation-code/259851[via the forum].
  The error symptom was: `Cannot read property 'statement' of undefined`

[[release-notes-3.11.0]]
==== 3.11.0 - 2021/02/08

[float]
===== Features

* feat: add `apm.getServiceName()` {pull}1949[#1949] +
  This will be used by https://github.com/elastic/ecs-logging-js[ecs-logging packages]
  to integrate with APM.

* feat: support numeric and boolean labels {pull}1909[#1909] +
  Add an optional `stringify` option to `apm.setLabel(name, version, stringify = true)`
  and `apm.addLabels(labels, stringify = true)`, which can be set `false` to
  allow numeric and boolean labels. Stringify defaults to true for backwards
  compatibility -- stringification will be removed in a future major version.

* feat: added support for cloud metadata fetching {pull}1937[#1937] +
  Agent now collects information about its cloud environment and includes this
  data in the APM Server's metadata payload. See
  https://github.com/elastic/apm/blob/3acd10afa0a9d3510e819229dfce0764133083d3/specs/agents/metadata.md#cloud-provider-metadata[the spec]
  for more information.

[[release-notes-3.10.0]]
==== 3.10.0 - 2021/01/11

[float]
===== Features

* feat: Improve handling of raw body parsing
  The agent will now report raw/`Buffer` encoded post bodies as '<Buffer>'.

* feat: Add support for api keys {pull}1818[#1818] +
  This allows the usage of API keys for authentication to the APM server

* feat: Add automatic instrumentation of the https://github.com/elastic/elasticsearch-js[@elastic/elasticsearch] package {pull}1877[#1870]
+
The instrumentation of the legacy "elasticsearch" package has also changed
slightly to commonalize:
+
** "span.context.destination" is set on all Elasticsearch spans, not just a
   subset of query-like API endpoints.
** For query-like API endpoints (e.g. `/_search`), the capturing of query details
   on "span.context.db.statement" has changed (a) to include *both* the
   query params and the request body if both exist (separated by `\n\n`) and
   (b) to *URL encode* the query params, rather than JSON encoding.

* feat: Add `captureAttributes` boolean option to `apm.captureError()` to
  allow *disabling* the automatic capture of Error object properties. This
  is useful for cases where those properties should not be sent to the APM
  Server, e.g. for performance (large string fields) or security (PII data).
  {pull}1912[#1912]

* feat: Add `log_level` central config support. {pull}1908[#1908] +
  Spec: https://github.com/elastic/apm/blob/master/specs/agents/logging.md

* feat: implemented sanitize_feature_names specification +
  Allows users to configure a list of wildcard patterns to _remove_ items
  from the agent's HTTP header and `application/x-www-form-urlencoded` payloads.
  ** https://github.com/elastic/apm/blob/master/specs/agents/sanitization.md[spec]
  ** https://github.com/elastic/apm-agent-nodejs/blob/master/docs/configuration.asciidoc#sanitize-field-names[docs]

[float]
===== Bug fixes

* fix: Fix parsing of comma-separated strings for relevant config vars to allow
  whitespace around the commas. E.g.:
+
----
export ELASTIC_APM_TRANSACTION_IGNORE_URLS='/ping, /metrics*'
----
+
Config vars affected are: `disableInstrumentations`, `transactionIgnoreUrls`
`addPatch`, and `globalLabels`.
* fix: Correct the environment variable for setting `transactionIgnoreUrl`
  (added in v3.9.0) from `ELASTIC_TRANSACTION_IGNORE_URLS` to
  `ELASTIC_APM_TRANSACTION_IGNORE_URLS`.


[[release-notes-3.9.0]]
==== 3.9.0 - 2020/11/30

[float]
===== Features

* feat: support fastify 3 {pull}1891[#1891] +
  Adds .default and .fastify module.exports to instrumented fastify function
  for 3.x line, and prefers req.routerMethod and req.routerPath for
  transaction name
* feat: Set "destination" context on spans for "mongodb". {pull}1893[#1893] +
  This allows Kibana APM Service Maps to show a "mongodb" node for services using
  the https://www.npmjs.com/package/mongodb[mongodb] package (which includes
  mongoose and mongojs).
* feat: transactionIgnoreUrl wildcard matching {pull}1870[#1870] +
  Allows users to ignore URLs using simple wildcard matching patterns that behave
  the same across language agents. See https://github.com/elastic/apm/issues/144

[float]
===== Bug fixes

* fix: treat set-cookie in response headers as sensitive data {pull}1886[#1886]
* fix: Synchronous spans would never have `span.sync == true`. {pull}1879[#1879]


[[release-notes-3.8.0]]
==== 3.8.0 - 2020/11/09

[float]
===== Features

* feat: expand k8s pod ID discovery regex {pull}1863[#1863]
* feat: implements tracestate {pull}1828[#1828] +
  Expands support for the W3C Trace Context specification by adding a tracestate
  header implementation, and uses this new header to track the Elastic
  transaction sample rate across a trace's service boundaries.
* feat: add span and transaction outcome {pull}1824[#1824] +
  This adds an "outcome" field to HTTP(S)
  https://github.com/elastic/apm/blob/master/specs/agents/tracing-transactions.md#transaction-outcome[transactions]
  and https://github.com/elastic/apm/blob/master/specs/agents/tracing-spans.md#span-outcome[spans].

[float]
===== Bug fixes

* fix(pg): prevent unhandled promise rejection {pull}1846[#1846]
* fix: redis@2.x instrumentation was broken {pull}1852[#1852]
* A number of fixes to the test suite.

[[release-notes-3.7.0]]
==== 3.7.0 - 2020/8/10

* feat(knex): add support for 0.21.x {pull}1801[#1801]
* feat(redis): add support for v3.x {pull}1641[#1641]
* feat(graphql): add support for 15.x {pull}1795[#1795]
* feat(koa-router): add support for 9.x {pull}1772[#1772]
* fix(elasticsearch): ensure requests can be aborted {pull}1566[#1566]
* fix: end span if outgoing http request ends prematurely {pull}1583[#1583]
* fix: don't throw on invalid URL {pull}1771[#1771]
* fix: patch apollo-server-core > 2.14 correctly {pull}1796[#1796]
* fix: add currentTraceIds to typings {pull}1733[#1733]

[[release-notes-3.6.1]]
==== 3.6.1 - 2020/5/20

* fix(package): bump elastic-apm-http-client to ^9.4.0 {pull}1756[#1756]

[[release-notes-3.6.0]]
==== 3.6.0 - 2020/5/18

* feat: add destination metadata for db spans {pull}1687[#1687]
* feat: add support for Node.js 14 {pull}1742[#1742]
* feat(pg): add support for pg v8.x {pull}1743[#1743]
* feat: add metrics for external memory {pull}1724[#1724]
* feat: enrich spans with destination info {pull}1685[#1685]
* fix(instrumentation): add .js to module path {pull}1711[#1711]

[[release-notes-3.5.0]]
==== 3.5.0 - 2020/3/9

* feat(error): get stack trace from Error-like objects {pull}1613[#1613]
* fix: add logUncaughtExceptions conf option to TypeScript typings {pull}1668[#1668]

[[release-notes-3.4.0]]
==== 3.4.0 - 2020/2/21

* feat: support W3C TraceContext traceparent header {pull}1587[#1587]
* feat: add custom metrics API (experimental) {pull}1571[#1571]
* feat(koa-router): add support for v8.x {pull}1642[#1642]
* fix(cassandra): improve support for cassandra-driver v4.4.0+ {pull}1636[#1636]
* fix: support promisifying setTimeout and friends {pull}1636[#1636]

[[release-notes-3.3.0]]
==== 3.3.0 - 2019/12/13

* feat(config): add serverCaCertFile config {pull}1560[#1560]
* feat(config): add central config support for transactionMaxSpans and captureBody {pull}1555[#1555]

[[release-notes-3.2.0]]
==== 3.2.0 - 2019/11/19

* fix(metrics): only register collectors if enabled {pull}1520[#1520]
* fix(ioredis): prevent unhandled promise rejection {pull}1523[#1523]
* chore: add Node 13 to supported engines {pull}1524[#1524]

[[release-notes-3.1.0]]
==== 3.1.0 - 2019/10/16

[float]
===== Features
* feat(mongodb): instrumentation {pull}1423[#1423]
* fix(package): update elastic-apm-http-client to version 9.0.0 {pull}1419[#1419]
* perf: cache 'ids' value of transactions and spans {pull}1434[#1434]

[float]
===== Bug fixes
* fix: always end transaction when socket is closed prematurely {pull}1439[#1439]
* fix: change logUncaughtExceptions default to false {pull}1432[#1432]
* fix: write stack trace of uncaught exceptions to STDERR {pull}1429[#1429]

[[release-notes-3.0.0]]
==== 3.0.0 - 2019/9/30

[float]
===== Breaking changes
* feat: allow manual instrumentation with `instrument: false` {pull}1114[#1114]
* feat: allow setting span/transaction `type`, `subtype`, and `action` separately (the behavior of the old `type` has changed) {pull}1292[#1292]
* feat: use `external` as span type instead of `ext` {pull}1291[#1291]
* refactor(graphql): use custom transaction type `graphql` for graphql requests instead of `request` {pull}1245[#1245]
* feat(http): add `instrumentIncomingHTTPRequests` config (`disableInstrumentations` now behaves differently) {pull}1298[#1298]
* chore: remove deprecated APIs {pull}1413[#1413]
* chore: drop support for older Node.js versions {pull}1383[#1383]

[[release-notes-2.x]]
=== Node.js Agent version 2.x

[[release-notes-2.17.3]]
==== 2.17.3 - 2020/2/27

[float]
===== Bug fixes
* fix: support promisifying setTimeout and friends {pull}1649[#1649]
* fix(cassandra): improve support for cassandra-driver v4.4.0+ {pull}1649[#1649]
* fix(knex): make stack traces work in 0.18+ {pull}1500[#1500]
* fix(tedious): ensure shimmed module exposes same API {pull}1496[#1496]
* fix(metrics): do not send transaction breakdowns when disabled {pull}1489[#1489]
* fix(tedious): support 6.5+ {pull}1488[#1488]
* fix: always end transaction when socket is closed prematurely {pull}1445[#1445]
* perf: cache 'ids' value of transactions and spans {pull}1438[#1438]

[[release-notes-2.17.2]]
==== 2.17.2 - 2019/10/2

[float]
===== Bug fixes
* chore(http): workaround(s) to suppress DEP0066 warnings {pull}1424[#1424]

[[release-notes-2.17.1]]
==== 2.17.1 - 2019/9/26

[float]
===== Bug fixes
* fix: support all falsy return values from error filters {pull}1394[#1394]
* fix: capture all non-string http bodies {pull}1381[#1381]

[[release-notes-2.17.0]]
==== 2.17.0 - 2019/9/19

[float]
===== Features
* feat: add support for @koa/router {pull}1346[#1346]
* feat: add methods for logging trace information {pull}1335[#1335]

[float]
===== Bug fixes
* fix: improve debug output when detecting incoming http request {pull}1357[#1357]
* fix(http): response context propagation on Node.js 12.0 - 12.2 {pull}1339[#1339]

[[release-notes-2.16.2]]
==== 2.16.2 - 2019/9/3

[float]
===== Bug fixes
* fix(lambda): handle traceparent case-insensitively {pull}1319[#1319]

[[release-notes-2.16.1]]
==== 2.16.1 - 2019/8/28

[float]
===== Bug fixes
* fix: avoid throwing when agent is in active: false mode {pull}1278[#1278]

[[release-notes-2.16.0]]
==== 2.16.0 - 2019/8/26

[float]
===== Features
* feat(memcached): instrument memcached v2.2.0 and above {pull}1144[#1144]
* feat(config): add configFile config option {pull}1303[#1303]

[float]
===== Bug fixes
* fix: bug where spans sometimes wouldn't have stack traces {pull}1299[#1299]
* fix(async_hooks): properly update sync flag {pull}1306[#1306]
* fix: change agent active status log message to debug level {pull}1300[#1300]

[[release-notes-2.15.0]]
==== 2.15.0 - 2019/8/15

[float]
===== Features
* feat(express-graphql): add support for v0.9 {pull}1255[#1255]
* feat(metrics): add metricsLimit option {pull}1273[#1273]

[[release-notes-2.14.0]]
==== 2.14.0 - 2019/8/12

[float]
===== Features
* feat(hapi): support new @hapi/hapi module {pull}1246[#1246]
* feat: allow agent.clearPatches to be called with array of names {pull}1262[#1262]

[float]
===== Bug fixes
* fix: be less chatty if span stack traces cannot be parsed {pull}1274[#1274]
* perf: use for-of instead of forEach {pull}1275[#1275]

[[release-notes-2.13.0]]
==== 2.13.0 - 2019/7/30

[float]
===== Bug fixes
* fix: standardize user-agent header {pull}1238[#1238]

[float]
===== Features
* feat: add support for APM Agent Configuration via Kibana {pull}1197[#1197]
* feat(metrics): breakdown graphs {pull}1219[#1219]
* feat(config): default serviceVersion to package version {pull}1237[#1237]

[[release-notes-2.12.1]]
==== 2.12.1 - 2019/7/7

[float]
===== Bug fixes
* fix(knex): abort early on unsupported version of knex {pull}1189[#1189]

[[release-notes-2.12.0]]
==== 2.12.0 - 2019/7/2

[float]
===== Features
* feat(metrics): add runtime metrics {pull}1021[#1021]
* feat(config): add environment option {pull}1106[#1106]

[[release-notes-2.11.6]]
==== 2.11.6 - 2019/6/11

[float]
===== Bug fixes
* fix(express): don't swallow error handling middleware {pull}1111[#1111]

[[release-notes-2.11.5]]
==== 2.11.5 - 2019/5/27

[float]
===== Bug fixes
* fix(metrics): report correct CPU usage on Linux {pull}1092[#1092]
* fix(express): improve names for routes added via app.use() {pull}1013[#1013]

[[release-notes-2.11.4]]
==== 2.11.4 - 2019/5/27

[float]
===== Bug fixes
* fix: don't add traceparent header to signed AWS requests {pull}1089[#1089]

[[release-notes-2.11.3]]
==== 2.11.3 - 2019/5/22

[float]
===== Bug fixes
* fix(span): use correct logger location {pull}1081[#1081]

[[release-notes-2.11.2]]
==== 2.11.2 - 2019/5/21

[float]
===== Bug fixes
* fix: url.parse expects req.url not req {pull}1074[#1074]
* fix(express-slash): expose express handle properties {pull}1070[#1070]

[[release-notes-2.11.1]]
==== 2.11.1 - 2019/5/10

[float]
===== Bug fixes
* fix(instrumentation): explicitly use `require` {pull}1059[#1059]
* chore: add Node.js 12 to package.json engines field {pull}1057[#1057]

[[release-notes-2.11.0]]
==== 2.11.0 - 2019/5/3

[float]
===== Bug fixes
* chore: rename tags to labels {pull}1019[#1019]

[float]
===== Features
* feat(config): support global labels {pull}1020[#1020]

[float]
===== Bug fixes
* fix(config): do not use ELASTIC_APM_ prefix for k8s {pull}1041[#1041]
* fix(instrumentation): prevent handler leak in bindEmitter {pull}1044[#1044]

[[release-notes-2.10.0]]
==== 2.10.0 - 2019/4/15

[float]
===== Features
* feat(express-graphql): add support for version ^0.8.0 {pull}1010[#1010]

[float]
===== Bug fixes
* fix(package): bump elastic-apm-http-client to ^7.2.2 so Kubernetes metadata gets corrected recorded {pull}1011[#1011]
* fix(ts): add TypeScript typings for new traceparent API {pull}1001[#1001]

[[release-notes-2.9.0]]
==== 2.9.0 - 2019/4/10

[float]
===== Features
* feat: add traceparent getter to agent, span and transaction {pull}969[#969]
* feat(template): add support for jade and pug {pull}914[#914]
* feat(elasticsearch): capture more types of queries {pull}967[#967]
* feat: sync flag on spans and transactions {pull}980[#980]

[float]
===== Bug fixes
* fix(agent): init config/logger before usage {pull}956[#956]
* fix: don't add response listener to outgoing requests {pull}974[#974]
* fix(agent): fix basedir in debug mode when starting agent with -r {pull}981[#981]
* fix: ensure Kubernetes/Docker container info is captured {pull}995[#995]

[[release-notes-2.8.0]]
==== 2.8.0 - 2019/4/2

[float]
===== Features
* feat: add agent.setFramework() method {pull}966[#966]
* feat(config): add usePathAsTransactionName config option {pull}907[#907]
* feat(debug): output configuration if logLevel is trace {pull}972[#972]

[float]
===== Bug fixes
* fix(express): transaction default name is incorrect {pull}938[#938]

[[release-notes-2.7.1]]
==== 2.7.1 - 2019/3/28

[float]
===== Bug fixes
* fix: instrument http/https.get requests {pull}954[#954]
* fix: don't add traceparent header to S3 requests {pull}952[#952]

[[release-notes-2.7.0]]
==== 2.7.0 - 2019/3/26

[float]
===== Features
* feat: add patch registry {pull}803[#803]
* feat: allow sub-modules to be patched {pull}920[#920]
* feat: add TypeScript typings {pull}926[#926]

[float]
===== Bug fixes
* fix: update measured-reporting to fix Windows installation issue {pull}933[#933]
* fix(lambda): do not wrap context {pull}931[#931]
* fix(lambda): fix cloning issues of context {pull}947[#947]
* fix(metrics): use noop logger in metrics reporter {pull}912[#912]
* fix(transaction): don't set transaction result if it's null {pull}936[#936]
* fix(agent): allow flush callback to be undefined {pull}934[#934]
* fix: handle promise rejection in case Elasticsearch client throws {pull}870[#870]
* chore: change 'npm run' command namespaces {pull}944[#944]

[[release-notes-2.6.0]]
==== 2.6.0 - 2019/3/5

[float]
===== Features
* feat: add support for Fastify framework {pull}594[#594]
* feat(lambda): accept parent span in lambda wrapper {pull}881[#881]
* feat(lambda): support promise form {pull}871[#871]

[float]
===== Bug fixes
* fix: ensure http headers are always recorded as strings {pull}895[#895]
* fix(metrics): prevent 0ms timers from being created {pull}872[#872]
* fix(config): apiRequestSize should be 768kb {pull}848[#848]
* fix(express): ensure correct transaction names {pull}842[#842]

[[release-notes-2.5.1]]
==== 2.5.1 - 2019/2/4

[float]
===== Bug fixes
* fix(metrics): ensure NaN becomes 0, not null {pull}837[#837]

[[release-notes-2.5.0]]
==== 2.5.0 - 2019/1/29

[float]
===== Features
* feat(metrics): added basic metrics gathering {pull}731[#731]

[[release-notes-2.4.0]]
==== 2.4.0 - 2019/1/24

[float]
===== Features
* feat: add ability to set custom log message for errors {pull}824[#824]
* feat: add ability to set custom timestamp for errors {pull}823[#823]
* feat: add support for custom start/end times {pull}818[#818]

[[release-notes-2.3.0]]
==== 2.3.0 - 2019/1/22

[float]
===== Bug fixes
* fix(parsers): move port fix into parser {pull}820[#820]
* fix(mongo): support 3.1.10+ {pull}793[#793]

[float]
===== Features
* feat(config): add captureHeaders config {pull}788[#788]
* feat(config): add container info options {pull}766[#766]

[[release-notes-2.2.1]]
==== 2.2.1 - 2019/1/21

[float]
===== Bug fixes
* fix: ensure request.url.port is a string on transactions {pull}814[#814]

[[release-notes-2.2.0]]
==== 2.2.0 - 2019/1/21

[float]
===== Features
* feat(koa): record framework name and version {pull}810[#810]
* feat(cassandra): support 4.x {pull}784[#784]
* feat(config): validate serverUrl port {pull}795[#795]
* feat: add transaction.type to errors {pull}805[#805]

[float]
===== Bug fixes
* fix: filter outgoing http headers with any case {pull}799[#799]
* fix: we don't support mongodb-core v3.1.10+ {pull}792[#792]

[[release-notes-2.1.0]]
==== 2.1.0 - 2019/1/15

[float]
===== Features
* feat(error): include sampled flag on errors {pull}767[#767]
* feat(span): add tags to spans {pull}757[#757]

[float]
===== Bug fixes
* fix(tedious): don't fail on newest tedious v4.1.3 {pull}775[#775]
* fix(graphql): fix span name for unknown queries {pull}756[#756]

[[release-notes-2.0.6]]
==== 2.0.6 - 2018/12/18

[float]
===== Bug fixes
* fix(graphql): don't throw on invalid query {pull}747[#747]
* fix(koa-router): support more complex routes {pull}749[#749]

[[release-notes-2.0.5]]
==== 2.0.5 - 2018/12/12

[float]
===== Bug fixes
* fix: don't create spans for APM Server requests {pull}735[#735]

[[release-notes-2.0.4]]
==== 2.0.4 - 2018/12/7
* chore: update engines field in package.json {pull}727[#727]
* chore(package): bump random-poly-fill to ^1.0.1 {pull}726[#726]

[[release-notes-2.0.3]]
==== 2.0.3 - 2018/12/7

[float]
===== Bug fixes
* fix(restify): support an array of handlers {pull}709[#709]
* fix: don't throw on older versions of Node.js 6 {pull}711[#711]

[[release-notes-2.0.2]]
==== 2.0.2 - 2018/12/4

[float]
===== Bug fixes
* fix: use randomFillSync polyfill on Node.js <6.13.0 {pull}702[#702]
* fix(hapi): ignore internal events channel {pull}700[#700]

[[release-notes-2.0.1]]
==== 2.0.1 - 2018/11/26

[float]
===== Bug fixes
* fix: log APM Server API errors correctly {pull}692[#692]

[[release-notes-2.0.0]]
==== 2.0.0 - 2018/11/14

[float]
===== Breaking changes
* chore: remove support for Node.js 4 and 9
* chore: remove deprecated buildSpan function {pull}642[#642]
* feat: support APM Server intake API version 2 {pull}465[#465]
* feat: improved filtering function API {pull}579[#579]
* feat: replace double-quotes with underscores in tag names {pull}666[#666]
* feat(config): change config order {pull}604[#604]
* feat(config): support time suffixes {pull}602[#602]
* feat(config): stricter boolean parsing {pull}613[#613]

[float]
===== Features
  * feat: add support for Distributed Tracing {pull}538[#538]
  * feat(transaction): add transaction.ensureParentId function {pull}661[#661]
  * feat(config): support byte suffixes {pull}601[#601]
  * feat(transaction): restructure span_count and include total {pull}553[#553]
  * perf: improve Async Hooks implementation {pull}679[#679]

[[release-notes-1.x]]
=== Node.js Agent version 1.x

[[release-notes-1.14.3]]
==== 1.14.3 - 2018/11/13
  * fix(async_hooks): more reliable cleanup {pull}674[#674]

[[release-notes-1.14.2]]
==== 1.14.2 - 2018/11/10
  * fix: prevent memory leak due to potential reference cycle {pull}667[#667]

[[release-notes-1.14.1]]
==== 1.14.1 - 2018/11/8
  * fix: promise.then() resolve point {pull}663[#663]

[[release-notes-1.14.0]]
==== 1.14.0 - 2018/11/6
  * feat(agent): return uuid in captureError callback {pull}636[#636]
  * feat(apollo-server-express): set custom GraphQL transaction names {pull}648[#648]
  * feat(finalhandler): improve capturing of errors in Express {pull}629[#629]
  * fix(http): bind writeHead to transaction {pull}637[#637]
  * fix(shimmer): safely handle property descriptors {pull}634[#634]

[[release-notes-1.13.0]]
==== 1.13.0 - 2018/10/19
  * feat(ioredis): add support for ioredis version 4.x {pull}516[#516]
  * fix(ws): allow disabling WebSocket instrumentation {pull}599[#599]
  * fix: allow flushInterval to be set from env {pull}568[#568]
  * fix: default transactionMaxSpans to 500 {pull}567[#567]

[[release-notes-1.12.0]]
==== 1.12.0 - 2018/8/31
  * feat(restify): add Restify instrumentation {pull}517[#517]
  * feat(config): default serviceName to package name {pull}508[#508]
  * fix: always call agent.flush() callback {pull}537[#537]

[[release-notes-1.11.0]]
==== 1.11.0 - 2018/8/15
  * feat(filters): filter set-cookie headers {pull}485[#485]
  * fix(express): cannot create property symbol {pull}510[#510]

[[release-notes-1.10.2]]
==== 1.10.2 - 2018/8/8
  * fix: ensure logger config can update {pull}503[#503]
  * perf: improve request body parsing speed {pull}492[#492]

[[release-notes-1.10.1]]
==== 1.10.1 - 2018/7/31
  * fix(graphql): handle execute args object {pull}484[#484]

[[release-notes-1.10.0]]
==== 1.10.0 - 2018/7/30
  * feat(cassandra): instrument Cassandra queries {pull}437[#437]
  * feat(mssql): instrument SQL Server queries {pull}444[#444]

[[release-notes-1.9.0]]
==== 1.9.0 - 2018/7/25
  * fix(parsers): use basic-auth rather than req.auth {pull}475[#475]
  * feat(agent): add currentTransaction getter {pull}462[#462]
  * feat: add support for ws 6.x {pull}464[#464]

[[release-notes-1.8.3]]
==== 1.8.3 - 2018/7/11
  * perf: don't patch newer versions of mimic-response {pull}442[#442]

[[release-notes-1.8.2]]
==== 1.8.2 - 2018/7/4
  * fix: ensure correct streaming when using mimic-response {pull}429[#429]

[[release-notes-1.8.1]]
==== 1.8.1 - 2018/6/27
  * fix: improve ability to run in an environment with muliple APM vendors {pull}417[#417]

[[release-notes-1.8.0]]
==== 1.8.0 - 2018/6/23
  * feat: truncate very long error messages {pull}413[#413]
  * fix: be unicode aware when truncating body {pull}412[#412]

[[release-notes-1.7.1]]
==== 1.7.1 - 2018/6/20
  * fix(express-queue): retain continuity through express-queue {pull}396[#396]

[[release-notes-1.7.0]]
==== 1.7.0 - 2018/6/18
  * feat(mysql): support mysql2 module {pull}298[#298]
  * feat(graphql): add support for the upcoming GraphQL v14.x {pull}399[#399]
  * feat(config): add option to disable certain instrumentations {pull}353[#353]
  * feat(http2): instrument client requests {pull}326[#326]
  * fix: get remoteAddress before HTTP request close event {pull}384[#384]
  * fix: improve capture of spans when EventEmitter is in use {pull}371[#371]

[[release-notes-1.6.0]]
==== 1.6.0 - 2018/5/28
  * feat(http2): instrument incoming http2 requests {pull}205[#205]
  * fix(agent): allow agent.endTransaction() to set result {pull}350[#350]

[[release-notes-1.5.4]]
==== 1.5.4 - 2018/5/15
  * chore: allow Node.js 10 in package.json engines field {pull}345[#345]

[[release-notes-1.5.3]]
==== 1.5.3 - 2018/5/14
  * fix: guard against non string err.message

[[release-notes-1.5.2]]
==== 1.5.2 - 2018/5/11
  * fix(express): string errors should not be reported

[[release-notes-1.5.1]]
==== 1.5.1 - 2018/5/10
  * fix: don't throw if span callsites can't be collected

[[release-notes-1.5.0]]
==== 1.5.0 - 2018/5/9
  * feat: add agent.addTags() method {pull}313[#313]
  * feat: add agent.isStarted() method {pull}311[#311]
  * feat: allow calling transaction.end() with transaction result {pull}328[#328]
  * fix: encode spans even if their stack trace can't be captured {pull}321[#321]
  * fix(config): restore custom logger feature {pull}299[#299]
  * fix(doc): lambda getting started had old argument {pull}296[#296]

[[release-notes-1.4.0]]
==== 1.4.0 - 2018/4/9
  * feat(lambda): implement manual lambda instrumentation {pull}234[#234]

[[release-notes-1.3.0]]
==== 1.3.0 - 2018/3/22
  * feat(request): include ppid {pull}286[#286]

[[release-notes-1.2.1]]
==== 1.2.1 - 2018/3/15
  * fix(span): Do not pass stack frames into promises (memory leak fix) {pull}269[#269]

[[release-notes-1.2.0]]
==== 1.2.0 - 2018/3/13
  * feat(config): add serverTimeout {pull}238[#238]
  * fix(config): set default maxQueueSize to 100 {pull}270[#270]
  * feat(ws): add support for ws v5 {pull}267[#267]

[[release-notes-1.1.1]]
==== 1.1.1 - 2018/3/4
  * fix(mongodb): don't throw if span cannot be built {pull}265[#265]

[[release-notes-1.1.0]]
==== 1.1.0 - 2018/2/28
  * feat: add agent.startSpan() function {pull}262[#262]
  * feat(debug): output more debug info on start {pull}254[#254]

[[release-notes-1.0.3]]
==== 1.0.3 - 2018/2/14
  * fix: ensure context.url.full property is truncated if too long {pull}242[#242]

[[release-notes-1.0.2]]
==== 1.0.2 - 2018/2/13
  * fix(express): prevent invalid errors from crashing {pull}240[#240]

[[release-notes-1.0.1]]
==== 1.0.1 - 2018/2/9
  * fix: don't add req/res to unsampled transactions {pull}236[#236]

[[release-notes-1.0.0]]
==== 1.0.0 - 2018/2/6
  * feat(instrumentation): support sampling {pull}154[#154]
  * feat(transaction): add `transactionMaxSpans` config option {pull}170[#170]
  * feat(errors): add captureError call location stack trace {pull}181[#181]
  * feat: allow setting of framework name and version {pull}228[#228]
  * feat(protcol): add `url.full` to intake API payload {pull}166[#166]
  * refactor(config): replace `logBody` with `captureBody` {pull}214[#214]
  * refactor(config): unify config options with python {pull}213[#213]
  * fix: don't collect source code for in-app span frames by default {pull}229[#229]
  * fix(protocol): report dropped span counts in intake API payload {pull}172[#172]
  * refactor(protocol): always include handled flag in intake API payload {pull}191[#191]
  * refactor(protocol): move process fields to own namespace in intake API payload {pull}155[#155]
  * refactor(protocol): rename `uncaught` to `handled` in intake API payload {pull}140[#140]
  * refactor(protocol): rename `in_app` to `library_frame` in intake API payload {pull}96[#96]
  * refactor: rename app to service {pull}93[#93]
  * refactor: rename trace to span {pull}92[#92]

[[release-notes-0.x]]
=== Node.js Agent version 0.x

[[release-notes-0.12.0]]
==== 0.12.0 - 2018/1/24
  * feat(*): control amount of source context lines collected using new config options {pull}196[#196]
  * feat(agent): add public flush function to force flush of transaction queue: agent.flush([callback]) {pull}187[#187]
  * feat(mongodb): add support for mongodb-core 3.x {pull}190[#190]
  * refactor(config): update default flushInterval to 10 seconds (lower memory usage) {pull}186[#186]
  * chore(*): drop support for Node.js 5 and 7 {pull}169[#169]
  * refactor(instrumentation): encode transactions as they are added to the queue (lower memory usage) {pull}184[#184]

[[release-notes-0.11.0]]
==== 0.11.0 - 2018/1/11
  * feat(*): Set default stack trace limit to 50 frames {pull}171[#171]
  * feat(ws): add support for ws@4.x {pull}164[#164]
  * feat(errors): associate errors with active transaction

[[release-notes-0.10.0]]
==== 0.10.0 - 2018/1/3
  * feat(express): auto-track errors (BREAKING CHANGE: removed express middleware) {pull}127[#127]
  * feat(hapi): add hapi 17 support {pull}146[#146]
  * fix(*): fix Node.js 8 support using async_hooks {pull}77[#77]
  * fix(graphql): support sync execute {pull}139[#139]
  * refactor(agent): make all config properties private (BREAKING CHANGE) {pull}107[#107]

[[release-notes-0.9.0]]
==== 0.9.0 - 2017/12/15
  * feat(conf): allow serverUrl to contain a sub-path {pull}116[#116]
  * refactor(*): better format of error messages from the APM Server {pull}108[#108]

[[release-notes-0.8.1]]
==== 0.8.1 - 2017/12/13
  * docs(*): we're now in beta! {pull}103[#103]

[[release-notes-0.8.0]]
==== 0.8.0 - 2017/12/13
  * feat(handlebars): instrument handlebars {pull}98[#98]

[[release-notes-0.7.0]]
==== 0.7.0 - 2017/12/6
  * feat(parser): add sourceContext config option to control if code snippets are sent to the APM Server {pull}87[#87]
  * fix(*): move https-pem to list of devDependencies

[[release-notes-0.6.0]]
==== 0.6.0 - 2017/11/17
  * feat(queue): add maxQueueSize config option {pull}56[#56]

[[release-notes-0.5.0]]
==== 0.5.0 - 2017/11/17
  * refactor(*): drop support for Node.js <4 {pull}65[#65]
  * refactor(*): rename module to elastic-apm-node {pull}71[#71]
  * feat(queue): add fuzziness to flushInterval {pull}63[#63]

[[release-notes-0.4.0]]
==== 0.4.0 - 2017/11/15
  * fix(https): instrument https.request in Node.js v9
  * refactor(http): log HTTP results in groups of 100 {pull}68[#68]
  * fix(api): add language to APM Server requests {pull}64[#64]
  * refactor(trans): set default transaction.result to success {pull}67[#67]
  * refactor(config): rename timeout config options {pull}59[#59]

[[release-notes-0.3.1]]
==== 0.3.1 - 2017/10/3
  * fix(parsers): don't log context.request.url.search as null {pull}48[#48]
  * fix(parsers): separate hostname and port when parsing Host header {pull}47[#47]

[[release-notes-0.3.0]]
==== 0.3.0 - 2017/9/20
  * fix(instrumentation): don't sample transactions {pull}40[#40]
  * feat(graphql): include GraphQL operation name in trace and transaction names {pull}27[#27]
  * feat(tls): add validateServerCert config option {pull}32[#32]
  * feat(parser): support http requests with full URI's {pull}26[#26]
  * refactor(*): remove appGitRef config option
  * fix(instrumentation): fix setting of custom flushInterval
  * feat(elasticsearch): add simple Elasticsearch instrumentation
  * fix(*): don't start agent if appName is invalid

[[release-notes-0.2.0]]
==== 0.2.0 - 2017/8/28
  * refactor(*): support new default port 8200 in APM Server
  * refactor(*): support new context.response status code format

[[release-notes-0.1.1]]
==== 0.1.1 - 2017/8/17
  * fix(instrumentation): don't fail when sending transactions to APM Server

[[release-notes-0.1.0]]
==== 0.1.0 - 2017/8/17
  * Initial release<|MERGE_RESOLUTION|>--- conflicted
+++ resolved
@@ -34,7 +34,6 @@
 [float]
 ===== Features
 
-<<<<<<< HEAD
 * The handling of sending events (transactions, spans, errors) to APM server
   has improved in a few ways. During temporary spikes in load and/or an APM
   server that is unresponsive, the agent will buffer a number of events and
@@ -49,12 +48,10 @@
 setting (also possibly as the `ELASTIC_APM_MAX_QUEUE_SIZE` environment
 variable), then it should be removed.
 
-=======
 * Adds support for Amazon SQS queues via `aws-sdk` instrumentation that
   partially implements the https://github.com/elastic/apm/blob/master/specs/agents/tracing-instrumentation-messaging.md[APM messaging spec],
   and adds `queue.latency.min.ms`, `queue.latency.max.ms`, and `queue.latency.avg.ms` 
   metrics for SQS queues. 
->>>>>>> 5b3af001
 * The APM agent's own internal logging now uses structured JSON logging using
   the https://getpino.io/#/docs/api?id=logger[pino API], and formatted in
   {ecs-logging-ref}/intro.html[ecs-logging] format. The log records on stdout
