ifdef::env-github[]
NOTE: Release notes are best read in our documentation at
https://www.elastic.co/guide/en/apm/agent/nodejs/current/release-notes.html[elastic.co]
endif::[]

////
Notes:
1. When adding a changelog entry, if the "Unreleased" section doesn't yet exist,
   please add the following under the "=== Node.js Agent version 3.x" header:

        ==== Unreleased

        [float]
        ===== Breaking changes

        [float]
        ===== Features

        [float]
        ===== Bug fixes

2. When making a release, change the "==== Unreleased" section header to:

        [[release-notes-x.x.x]]
        ==== x.x.x - YYYY/MM/DD
////


[[release-notes-3.x]]
=== Node.js Agent version 3.x


==== Unreleased

[float]
===== Breaking changes

[float]
===== Features

<<<<<<< HEAD
* feat: Add support for api keys {pull}1818[#1818] +
  This allows the usage of API keys for authentication to the APM server
=======
* feat: Add automatic instrumentation of the https://github.com/elastic/elasticsearch-js[@elastic/elasticsearch] package {pull}1877[#1870]
+
The instrumentation of the legacy "elasticsearch" package has also changed
slightly to commonalize:
+
** "span.context.destination" is set on all Elasticsearch spans, not just a
   subset of query-like API endpoints.
** For query-like API endpoints (e.g. `/_search`), the capturing of query details
   on "span.context.db.statement" has changed (a) to include *both* the
   query params and the request body if both exist (separated by `\n\n`) and
   (b) to *URL encode* the query params, rather than JSON encoding.

>>>>>>> 3be56534
* feat: Add `captureAttributes` boolean option to `apm.captureError()` to
  allow *disabling* the automatic capture of Error object properties. This
  is useful for cases where those properties should not be sent to the APM
  Server, e.g. for performance (large string fields) or security (PII data).
  {pull}1912[#1912]

* feat: Add `log_level` central config support. {pull}1908[#1908] +
  Spec: https://github.com/elastic/apm/blob/master/specs/agents/logging.md

[float]
===== Bug fixes

* fix: Fix parsing of comma-separated strings for relevant config vars to allow
  whitespace around the commas. E.g.:
+
----
export ELASTIC_APM_TRANSACTION_IGNORE_URLS='/ping, /metrics*'
----
+
Config vars affected are: `disableInstrumentations`, `transactionIgnoreUrls`
`addPatch`, and `globalLabels`.
* fix: Correct the environment variable for setting `transactionIgnoreUrl`
  (added in v3.9.0) from `ELASTIC_TRANSACTION_IGNORE_URLS` to
  `ELASTIC_APM_TRANSACTION_IGNORE_URLS`.



[[release-notes-3.9.0]]
==== 3.9.0 - 2020/11/30

[float]
===== Features

* feat: support fastify 3 {pull}1891[#1891] +
  Adds .default and .fastify module.exports to instrumented fastify function
  for 3.x line, and prefers req.routerMethod and req.routerPath for
  transaction name
* feat: Set "destination" context on spans for "mongodb". {pull}1893[#1893] +
  This allows Kibana APM Service Maps to show a "mongodb" node for services using
  the https://www.npmjs.com/package/mongodb[mongodb] package (which includes
  mongoose and mongojs).
* feat: transactionIgnoreUrl wildcard matching {pull}1870[#1870] +
  Allows users to ignore URLs using simple wildcard matching patterns that behave
  the same across language agents. See https://github.com/elastic/apm/issues/144

[float]
===== Bug fixes

* fix: treat set-cookie in response headers as sensitive data {pull}1886[#1886]
* fix: Synchronous spans would never have `span.sync == true`. {pull}1879[#1879]


[[release-notes-3.8.0]]
==== 3.8.0 - 2020/11/09

[float]
===== Features

* feat: expand k8s pod ID discovery regex {pull}1863[#1863]
* feat: implements tracestate {pull}1828[#1828] +
  Expands support for the W3C Trace Context specification by adding a tracestate
  header implementation, and uses this new header to track the Elastic
  transaction sample rate across a trace's service boundaries.
* feat: add span and transaction outcome {pull}1824[#1824] +
  This adds an "outcome" field to HTTP(S)
  https://github.com/elastic/apm/blob/master/specs/agents/tracing-transactions.md#transaction-outcome[transactions]
  and https://github.com/elastic/apm/blob/master/specs/agents/tracing-spans.md#span-outcome[spans].

[float]
===== Bug fixes

* fix(pg): prevent unhandled promise rejection {pull}1846[#1846]
* fix: redis@2.x instrumentation was broken {pull}1852[#1852]
* A number of fixes to the test suite.

[[release-notes-3.7.0]]
==== 3.7.0 - 2020/8/10

* feat(knex): add support for 0.21.x {pull}1801[#1801]
* feat(redis): add support for v3.x {pull}1641[#1641]
* feat(graphql): add support for 15.x {pull}1795[#1795]
* feat(koa-router): add support for 9.x {pull}1772[#1772]
* fix(elasticsearch): ensure requests can be aborted {pull}1566[#1566]
* fix: end span if outgoing http request ends prematurely {pull}1583[#1583]
* fix: don't throw on invalid URL {pull}1771[#1771]
* fix: patch apollo-server-core > 2.14 correctly {pull}1796[#1796]
* fix: add currentTraceIds to typings {pull}1733[#1733]

[[release-notes-3.6.1]]
==== 3.6.1 - 2020/5/20

* fix(package): bump elastic-apm-http-client to ^9.4.0 {pull}1756[#1756]

[[release-notes-3.6.0]]
==== 3.6.0 - 2020/5/18

* feat: add destination metadata for db spans {pull}1687[#1687]
* feat: add support for Node.js 14 {pull}1742[#1742]
* feat(pg): add support for pg v8.x {pull}1743[#1743]
* feat: add metrics for external memory {pull}1724[#1724]
* feat: enrich spans with destination info {pull}1685[#1685]
* fix(instrumentation): add .js to module path {pull}1711[#1711]

[[release-notes-3.5.0]]
==== 3.5.0 - 2020/3/9

* feat(error): get stack trace from Error-like objects {pull}1613[#1613]
* fix: add logUncaughtExceptions conf option to TypeScript typings {pull}1668[#1668]

[[release-notes-3.4.0]]
==== 3.4.0 - 2020/2/21

* feat: support W3C TraceContext traceparent header {pull}1587[#1587]
* feat: add custom metrics API (experimental) {pull}1571[#1571]
* feat(koa-router): add support for v8.x {pull}1642[#1642]
* fix(cassandra): improve support for cassandra-driver v4.4.0+ {pull}1636[#1636]
* fix: support promisifying setTimeout and friends {pull}1636[#1636]

[[release-notes-3.3.0]]
==== 3.3.0 - 2019/12/13

* feat(config): add serverCaCertFile config {pull}1560[#1560]
* feat(config): add central config support for transactionMaxSpans and captureBody {pull}1555[#1555]

[[release-notes-3.2.0]]
==== 3.2.0 - 2019/11/19

* fix(metrics): only register collectors if enabled {pull}1520[#1520]
* fix(ioredis): prevent unhandled promise rejection {pull}1523[#1523]
* chore: add Node 13 to supported engines {pull}1524[#1524]

[[release-notes-3.1.0]]
==== 3.1.0 - 2019/10/16

[float]
===== Features
* feat(mongodb): instrumentation {pull}1423[#1423]
* fix(package): update elastic-apm-http-client to version 9.0.0 {pull}1419[#1419]
* perf: cache 'ids' value of transactions and spans {pull}1434[#1434]

[float]
===== Bug fixes
* fix: always end transaction when socket is closed prematurely {pull}1439[#1439]
* fix: change logUncaughtExceptions default to false {pull}1432[#1432]
* fix: write stack trace of uncaught exceptions to STDERR {pull}1429[#1429]

[[release-notes-3.0.0]]
==== 3.0.0 - 2019/9/30

[float]
===== Breaking changes
* feat: allow manual instrumentation with `instrument: false` {pull}1114[#1114]
* feat: allow setting span/transaction `type`, `subtype`, and `action` separately (the behavior of the old `type` has changed) {pull}1292[#1292]
* feat: use `external` as span type instead of `ext` {pull}1291[#1291]
* refactor(graphql): use custom transaction type `graphql` for graphql requests instead of `request` {pull}1245[#1245]
* feat(http): add `instrumentIncomingHTTPRequests` config (`disableInstrumentations` now behaves differently) {pull}1298[#1298]
* chore: remove deprecated APIs {pull}1413[#1413]
* chore: drop support for older Node.js versions {pull}1383[#1383]

[[release-notes-2.x]]
=== Node.js Agent version 2.x

[[release-notes-2.17.3]]
==== 2.17.3 - 2020/2/27

[float]
===== Bug fixes
* fix: support promisifying setTimeout and friends {pull}1649[#1649]
* fix(cassandra): improve support for cassandra-driver v4.4.0+ {pull}1649[#1649]
* fix(knex): make stack traces work in 0.18+ {pull}1500[#1500]
* fix(tedious): ensure shimmed module exposes same API {pull}1496[#1496]
* fix(metrics): do not send transaction breakdowns when disabled {pull}1489[#1489]
* fix(tedious): support 6.5+ {pull}1488[#1488]
* fix: always end transaction when socket is closed prematurely {pull}1445[#1445]
* perf: cache 'ids' value of transactions and spans {pull}1438[#1438]

[[release-notes-2.17.2]]
==== 2.17.2 - 2019/10/2

[float]
===== Bug fixes
* chore(http): workaround(s) to suppress DEP0066 warnings {pull}1424[#1424]

[[release-notes-2.17.1]]
==== 2.17.1 - 2019/9/26

[float]
===== Bug fixes
* fix: support all falsy return values from error filters {pull}1394[#1394]
* fix: capture all non-string http bodies {pull}1381[#1381]

[[release-notes-2.17.0]]
==== 2.17.0 - 2019/9/19

[float]
===== Features
* feat: add support for @koa/router {pull}1346[#1346]
* feat: add methods for logging trace information {pull}1335[#1335]

[float]
===== Bug fixes
* fix: improve debug output when detecting incoming http request {pull}1357[#1357]
* fix(http): response context propagation on Node.js 12.0 - 12.2 {pull}1339[#1339]

[[release-notes-2.16.2]]
==== 2.16.2 - 2019/9/3

[float]
===== Bug fixes
* fix(lambda): handle traceparent case-insensitively {pull}1319[#1319]

[[release-notes-2.16.1]]
==== 2.16.1 - 2019/8/28

[float]
===== Bug fixes
* fix: avoid throwing when agent is in active: false mode {pull}1278[#1278]

[[release-notes-2.16.0]]
==== 2.16.0 - 2019/8/26

[float]
===== Features
* feat(memcached): instrument memcached v2.2.0 and above {pull}1144[#1144]
* feat(config): add configFile config option {pull}1303[#1303]

[float]
===== Bug fixes
* fix: bug where spans sometimes wouldn't have stack traces {pull}1299[#1299]
* fix(async_hooks): properly update sync flag {pull}1306[#1306]
* fix: change agent active status log message to debug level {pull}1300[#1300]

[[release-notes-2.15.0]]
==== 2.15.0 - 2019/8/15

[float]
===== Features
* feat(express-graphql): add support for v0.9 {pull}1255[#1255]
* feat(metrics): add metricsLimit option {pull}1273[#1273]

[[release-notes-2.14.0]]
==== 2.14.0 - 2019/8/12

[float]
===== Features
* feat(hapi): support new @hapi/hapi module {pull}1246[#1246]
* feat: allow agent.clearPatches to be called with array of names {pull}1262[#1262]

[float]
===== Bug fixes
* fix: be less chatty if span stack traces cannot be parsed {pull}1274[#1274]
* perf: use for-of instead of forEach {pull}1275[#1275]

[[release-notes-2.13.0]]
==== 2.13.0 - 2019/7/30

[float]
===== Bug fixes
* fix: standardize user-agent header {pull}1238[#1238]

[float]
===== Features
* feat: add support for APM Agent Configuration via Kibana {pull}1197[#1197]
* feat(metrics): breakdown graphs {pull}1219[#1219]
* feat(config): default serviceVersion to package version {pull}1237[#1237]

[[release-notes-2.12.1]]
==== 2.12.1 - 2019/7/7

[float]
===== Bug fixes
* fix(knex): abort early on unsupported version of knex {pull}1189[#1189]

[[release-notes-2.12.0]]
==== 2.12.0 - 2019/7/2

[float]
===== Features
* feat(metrics): add runtime metrics {pull}1021[#1021]
* feat(config): add environment option {pull}1106[#1106]

[[release-notes-2.11.6]]
==== 2.11.6 - 2019/6/11

[float]
===== Bug fixes
* fix(express): don't swallow error handling middleware {pull}1111[#1111]

[[release-notes-2.11.5]]
==== 2.11.5 - 2019/5/27

[float]
===== Bug fixes
* fix(metrics): report correct CPU usage on Linux {pull}1092[#1092]
* fix(express): improve names for routes added via app.use() {pull}1013[#1013]

[[release-notes-2.11.4]]
==== 2.11.4 - 2019/5/27

[float]
===== Bug fixes
* fix: don't add traceparent header to signed AWS requests {pull}1089[#1089]

[[release-notes-2.11.3]]
==== 2.11.3 - 2019/5/22

[float]
===== Bug fixes
* fix(span): use correct logger location {pull}1081[#1081]

[[release-notes-2.11.2]]
==== 2.11.2 - 2019/5/21

[float]
===== Bug fixes
* fix: url.parse expects req.url not req {pull}1074[#1074]
* fix(express-slash): expose express handle properties {pull}1070[#1070]

[[release-notes-2.11.1]]
==== 2.11.1 - 2019/5/10

[float]
===== Bug fixes
* fix(instrumentation): explicitly use `require` {pull}1059[#1059]
* chore: add Node.js 12 to package.json engines field {pull}1057[#1057]

[[release-notes-2.11.0]]
==== 2.11.0 - 2019/5/3

[float]
===== Bug fixes
* chore: rename tags to labels {pull}1019[#1019]

[float]
===== Features
* feat(config): support global labels {pull}1020[#1020]

[float]
===== Bug fixes
* fix(config): do not use ELASTIC_APM_ prefix for k8s {pull}1041[#1041]
* fix(instrumentation): prevent handler leak in bindEmitter {pull}1044[#1044]

[[release-notes-2.10.0]]
==== 2.10.0 - 2019/4/15

[float]
===== Features
* feat(express-graphql): add support for version ^0.8.0 {pull}1010[#1010]

[float]
===== Bug fixes
* fix(package): bump elastic-apm-http-client to ^7.2.2 so Kubernetes metadata gets corrected recorded {pull}1011[#1011]
* fix(ts): add TypeScript typings for new traceparent API {pull}1001[#1001]

[[release-notes-2.9.0]]
==== 2.9.0 - 2019/4/10

[float]
===== Features
* feat: add traceparent getter to agent, span and transaction {pull}969[#969]
* feat(template): add support for jade and pug {pull}914[#914]
* feat(elasticsearch): capture more types of queries {pull}967[#967]
* feat: sync flag on spans and transactions {pull}980[#980]

[float]
===== Bug fixes
* fix(agent): init config/logger before usage {pull}956[#956]
* fix: don't add response listener to outgoing requests {pull}974[#974]
* fix(agent): fix basedir in debug mode when starting agent with -r {pull}981[#981]
* fix: ensure Kubernetes/Docker container info is captured {pull}995[#995]

[[release-notes-2.8.0]]
==== 2.8.0 - 2019/4/2

[float]
===== Features
* feat: add agent.setFramework() method {pull}966[#966]
* feat(config): add usePathAsTransactionName config option {pull}907[#907]
* feat(debug): output configuration if logLevel is trace {pull}972[#972]

[float]
===== Bug fixes
* fix(express): transaction default name is incorrect {pull}938[#938]

[[release-notes-2.7.1]]
==== 2.7.1 - 2019/3/28

[float]
===== Bug fixes
* fix: instrument http/https.get requests {pull}954[#954]
* fix: don't add traceparent header to S3 requests {pull}952[#952]

[[release-notes-2.7.0]]
==== 2.7.0 - 2019/3/26

[float]
===== Features
* feat: add patch registry {pull}803[#803]
* feat: allow sub-modules to be patched {pull}920[#920]
* feat: add TypeScript typings {pull}926[#926]

[float]
===== Bug fixes
* fix: update measured-reporting to fix Windows installation issue {pull}933[#933]
* fix(lambda): do not wrap context {pull}931[#931]
* fix(lambda): fix cloning issues of context {pull}947[#947]
* fix(metrics): use noop logger in metrics reporter {pull}912[#912]
* fix(transaction): don't set transaction result if it's null {pull}936[#936]
* fix(agent): allow flush callback to be undefined {pull}934[#934]
* fix: handle promise rejection in case Elasticsearch client throws {pull}870[#870]
* chore: change 'npm run' command namespaces {pull}944[#944]

[[release-notes-2.6.0]]
==== 2.6.0 - 2019/3/5

[float]
===== Features
* feat: add support for Fastify framework {pull}594[#594]
* feat(lambda): accept parent span in lambda wrapper {pull}881[#881]
* feat(lambda): support promise form {pull}871[#871]

[float]
===== Bug fixes
* fix: ensure http headers are always recorded as strings {pull}895[#895]
* fix(metrics): prevent 0ms timers from being created {pull}872[#872]
* fix(config): apiRequestSize should be 768kb {pull}848[#848]
* fix(express): ensure correct transaction names {pull}842[#842]

[[release-notes-2.5.1]]
==== 2.5.1 - 2019/2/4

[float]
===== Bug fixes
* fix(metrics): ensure NaN becomes 0, not null {pull}837[#837]

[[release-notes-2.5.0]]
==== 2.5.0 - 2019/1/29

[float]
===== Features
* feat(metrics): added basic metrics gathering {pull}731[#731]

[[release-notes-2.4.0]]
==== 2.4.0 - 2019/1/24

[float]
===== Features
* feat: add ability to set custom log message for errors {pull}824[#824]
* feat: add ability to set custom timestamp for errors {pull}823[#823]
* feat: add support for custom start/end times {pull}818[#818]

[[release-notes-2.3.0]]
==== 2.3.0 - 2019/1/22

[float]
===== Bug fixes
* fix(parsers): move port fix into parser {pull}820[#820]
* fix(mongo): support 3.1.10+ {pull}793[#793]

[float]
===== Features
* feat(config): add captureHeaders config {pull}788[#788]
* feat(config): add container info options {pull}766[#766]

[[release-notes-2.2.1]]
==== 2.2.1 - 2019/1/21

[float]
===== Bug fixes
* fix: ensure request.url.port is a string on transactions {pull}814[#814]

[[release-notes-2.2.0]]
==== 2.2.0 - 2019/1/21

[float]
===== Features
* feat(koa): record framework name and version {pull}810[#810]
* feat(cassandra): support 4.x {pull}784[#784]
* feat(config): validate serverUrl port {pull}795[#795]
* feat: add transaction.type to errors {pull}805[#805]

[float]
===== Bug fixes
* fix: filter outgoing http headers with any case {pull}799[#799]
* fix: we don't support mongodb-core v3.1.10+ {pull}792[#792]

[[release-notes-2.1.0]]
==== 2.1.0 - 2019/1/15

[float]
===== Features
* feat(error): include sampled flag on errors {pull}767[#767]
* feat(span): add tags to spans {pull}757[#757]

[float]
===== Bug fixes
* fix(tedious): don't fail on newest tedious v4.1.3 {pull}775[#775]
* fix(graphql): fix span name for unknown queries {pull}756[#756]

[[release-notes-2.0.6]]
==== 2.0.6 - 2018/12/18

[float]
===== Bug fixes
* fix(graphql): don't throw on invalid query {pull}747[#747]
* fix(koa-router): support more complex routes {pull}749[#749]

[[release-notes-2.0.5]]
==== 2.0.5 - 2018/12/12

[float]
===== Bug fixes
* fix: don't create spans for APM Server requests {pull}735[#735]

[[release-notes-2.0.4]]
==== 2.0.4 - 2018/12/7
* chore: update engines field in package.json {pull}727[#727]
* chore(package): bump random-poly-fill to ^1.0.1 {pull}726[#726]

[[release-notes-2.0.3]]
==== 2.0.3 - 2018/12/7

[float]
===== Bug fixes
* fix(restify): support an array of handlers {pull}709[#709]
* fix: don't throw on older versions of Node.js 6 {pull}711[#711]

[[release-notes-2.0.2]]
==== 2.0.2 - 2018/12/4

[float]
===== Bug fixes
* fix: use randomFillSync polyfill on Node.js <6.13.0 {pull}702[#702]
* fix(hapi): ignore internal events channel {pull}700[#700]

[[release-notes-2.0.1]]
==== 2.0.1 - 2018/11/26

[float]
===== Bug fixes
* fix: log APM Server API errors correctly {pull}692[#692]

[[release-notes-2.0.0]]
==== 2.0.0 - 2018/11/14

[float]
===== Breaking changes
* chore: remove support for Node.js 4 and 9
* chore: remove deprecated buildSpan function {pull}642[#642]
* feat: support APM Server intake API version 2 {pull}465[#465]
* feat: improved filtering function API {pull}579[#579]
* feat: replace double-quotes with underscores in tag names {pull}666[#666]
* feat(config): change config order {pull}604[#604]
* feat(config): support time suffixes {pull}602[#602]
* feat(config): stricter boolean parsing {pull}613[#613]

[float]
===== Features
  * feat: add support for Distributed Tracing {pull}538[#538]
  * feat(transaction): add transaction.ensureParentId function {pull}661[#661]
  * feat(config): support byte suffixes {pull}601[#601]
  * feat(transaction): restructure span_count and include total {pull}553[#553]
  * perf: improve Async Hooks implementation {pull}679[#679]

[[release-notes-1.x]]
=== Node.js Agent version 1.x

[[release-notes-1.14.3]]
==== 1.14.3 - 2018/11/13
  * fix(async_hooks): more reliable cleanup {pull}674[#674]

[[release-notes-1.14.2]]
==== 1.14.2 - 2018/11/10
  * fix: prevent memory leak due to potential reference cycle {pull}667[#667]

[[release-notes-1.14.1]]
==== 1.14.1 - 2018/11/8
  * fix: promise.then() resolve point {pull}663[#663]

[[release-notes-1.14.0]]
==== 1.14.0 - 2018/11/6
  * feat(agent): return uuid in captureError callback {pull}636[#636]
  * feat(apollo-server-express): set custom GraphQL transaction names {pull}648[#648]
  * feat(finalhandler): improve capturing of errors in Express {pull}629[#629]
  * fix(http): bind writeHead to transaction {pull}637[#637]
  * fix(shimmer): safely handle property descriptors {pull}634[#634]

[[release-notes-1.13.0]]
==== 1.13.0 - 2018/10/19
  * feat(ioredis): add support for ioredis version 4.x {pull}516[#516]
  * fix(ws): allow disabling WebSocket instrumentation {pull}599[#599]
  * fix: allow flushInterval to be set from env {pull}568[#568]
  * fix: default transactionMaxSpans to 500 {pull}567[#567]

[[release-notes-1.12.0]]
==== 1.12.0 - 2018/8/31
  * feat(restify): add Restify instrumentation {pull}517[#517]
  * feat(config): default serviceName to package name {pull}508[#508]
  * fix: always call agent.flush() callback {pull}537[#537]

[[release-notes-1.11.0]]
==== 1.11.0 - 2018/8/15
  * feat(filters): filter set-cookie headers {pull}485[#485]
  * fix(express): cannot create property symbol {pull}510[#510]

[[release-notes-1.10.2]]
==== 1.10.2 - 2018/8/8
  * fix: ensure logger config can update {pull}503[#503]
  * perf: improve request body parsing speed {pull}492[#492]

[[release-notes-1.10.1]]
==== 1.10.1 - 2018/7/31
  * fix(graphql): handle execute args object {pull}484[#484]

[[release-notes-1.10.0]]
==== 1.10.0 - 2018/7/30
  * feat(cassandra): instrument Cassandra queries {pull}437[#437]
  * feat(mssql): instrument SQL Server queries {pull}444[#444]

[[release-notes-1.9.0]]
==== 1.9.0 - 2018/7/25
  * fix(parsers): use basic-auth rather than req.auth {pull}475[#475]
  * feat(agent): add currentTransaction getter {pull}462[#462]
  * feat: add support for ws 6.x {pull}464[#464]

[[release-notes-1.8.3]]
==== 1.8.3 - 2018/7/11
  * perf: don't patch newer versions of mimic-response {pull}442[#442]

[[release-notes-1.8.2]]
==== 1.8.2 - 2018/7/4
  * fix: ensure correct streaming when using mimic-response {pull}429[#429]

[[release-notes-1.8.1]]
==== 1.8.1 - 2018/6/27
  * fix: improve ability to run in an environment with muliple APM vendors {pull}417[#417]

[[release-notes-1.8.0]]
==== 1.8.0 - 2018/6/23
  * feat: truncate very long error messages {pull}413[#413]
  * fix: be unicode aware when truncating body {pull}412[#412]

[[release-notes-1.7.1]]
==== 1.7.1 - 2018/6/20
  * fix(express-queue): retain continuity through express-queue {pull}396[#396]

[[release-notes-1.7.0]]
==== 1.7.0 - 2018/6/18
  * feat(mysql): support mysql2 module {pull}298[#298]
  * feat(graphql): add support for the upcoming GraphQL v14.x {pull}399[#399]
  * feat(config): add option to disable certain instrumentations {pull}353[#353]
  * feat(http2): instrument client requests {pull}326[#326]
  * fix: get remoteAddress before HTTP request close event {pull}384[#384]
  * fix: improve capture of spans when EventEmitter is in use {pull}371[#371]

[[release-notes-1.6.0]]
==== 1.6.0 - 2018/5/28
  * feat(http2): instrument incoming http2 requests {pull}205[#205]
  * fix(agent): allow agent.endTransaction() to set result {pull}350[#350]

[[release-notes-1.5.4]]
==== 1.5.4 - 2018/5/15
  * chore: allow Node.js 10 in package.json engines field {pull}345[#345]

[[release-notes-1.5.3]]
==== 1.5.3 - 2018/5/14
  * fix: guard against non string err.message

[[release-notes-1.5.2]]
==== 1.5.2 - 2018/5/11
  * fix(express): string errors should not be reported

[[release-notes-1.5.1]]
==== 1.5.1 - 2018/5/10
  * fix: don't throw if span callsites can't be collected

[[release-notes-1.5.0]]
==== 1.5.0 - 2018/5/9
  * feat: add agent.addTags() method {pull}313[#313]
  * feat: add agent.isStarted() method {pull}311[#311]
  * feat: allow calling transaction.end() with transaction result {pull}328[#328]
  * fix: encode spans even if their stack trace can't be captured {pull}321[#321]
  * fix(config): restore custom logger feature {pull}299[#299]
  * fix(doc): lambda getting started had old argument {pull}296[#296]

[[release-notes-1.4.0]]
==== 1.4.0 - 2018/4/9
  * feat(lambda): implement manual lambda instrumentation {pull}234[#234]

[[release-notes-1.3.0]]
==== 1.3.0 - 2018/3/22
  * feat(request): include ppid {pull}286[#286]

[[release-notes-1.2.1]]
==== 1.2.1 - 2018/3/15
  * fix(span): Do not pass stack frames into promises (memory leak fix) {pull}269[#269]

[[release-notes-1.2.0]]
==== 1.2.0 - 2018/3/13
  * feat(config): add serverTimeout {pull}238[#238]
  * fix(config): set default maxQueueSize to 100 {pull}270[#270]
  * feat(ws): add support for ws v5 {pull}267[#267]

[[release-notes-1.1.1]]
==== 1.1.1 - 2018/3/4
  * fix(mongodb): don't throw if span cannot be built {pull}265[#265]

[[release-notes-1.1.0]]
==== 1.1.0 - 2018/2/28
  * feat: add agent.startSpan() function {pull}262[#262]
  * feat(debug): output more debug info on start {pull}254[#254]

[[release-notes-1.0.3]]
==== 1.0.3 - 2018/2/14
  * fix: ensure context.url.full property is truncated if too long {pull}242[#242]

[[release-notes-1.0.2]]
==== 1.0.2 - 2018/2/13
  * fix(express): prevent invalid errors from crashing {pull}240[#240]

[[release-notes-1.0.1]]
==== 1.0.1 - 2018/2/9
  * fix: don't add req/res to unsampled transactions {pull}236[#236]

[[release-notes-1.0.0]]
==== 1.0.0 - 2018/2/6
  * feat(instrumentation): support sampling {pull}154[#154]
  * feat(transaction): add `transactionMaxSpans` config option {pull}170[#170]
  * feat(errors): add captureError call location stack trace {pull}181[#181]
  * feat: allow setting of framework name and version {pull}228[#228]
  * feat(protcol): add `url.full` to intake API payload {pull}166[#166]
  * refactor(config): replace `logBody` with `captureBody` {pull}214[#214]
  * refactor(config): unify config options with python {pull}213[#213]
  * fix: don't collect source code for in-app span frames by default {pull}229[#229]
  * fix(protocol): report dropped span counts in intake API payload {pull}172[#172]
  * refactor(protocol): always include handled flag in intake API payload {pull}191[#191]
  * refactor(protocol): move process fields to own namespace in intake API payload {pull}155[#155]
  * refactor(protocol): rename `uncaught` to `handled` in intake API payload {pull}140[#140]
  * refactor(protocol): rename `in_app` to `library_frame` in intake API payload {pull}96[#96]
  * refactor: rename app to service {pull}93[#93]
  * refactor: rename trace to span {pull}92[#92]

[[release-notes-0.x]]
=== Node.js Agent version 0.x

[[release-notes-0.12.0]]
==== 0.12.0 - 2018/1/24
  * feat(*): control amount of source context lines collected using new config options {pull}196[#196]
  * feat(agent): add public flush function to force flush of transaction queue: agent.flush([callback]) {pull}187[#187]
  * feat(mongodb): add support for mongodb-core 3.x {pull}190[#190]
  * refactor(config): update default flushInterval to 10 seconds (lower memory usage) {pull}186[#186]
  * chore(*): drop support for Node.js 5 and 7 {pull}169[#169]
  * refactor(instrumentation): encode transactions as they are added to the queue (lower memory usage) {pull}184[#184]

[[release-notes-0.11.0]]
==== 0.11.0 - 2018/1/11
  * feat(*): Set default stack trace limit to 50 frames {pull}171[#171]
  * feat(ws): add support for ws@4.x {pull}164[#164]
  * feat(errors): associate errors with active transaction

[[release-notes-0.10.0]]
==== 0.10.0 - 2018/1/3
  * feat(express): auto-track errors (BREAKING CHANGE: removed express middleware) {pull}127[#127]
  * feat(hapi): add hapi 17 support {pull}146[#146]
  * fix(*): fix Node.js 8 support using async_hooks {pull}77[#77]
  * fix(graphql): support sync execute {pull}139[#139]
  * refactor(agent): make all config properties private (BREAKING CHANGE) {pull}107[#107]

[[release-notes-0.9.0]]
==== 0.9.0 - 2017/12/15
  * feat(conf): allow serverUrl to contain a sub-path {pull}116[#116]
  * refactor(*): better format of error messages from the APM Server {pull}108[#108]

[[release-notes-0.8.1]]
==== 0.8.1 - 2017/12/13
  * docs(*): we're now in beta! {pull}103[#103]

[[release-notes-0.8.0]]
==== 0.8.0 - 2017/12/13
  * feat(handlebars): instrument handlebars {pull}98[#98]

[[release-notes-0.7.0]]
==== 0.7.0 - 2017/12/6
  * feat(parser): add sourceContext config option to control if code snippets are sent to the APM Server {pull}87[#87]
  * fix(*): move https-pem to list of devDependencies

[[release-notes-0.6.0]]
==== 0.6.0 - 2017/11/17
  * feat(queue): add maxQueueSize config option {pull}56[#56]

[[release-notes-0.5.0]]
==== 0.5.0 - 2017/11/17
  * refactor(*): drop support for Node.js <4 {pull}65[#65]
  * refactor(*): rename module to elastic-apm-node {pull}71[#71]
  * feat(queue): add fuzziness to flushInterval {pull}63[#63]

[[release-notes-0.4.0]]
==== 0.4.0 - 2017/11/15
  * fix(https): instrument https.request in Node.js v9
  * refactor(http): log HTTP results in groups of 100 {pull}68[#68]
  * fix(api): add language to APM Server requests {pull}64[#64]
  * refactor(trans): set default transaction.result to success {pull}67[#67]
  * refactor(config): rename timeout config options {pull}59[#59]

[[release-notes-0.3.1]]
==== 0.3.1 - 2017/10/3
  * fix(parsers): don't log context.request.url.search as null {pull}48[#48]
  * fix(parsers): separate hostname and port when parsing Host header {pull}47[#47]

[[release-notes-0.3.0]]
==== 0.3.0 - 2017/9/20
  * fix(instrumentation): don't sample transactions {pull}40[#40]
  * feat(graphql): include GraphQL operation name in trace and transaction names {pull}27[#27]
  * feat(tls): add validateServerCert config option {pull}32[#32]
  * feat(parser): support http requests with full URI's {pull}26[#26]
  * refactor(*): remove appGitRef config option
  * fix(instrumentation): fix setting of custom flushInterval
  * feat(elasticsearch): add simple Elasticsearch instrumentation
  * fix(*): don't start agent if appName is invalid

[[release-notes-0.2.0]]
==== 0.2.0 - 2017/8/28
  * refactor(*): support new default port 8200 in APM Server
  * refactor(*): support new context.response status code format

[[release-notes-0.1.1]]
==== 0.1.1 - 2017/8/17
  * fix(instrumentation): don't fail when sending transactions to APM Server

[[release-notes-0.1.0]]
==== 0.1.0 - 2017/8/17
  * Initial release<|MERGE_RESOLUTION|>--- conflicted
+++ resolved
@@ -38,10 +38,10 @@
 [float]
 ===== Features
 
-<<<<<<< HEAD
+
 * feat: Add support for api keys {pull}1818[#1818] +
   This allows the usage of API keys for authentication to the APM server
-=======
+
 * feat: Add automatic instrumentation of the https://github.com/elastic/elasticsearch-js[@elastic/elasticsearch] package {pull}1877[#1870]
 +
 The instrumentation of the legacy "elasticsearch" package has also changed
@@ -53,8 +53,7 @@
    on "span.context.db.statement" has changed (a) to include *both* the
    query params and the request body if both exist (separated by `\n\n`) and
    (b) to *URL encode* the query params, rather than JSON encoding.
-
->>>>>>> 3be56534
+   
 * feat: Add `captureAttributes` boolean option to `apm.captureError()` to
   allow *disabling* the automatic capture of Error object properties. This
   is useful for cases where those properties should not be sent to the APM
