--- conflicted
+++ resolved
@@ -34,7 +34,6 @@
 [float]
 ===== Features
 
-<<<<<<< HEAD
 * feat: set span outcome to success or failure depending on whether an error
   was captured during when the span was active.
   https://github.com/elastic/apm-agent-nodejs/issues/1814
@@ -42,11 +41,9 @@
 * feat: Adds public `setOutcome` method to span and transaction APIs, and
   adds a top level `setTransactionOutcome` and `setSpanOutcome` to set
   outcome values for the current active transaction or active span.
-=======
 * feat: add `apm.getServiceName()` {pull}1949[#1949] +
   This will be used by https://github.com/elastic/ecs-logging-js[ecs-logging packages]
   to integrate with APM.
->>>>>>> c94c7995
 
 * feat: support numeric and boolean labels {pull}1909[#1909] +
   Add an optional `stringify` option to `apm.setLabel(name, version, stringify = true)`
