--- conflicted
+++ resolved
@@ -39,14 +39,11 @@
 [float]
 ===== Bug fixes
 
-<<<<<<< HEAD
 * Fix run-context handling for 'memcached' instrumentation so that the
   automatically created Memcached span is never the `currentSpan` in user
   code.
-=======
 * Fix 'http' and 'https' instrumentation for outgoing requests to not have the
   'http' span context be active in user code. ({pull}2470[#2470])
->>>>>>> 31d7c518
 
 * Fixes for 'ioredis' instrumentation ({pull}2460[#2460]):
 +
