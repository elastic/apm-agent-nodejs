--- conflicted
+++ resolved
@@ -40,19 +40,16 @@
 [float]
 ===== Bug fixes
 
-<<<<<<< HEAD
 * <<span-to-string,`span.toString()`>> and <<transaction-to-string,`transaction.toString()`>>
   have been *deprecated*. The exact string output may change in v4 of the
   agent.
 
 * Improve `span.sync` determination (fixes {issues}1996[#1996]) and stop
   reporting `transaction.sync` which was never used ({issues}2292[#2292]).
-=======
 * Add `Span.ids` and `Transaction.ids` to TypeScript types. ({pull}2347[#2347])
 
 * Improve `span.sync` determination (fixes {issue}1996[#1996]) and stop
   reporting `transaction.sync` which was never used ({issue}2292[#2292]).
->>>>>>> 6361691f
   A minor semantic change is that `span.sync` is not set to a final value
   until `span.end()` is called. Before `span.end()` the value will always
   by `true`.
