ifdef::env-github[]
NOTE: Release notes are best read in our documentation at
https://www.elastic.co/guide/en/apm/agent/nodejs/current/release-notes.html[elastic.co]
endif::[]

////
Notes:
1. When adding a changelog entry, if the "Unreleased" section doesn't yet exist,
   please add the following under the "=== Node.js Agent version 3.x" header:

        ==== Unreleased

        [float]
        ===== Breaking changes

        [float]
        ===== Features

        [float]
        ===== Bug fixes

2. When making a release, change the "==== Unreleased" section header to:

        [[release-notes-x.x.x]]
        ==== x.x.x - YYYY/MM/DD
////

[[release-notes-3.x]]
=== Node.js Agent version 3.x

[[release-notes-3.11.0]]
==== 3.11.0 - 2021/02/08

[float]
===== Features

* feat: add `apm.getServiceName()` {pull}1949[#1949] +
  This will be used by https://github.com/elastic/ecs-logging-js[ecs-logging packages]
  to integrate with APM.

* feat: support numeric and boolean labels {pull}1909[#1909] +
  Add an optional `stringify` option to `apm.setLabel(name, version, stringify = true)`
  and `apm.addLabels(labels, stringify = true)`, which can be set `false` to
  allow numeric and boolean labels. Stringify defaults to true for backwards
  compatibility -- stringification will be removed in a future major version.

* feat: added support for cloud metadata fetching {pull}1937[#1937] +
  Agent now collects information about its cloud environment and includes this
  data in the APM Server's metadata payload. See
  https://github.com/elastic/apm/blob/3acd10afa0a9d3510e819229dfce0764133083d3/specs/agents/metadata.md#cloud-provider-metadata[the spec]
  for more information.

<<<<<<< HEAD
[float]
===== Bug fixes

* fix: fixes bug where tedious could crash the agent on bulk inserts
  Reported [via the forum](https://discuss.elastic.co/t/apm-agent-crashes-nodejs-after-reporting-exception-in-tedious-instrumentation-code/259851)

  Error manifested via the following error statment.

  `Cannot read property 'statement' of undefined`


=======
>>>>>>> 73f752e2

[[release-notes-3.10.0]]
==== 3.10.0 - 2021/01/11

[float]
===== Features

* feat: Improve handling of raw body parsing
  The agent will now report raw/`Buffer` encoded post bodies as '<Buffer>'.

* feat: Add support for api keys {pull}1818[#1818] +
  This allows the usage of API keys for authentication to the APM server

* feat: Add automatic instrumentation of the https://github.com/elastic/elasticsearch-js[@elastic/elasticsearch] package {pull}1877[#1870]
+
The instrumentation of the legacy "elasticsearch" package has also changed
slightly to commonalize:
+
** "span.context.destination" is set on all Elasticsearch spans, not just a
   subset of query-like API endpoints.
** For query-like API endpoints (e.g. `/_search`), the capturing of query details
   on "span.context.db.statement" has changed (a) to include *both* the
   query params and the request body if both exist (separated by `\n\n`) and
   (b) to *URL encode* the query params, rather than JSON encoding.

* feat: Add `captureAttributes` boolean option to `apm.captureError()` to
  allow *disabling* the automatic capture of Error object properties. This
  is useful for cases where those properties should not be sent to the APM
  Server, e.g. for performance (large string fields) or security (PII data).
  {pull}1912[#1912]

* feat: Add `log_level` central config support. {pull}1908[#1908] +
  Spec: https://github.com/elastic/apm/blob/master/specs/agents/logging.md

* feat: implemented sanitize_feature_names specification +
  Allows users to configure a list of wildcard patterns to _remove_ items
  from the agent's HTTP header and `application/x-www-form-urlencoded` payloads.
  ** https://github.com/elastic/apm/blob/master/specs/agents/sanitization.md[spec]
  ** https://github.com/elastic/apm-agent-nodejs/blob/master/docs/configuration.asciidoc#sanitize-field-names[docs]

[float]
===== Bug fixes

* fix: Fix parsing of comma-separated strings for relevant config vars to allow
  whitespace around the commas. E.g.:
+
----
export ELASTIC_APM_TRANSACTION_IGNORE_URLS='/ping, /metrics*'
----
+
Config vars affected are: `disableInstrumentations`, `transactionIgnoreUrls`
`addPatch`, and `globalLabels`.
* fix: Correct the environment variable for setting `transactionIgnoreUrl`
  (added in v3.9.0) from `ELASTIC_TRANSACTION_IGNORE_URLS` to
  `ELASTIC_APM_TRANSACTION_IGNORE_URLS`.


[[release-notes-3.9.0]]
==== 3.9.0 - 2020/11/30

[float]
===== Features

* feat: support fastify 3 {pull}1891[#1891] +
  Adds .default and .fastify module.exports to instrumented fastify function
  for 3.x line, and prefers req.routerMethod and req.routerPath for
  transaction name
* feat: Set "destination" context on spans for "mongodb". {pull}1893[#1893] +
  This allows Kibana APM Service Maps to show a "mongodb" node for services using
  the https://www.npmjs.com/package/mongodb[mongodb] package (which includes
  mongoose and mongojs).
* feat: transactionIgnoreUrl wildcard matching {pull}1870[#1870] +
  Allows users to ignore URLs using simple wildcard matching patterns that behave
  the same across language agents. See https://github.com/elastic/apm/issues/144

[float]
===== Bug fixes

* fix: treat set-cookie in response headers as sensitive data {pull}1886[#1886]
* fix: Synchronous spans would never have `span.sync == true`. {pull}1879[#1879]


[[release-notes-3.8.0]]
==== 3.8.0 - 2020/11/09

[float]
===== Features

* feat: expand k8s pod ID discovery regex {pull}1863[#1863]
* feat: implements tracestate {pull}1828[#1828] +
  Expands support for the W3C Trace Context specification by adding a tracestate
  header implementation, and uses this new header to track the Elastic
  transaction sample rate across a trace's service boundaries.
* feat: add span and transaction outcome {pull}1824[#1824] +
  This adds an "outcome" field to HTTP(S)
  https://github.com/elastic/apm/blob/master/specs/agents/tracing-transactions.md#transaction-outcome[transactions]
  and https://github.com/elastic/apm/blob/master/specs/agents/tracing-spans.md#span-outcome[spans].

[float]
===== Bug fixes

* fix(pg): prevent unhandled promise rejection {pull}1846[#1846]
* fix: redis@2.x instrumentation was broken {pull}1852[#1852]
* A number of fixes to the test suite.

[[release-notes-3.7.0]]
==== 3.7.0 - 2020/8/10

* feat(knex): add support for 0.21.x {pull}1801[#1801]
* feat(redis): add support for v3.x {pull}1641[#1641]
* feat(graphql): add support for 15.x {pull}1795[#1795]
* feat(koa-router): add support for 9.x {pull}1772[#1772]
* fix(elasticsearch): ensure requests can be aborted {pull}1566[#1566]
* fix: end span if outgoing http request ends prematurely {pull}1583[#1583]
* fix: don't throw on invalid URL {pull}1771[#1771]
* fix: patch apollo-server-core > 2.14 correctly {pull}1796[#1796]
* fix: add currentTraceIds to typings {pull}1733[#1733]

[[release-notes-3.6.1]]
==== 3.6.1 - 2020/5/20

* fix(package): bump elastic-apm-http-client to ^9.4.0 {pull}1756[#1756]

[[release-notes-3.6.0]]
==== 3.6.0 - 2020/5/18

* feat: add destination metadata for db spans {pull}1687[#1687]
* feat: add support for Node.js 14 {pull}1742[#1742]
* feat(pg): add support for pg v8.x {pull}1743[#1743]
* feat: add metrics for external memory {pull}1724[#1724]
* feat: enrich spans with destination info {pull}1685[#1685]
* fix(instrumentation): add .js to module path {pull}1711[#1711]

[[release-notes-3.5.0]]
==== 3.5.0 - 2020/3/9

* feat(error): get stack trace from Error-like objects {pull}1613[#1613]
* fix: add logUncaughtExceptions conf option to TypeScript typings {pull}1668[#1668]

[[release-notes-3.4.0]]
==== 3.4.0 - 2020/2/21

* feat: support W3C TraceContext traceparent header {pull}1587[#1587]
* feat: add custom metrics API (experimental) {pull}1571[#1571]
* feat(koa-router): add support for v8.x {pull}1642[#1642]
* fix(cassandra): improve support for cassandra-driver v4.4.0+ {pull}1636[#1636]
* fix: support promisifying setTimeout and friends {pull}1636[#1636]

[[release-notes-3.3.0]]
==== 3.3.0 - 2019/12/13

* feat(config): add serverCaCertFile config {pull}1560[#1560]
* feat(config): add central config support for transactionMaxSpans and captureBody {pull}1555[#1555]

[[release-notes-3.2.0]]
==== 3.2.0 - 2019/11/19

* fix(metrics): only register collectors if enabled {pull}1520[#1520]
* fix(ioredis): prevent unhandled promise rejection {pull}1523[#1523]
* chore: add Node 13 to supported engines {pull}1524[#1524]

[[release-notes-3.1.0]]
==== 3.1.0 - 2019/10/16

[float]
===== Features
* feat(mongodb): instrumentation {pull}1423[#1423]
* fix(package): update elastic-apm-http-client to version 9.0.0 {pull}1419[#1419]
* perf: cache 'ids' value of transactions and spans {pull}1434[#1434]

[float]
===== Bug fixes
* fix: always end transaction when socket is closed prematurely {pull}1439[#1439]
* fix: change logUncaughtExceptions default to false {pull}1432[#1432]
* fix: write stack trace of uncaught exceptions to STDERR {pull}1429[#1429]

[[release-notes-3.0.0]]
==== 3.0.0 - 2019/9/30

[float]
===== Breaking changes
* feat: allow manual instrumentation with `instrument: false` {pull}1114[#1114]
* feat: allow setting span/transaction `type`, `subtype`, and `action` separately (the behavior of the old `type` has changed) {pull}1292[#1292]
* feat: use `external` as span type instead of `ext` {pull}1291[#1291]
* refactor(graphql): use custom transaction type `graphql` for graphql requests instead of `request` {pull}1245[#1245]
* feat(http): add `instrumentIncomingHTTPRequests` config (`disableInstrumentations` now behaves differently) {pull}1298[#1298]
* chore: remove deprecated APIs {pull}1413[#1413]
* chore: drop support for older Node.js versions {pull}1383[#1383]

[[release-notes-2.x]]
=== Node.js Agent version 2.x

[[release-notes-2.17.3]]
==== 2.17.3 - 2020/2/27

[float]
===== Bug fixes
* fix: support promisifying setTimeout and friends {pull}1649[#1649]
* fix(cassandra): improve support for cassandra-driver v4.4.0+ {pull}1649[#1649]
* fix(knex): make stack traces work in 0.18+ {pull}1500[#1500]
* fix(tedious): ensure shimmed module exposes same API {pull}1496[#1496]
* fix(metrics): do not send transaction breakdowns when disabled {pull}1489[#1489]
* fix(tedious): support 6.5+ {pull}1488[#1488]
* fix: always end transaction when socket is closed prematurely {pull}1445[#1445]
* perf: cache 'ids' value of transactions and spans {pull}1438[#1438]

[[release-notes-2.17.2]]
==== 2.17.2 - 2019/10/2

[float]
===== Bug fixes
* chore(http): workaround(s) to suppress DEP0066 warnings {pull}1424[#1424]

[[release-notes-2.17.1]]
==== 2.17.1 - 2019/9/26

[float]
===== Bug fixes
* fix: support all falsy return values from error filters {pull}1394[#1394]
* fix: capture all non-string http bodies {pull}1381[#1381]

[[release-notes-2.17.0]]
==== 2.17.0 - 2019/9/19

[float]
===== Features
* feat: add support for @koa/router {pull}1346[#1346]
* feat: add methods for logging trace information {pull}1335[#1335]

[float]
===== Bug fixes
* fix: improve debug output when detecting incoming http request {pull}1357[#1357]
* fix(http): response context propagation on Node.js 12.0 - 12.2 {pull}1339[#1339]

[[release-notes-2.16.2]]
==== 2.16.2 - 2019/9/3

[float]
===== Bug fixes
* fix(lambda): handle traceparent case-insensitively {pull}1319[#1319]

[[release-notes-2.16.1]]
==== 2.16.1 - 2019/8/28

[float]
===== Bug fixes
* fix: avoid throwing when agent is in active: false mode {pull}1278[#1278]

[[release-notes-2.16.0]]
==== 2.16.0 - 2019/8/26

[float]
===== Features
* feat(memcached): instrument memcached v2.2.0 and above {pull}1144[#1144]
* feat(config): add configFile config option {pull}1303[#1303]

[float]
===== Bug fixes
* fix: bug where spans sometimes wouldn't have stack traces {pull}1299[#1299]
* fix(async_hooks): properly update sync flag {pull}1306[#1306]
* fix: change agent active status log message to debug level {pull}1300[#1300]

[[release-notes-2.15.0]]
==== 2.15.0 - 2019/8/15

[float]
===== Features
* feat(express-graphql): add support for v0.9 {pull}1255[#1255]
* feat(metrics): add metricsLimit option {pull}1273[#1273]

[[release-notes-2.14.0]]
==== 2.14.0 - 2019/8/12

[float]
===== Features
* feat(hapi): support new @hapi/hapi module {pull}1246[#1246]
* feat: allow agent.clearPatches to be called with array of names {pull}1262[#1262]

[float]
===== Bug fixes
* fix: be less chatty if span stack traces cannot be parsed {pull}1274[#1274]
* perf: use for-of instead of forEach {pull}1275[#1275]

[[release-notes-2.13.0]]
==== 2.13.0 - 2019/7/30

[float]
===== Bug fixes
* fix: standardize user-agent header {pull}1238[#1238]

[float]
===== Features
* feat: add support for APM Agent Configuration via Kibana {pull}1197[#1197]
* feat(metrics): breakdown graphs {pull}1219[#1219]
* feat(config): default serviceVersion to package version {pull}1237[#1237]

[[release-notes-2.12.1]]
==== 2.12.1 - 2019/7/7

[float]
===== Bug fixes
* fix(knex): abort early on unsupported version of knex {pull}1189[#1189]

[[release-notes-2.12.0]]
==== 2.12.0 - 2019/7/2

[float]
===== Features
* feat(metrics): add runtime metrics {pull}1021[#1021]
* feat(config): add environment option {pull}1106[#1106]

[[release-notes-2.11.6]]
==== 2.11.6 - 2019/6/11

[float]
===== Bug fixes
* fix(express): don't swallow error handling middleware {pull}1111[#1111]

[[release-notes-2.11.5]]
==== 2.11.5 - 2019/5/27

[float]
===== Bug fixes
* fix(metrics): report correct CPU usage on Linux {pull}1092[#1092]
* fix(express): improve names for routes added via app.use() {pull}1013[#1013]

[[release-notes-2.11.4]]
==== 2.11.4 - 2019/5/27

[float]
===== Bug fixes
* fix: don't add traceparent header to signed AWS requests {pull}1089[#1089]

[[release-notes-2.11.3]]
==== 2.11.3 - 2019/5/22

[float]
===== Bug fixes
* fix(span): use correct logger location {pull}1081[#1081]

[[release-notes-2.11.2]]
==== 2.11.2 - 2019/5/21

[float]
===== Bug fixes
* fix: url.parse expects req.url not req {pull}1074[#1074]
* fix(express-slash): expose express handle properties {pull}1070[#1070]

[[release-notes-2.11.1]]
==== 2.11.1 - 2019/5/10

[float]
===== Bug fixes
* fix(instrumentation): explicitly use `require` {pull}1059[#1059]
* chore: add Node.js 12 to package.json engines field {pull}1057[#1057]

[[release-notes-2.11.0]]
==== 2.11.0 - 2019/5/3

[float]
===== Bug fixes
* chore: rename tags to labels {pull}1019[#1019]

[float]
===== Features
* feat(config): support global labels {pull}1020[#1020]

[float]
===== Bug fixes
* fix(config): do not use ELASTIC_APM_ prefix for k8s {pull}1041[#1041]
* fix(instrumentation): prevent handler leak in bindEmitter {pull}1044[#1044]

[[release-notes-2.10.0]]
==== 2.10.0 - 2019/4/15

[float]
===== Features
* feat(express-graphql): add support for version ^0.8.0 {pull}1010[#1010]

[float]
===== Bug fixes
* fix(package): bump elastic-apm-http-client to ^7.2.2 so Kubernetes metadata gets corrected recorded {pull}1011[#1011]
* fix(ts): add TypeScript typings for new traceparent API {pull}1001[#1001]

[[release-notes-2.9.0]]
==== 2.9.0 - 2019/4/10

[float]
===== Features
* feat: add traceparent getter to agent, span and transaction {pull}969[#969]
* feat(template): add support for jade and pug {pull}914[#914]
* feat(elasticsearch): capture more types of queries {pull}967[#967]
* feat: sync flag on spans and transactions {pull}980[#980]

[float]
===== Bug fixes
* fix(agent): init config/logger before usage {pull}956[#956]
* fix: don't add response listener to outgoing requests {pull}974[#974]
* fix(agent): fix basedir in debug mode when starting agent with -r {pull}981[#981]
* fix: ensure Kubernetes/Docker container info is captured {pull}995[#995]

[[release-notes-2.8.0]]
==== 2.8.0 - 2019/4/2

[float]
===== Features
* feat: add agent.setFramework() method {pull}966[#966]
* feat(config): add usePathAsTransactionName config option {pull}907[#907]
* feat(debug): output configuration if logLevel is trace {pull}972[#972]

[float]
===== Bug fixes
* fix(express): transaction default name is incorrect {pull}938[#938]

[[release-notes-2.7.1]]
==== 2.7.1 - 2019/3/28

[float]
===== Bug fixes
* fix: instrument http/https.get requests {pull}954[#954]
* fix: don't add traceparent header to S3 requests {pull}952[#952]

[[release-notes-2.7.0]]
==== 2.7.0 - 2019/3/26

[float]
===== Features
* feat: add patch registry {pull}803[#803]
* feat: allow sub-modules to be patched {pull}920[#920]
* feat: add TypeScript typings {pull}926[#926]

[float]
===== Bug fixes
* fix: update measured-reporting to fix Windows installation issue {pull}933[#933]
* fix(lambda): do not wrap context {pull}931[#931]
* fix(lambda): fix cloning issues of context {pull}947[#947]
* fix(metrics): use noop logger in metrics reporter {pull}912[#912]
* fix(transaction): don't set transaction result if it's null {pull}936[#936]
* fix(agent): allow flush callback to be undefined {pull}934[#934]
* fix: handle promise rejection in case Elasticsearch client throws {pull}870[#870]
* chore: change 'npm run' command namespaces {pull}944[#944]

[[release-notes-2.6.0]]
==== 2.6.0 - 2019/3/5

[float]
===== Features
* feat: add support for Fastify framework {pull}594[#594]
* feat(lambda): accept parent span in lambda wrapper {pull}881[#881]
* feat(lambda): support promise form {pull}871[#871]

[float]
===== Bug fixes
* fix: ensure http headers are always recorded as strings {pull}895[#895]
* fix(metrics): prevent 0ms timers from being created {pull}872[#872]
* fix(config): apiRequestSize should be 768kb {pull}848[#848]
* fix(express): ensure correct transaction names {pull}842[#842]

[[release-notes-2.5.1]]
==== 2.5.1 - 2019/2/4

[float]
===== Bug fixes
* fix(metrics): ensure NaN becomes 0, not null {pull}837[#837]

[[release-notes-2.5.0]]
==== 2.5.0 - 2019/1/29

[float]
===== Features
* feat(metrics): added basic metrics gathering {pull}731[#731]

[[release-notes-2.4.0]]
==== 2.4.0 - 2019/1/24

[float]
===== Features
* feat: add ability to set custom log message for errors {pull}824[#824]
* feat: add ability to set custom timestamp for errors {pull}823[#823]
* feat: add support for custom start/end times {pull}818[#818]

[[release-notes-2.3.0]]
==== 2.3.0 - 2019/1/22

[float]
===== Bug fixes
* fix(parsers): move port fix into parser {pull}820[#820]
* fix(mongo): support 3.1.10+ {pull}793[#793]

[float]
===== Features
* feat(config): add captureHeaders config {pull}788[#788]
* feat(config): add container info options {pull}766[#766]

[[release-notes-2.2.1]]
==== 2.2.1 - 2019/1/21

[float]
===== Bug fixes
* fix: ensure request.url.port is a string on transactions {pull}814[#814]

[[release-notes-2.2.0]]
==== 2.2.0 - 2019/1/21

[float]
===== Features
* feat(koa): record framework name and version {pull}810[#810]
* feat(cassandra): support 4.x {pull}784[#784]
* feat(config): validate serverUrl port {pull}795[#795]
* feat: add transaction.type to errors {pull}805[#805]

[float]
===== Bug fixes
* fix: filter outgoing http headers with any case {pull}799[#799]
* fix: we don't support mongodb-core v3.1.10+ {pull}792[#792]

[[release-notes-2.1.0]]
==== 2.1.0 - 2019/1/15

[float]
===== Features
* feat(error): include sampled flag on errors {pull}767[#767]
* feat(span): add tags to spans {pull}757[#757]

[float]
===== Bug fixes
* fix(tedious): don't fail on newest tedious v4.1.3 {pull}775[#775]
* fix(graphql): fix span name for unknown queries {pull}756[#756]

[[release-notes-2.0.6]]
==== 2.0.6 - 2018/12/18

[float]
===== Bug fixes
* fix(graphql): don't throw on invalid query {pull}747[#747]
* fix(koa-router): support more complex routes {pull}749[#749]

[[release-notes-2.0.5]]
==== 2.0.5 - 2018/12/12

[float]
===== Bug fixes
* fix: don't create spans for APM Server requests {pull}735[#735]

[[release-notes-2.0.4]]
==== 2.0.4 - 2018/12/7
* chore: update engines field in package.json {pull}727[#727]
* chore(package): bump random-poly-fill to ^1.0.1 {pull}726[#726]

[[release-notes-2.0.3]]
==== 2.0.3 - 2018/12/7

[float]
===== Bug fixes
* fix(restify): support an array of handlers {pull}709[#709]
* fix: don't throw on older versions of Node.js 6 {pull}711[#711]

[[release-notes-2.0.2]]
==== 2.0.2 - 2018/12/4

[float]
===== Bug fixes
* fix: use randomFillSync polyfill on Node.js <6.13.0 {pull}702[#702]
* fix(hapi): ignore internal events channel {pull}700[#700]

[[release-notes-2.0.1]]
==== 2.0.1 - 2018/11/26

[float]
===== Bug fixes
* fix: log APM Server API errors correctly {pull}692[#692]

[[release-notes-2.0.0]]
==== 2.0.0 - 2018/11/14

[float]
===== Breaking changes
* chore: remove support for Node.js 4 and 9
* chore: remove deprecated buildSpan function {pull}642[#642]
* feat: support APM Server intake API version 2 {pull}465[#465]
* feat: improved filtering function API {pull}579[#579]
* feat: replace double-quotes with underscores in tag names {pull}666[#666]
* feat(config): change config order {pull}604[#604]
* feat(config): support time suffixes {pull}602[#602]
* feat(config): stricter boolean parsing {pull}613[#613]

[float]
===== Features
  * feat: add support for Distributed Tracing {pull}538[#538]
  * feat(transaction): add transaction.ensureParentId function {pull}661[#661]
  * feat(config): support byte suffixes {pull}601[#601]
  * feat(transaction): restructure span_count and include total {pull}553[#553]
  * perf: improve Async Hooks implementation {pull}679[#679]

[[release-notes-1.x]]
=== Node.js Agent version 1.x

[[release-notes-1.14.3]]
==== 1.14.3 - 2018/11/13
  * fix(async_hooks): more reliable cleanup {pull}674[#674]

[[release-notes-1.14.2]]
==== 1.14.2 - 2018/11/10
  * fix: prevent memory leak due to potential reference cycle {pull}667[#667]

[[release-notes-1.14.1]]
==== 1.14.1 - 2018/11/8
  * fix: promise.then() resolve point {pull}663[#663]

[[release-notes-1.14.0]]
==== 1.14.0 - 2018/11/6
  * feat(agent): return uuid in captureError callback {pull}636[#636]
  * feat(apollo-server-express): set custom GraphQL transaction names {pull}648[#648]
  * feat(finalhandler): improve capturing of errors in Express {pull}629[#629]
  * fix(http): bind writeHead to transaction {pull}637[#637]
  * fix(shimmer): safely handle property descriptors {pull}634[#634]

[[release-notes-1.13.0]]
==== 1.13.0 - 2018/10/19
  * feat(ioredis): add support for ioredis version 4.x {pull}516[#516]
  * fix(ws): allow disabling WebSocket instrumentation {pull}599[#599]
  * fix: allow flushInterval to be set from env {pull}568[#568]
  * fix: default transactionMaxSpans to 500 {pull}567[#567]

[[release-notes-1.12.0]]
==== 1.12.0 - 2018/8/31
  * feat(restify): add Restify instrumentation {pull}517[#517]
  * feat(config): default serviceName to package name {pull}508[#508]
  * fix: always call agent.flush() callback {pull}537[#537]

[[release-notes-1.11.0]]
==== 1.11.0 - 2018/8/15
  * feat(filters): filter set-cookie headers {pull}485[#485]
  * fix(express): cannot create property symbol {pull}510[#510]

[[release-notes-1.10.2]]
==== 1.10.2 - 2018/8/8
  * fix: ensure logger config can update {pull}503[#503]
  * perf: improve request body parsing speed {pull}492[#492]

[[release-notes-1.10.1]]
==== 1.10.1 - 2018/7/31
  * fix(graphql): handle execute args object {pull}484[#484]

[[release-notes-1.10.0]]
==== 1.10.0 - 2018/7/30
  * feat(cassandra): instrument Cassandra queries {pull}437[#437]
  * feat(mssql): instrument SQL Server queries {pull}444[#444]

[[release-notes-1.9.0]]
==== 1.9.0 - 2018/7/25
  * fix(parsers): use basic-auth rather than req.auth {pull}475[#475]
  * feat(agent): add currentTransaction getter {pull}462[#462]
  * feat: add support for ws 6.x {pull}464[#464]

[[release-notes-1.8.3]]
==== 1.8.3 - 2018/7/11
  * perf: don't patch newer versions of mimic-response {pull}442[#442]

[[release-notes-1.8.2]]
==== 1.8.2 - 2018/7/4
  * fix: ensure correct streaming when using mimic-response {pull}429[#429]

[[release-notes-1.8.1]]
==== 1.8.1 - 2018/6/27
  * fix: improve ability to run in an environment with muliple APM vendors {pull}417[#417]

[[release-notes-1.8.0]]
==== 1.8.0 - 2018/6/23
  * feat: truncate very long error messages {pull}413[#413]
  * fix: be unicode aware when truncating body {pull}412[#412]

[[release-notes-1.7.1]]
==== 1.7.1 - 2018/6/20
  * fix(express-queue): retain continuity through express-queue {pull}396[#396]

[[release-notes-1.7.0]]
==== 1.7.0 - 2018/6/18
  * feat(mysql): support mysql2 module {pull}298[#298]
  * feat(graphql): add support for the upcoming GraphQL v14.x {pull}399[#399]
  * feat(config): add option to disable certain instrumentations {pull}353[#353]
  * feat(http2): instrument client requests {pull}326[#326]
  * fix: get remoteAddress before HTTP request close event {pull}384[#384]
  * fix: improve capture of spans when EventEmitter is in use {pull}371[#371]

[[release-notes-1.6.0]]
==== 1.6.0 - 2018/5/28
  * feat(http2): instrument incoming http2 requests {pull}205[#205]
  * fix(agent): allow agent.endTransaction() to set result {pull}350[#350]

[[release-notes-1.5.4]]
==== 1.5.4 - 2018/5/15
  * chore: allow Node.js 10 in package.json engines field {pull}345[#345]

[[release-notes-1.5.3]]
==== 1.5.3 - 2018/5/14
  * fix: guard against non string err.message

[[release-notes-1.5.2]]
==== 1.5.2 - 2018/5/11
  * fix(express): string errors should not be reported

[[release-notes-1.5.1]]
==== 1.5.1 - 2018/5/10
  * fix: don't throw if span callsites can't be collected

[[release-notes-1.5.0]]
==== 1.5.0 - 2018/5/9
  * feat: add agent.addTags() method {pull}313[#313]
  * feat: add agent.isStarted() method {pull}311[#311]
  * feat: allow calling transaction.end() with transaction result {pull}328[#328]
  * fix: encode spans even if their stack trace can't be captured {pull}321[#321]
  * fix(config): restore custom logger feature {pull}299[#299]
  * fix(doc): lambda getting started had old argument {pull}296[#296]

[[release-notes-1.4.0]]
==== 1.4.0 - 2018/4/9
  * feat(lambda): implement manual lambda instrumentation {pull}234[#234]

[[release-notes-1.3.0]]
==== 1.3.0 - 2018/3/22
  * feat(request): include ppid {pull}286[#286]

[[release-notes-1.2.1]]
==== 1.2.1 - 2018/3/15
  * fix(span): Do not pass stack frames into promises (memory leak fix) {pull}269[#269]

[[release-notes-1.2.0]]
==== 1.2.0 - 2018/3/13
  * feat(config): add serverTimeout {pull}238[#238]
  * fix(config): set default maxQueueSize to 100 {pull}270[#270]
  * feat(ws): add support for ws v5 {pull}267[#267]

[[release-notes-1.1.1]]
==== 1.1.1 - 2018/3/4
  * fix(mongodb): don't throw if span cannot be built {pull}265[#265]

[[release-notes-1.1.0]]
==== 1.1.0 - 2018/2/28
  * feat: add agent.startSpan() function {pull}262[#262]
  * feat(debug): output more debug info on start {pull}254[#254]

[[release-notes-1.0.3]]
==== 1.0.3 - 2018/2/14
  * fix: ensure context.url.full property is truncated if too long {pull}242[#242]

[[release-notes-1.0.2]]
==== 1.0.2 - 2018/2/13
  * fix(express): prevent invalid errors from crashing {pull}240[#240]

[[release-notes-1.0.1]]
==== 1.0.1 - 2018/2/9
  * fix: don't add req/res to unsampled transactions {pull}236[#236]

[[release-notes-1.0.0]]
==== 1.0.0 - 2018/2/6
  * feat(instrumentation): support sampling {pull}154[#154]
  * feat(transaction): add `transactionMaxSpans` config option {pull}170[#170]
  * feat(errors): add captureError call location stack trace {pull}181[#181]
  * feat: allow setting of framework name and version {pull}228[#228]
  * feat(protcol): add `url.full` to intake API payload {pull}166[#166]
  * refactor(config): replace `logBody` with `captureBody` {pull}214[#214]
  * refactor(config): unify config options with python {pull}213[#213]
  * fix: don't collect source code for in-app span frames by default {pull}229[#229]
  * fix(protocol): report dropped span counts in intake API payload {pull}172[#172]
  * refactor(protocol): always include handled flag in intake API payload {pull}191[#191]
  * refactor(protocol): move process fields to own namespace in intake API payload {pull}155[#155]
  * refactor(protocol): rename `uncaught` to `handled` in intake API payload {pull}140[#140]
  * refactor(protocol): rename `in_app` to `library_frame` in intake API payload {pull}96[#96]
  * refactor: rename app to service {pull}93[#93]
  * refactor: rename trace to span {pull}92[#92]

[[release-notes-0.x]]
=== Node.js Agent version 0.x

[[release-notes-0.12.0]]
==== 0.12.0 - 2018/1/24
  * feat(*): control amount of source context lines collected using new config options {pull}196[#196]
  * feat(agent): add public flush function to force flush of transaction queue: agent.flush([callback]) {pull}187[#187]
  * feat(mongodb): add support for mongodb-core 3.x {pull}190[#190]
  * refactor(config): update default flushInterval to 10 seconds (lower memory usage) {pull}186[#186]
  * chore(*): drop support for Node.js 5 and 7 {pull}169[#169]
  * refactor(instrumentation): encode transactions as they are added to the queue (lower memory usage) {pull}184[#184]

[[release-notes-0.11.0]]
==== 0.11.0 - 2018/1/11
  * feat(*): Set default stack trace limit to 50 frames {pull}171[#171]
  * feat(ws): add support for ws@4.x {pull}164[#164]
  * feat(errors): associate errors with active transaction

[[release-notes-0.10.0]]
==== 0.10.0 - 2018/1/3
  * feat(express): auto-track errors (BREAKING CHANGE: removed express middleware) {pull}127[#127]
  * feat(hapi): add hapi 17 support {pull}146[#146]
  * fix(*): fix Node.js 8 support using async_hooks {pull}77[#77]
  * fix(graphql): support sync execute {pull}139[#139]
  * refactor(agent): make all config properties private (BREAKING CHANGE) {pull}107[#107]

[[release-notes-0.9.0]]
==== 0.9.0 - 2017/12/15
  * feat(conf): allow serverUrl to contain a sub-path {pull}116[#116]
  * refactor(*): better format of error messages from the APM Server {pull}108[#108]

[[release-notes-0.8.1]]
==== 0.8.1 - 2017/12/13
  * docs(*): we're now in beta! {pull}103[#103]

[[release-notes-0.8.0]]
==== 0.8.0 - 2017/12/13
  * feat(handlebars): instrument handlebars {pull}98[#98]

[[release-notes-0.7.0]]
==== 0.7.0 - 2017/12/6
  * feat(parser): add sourceContext config option to control if code snippets are sent to the APM Server {pull}87[#87]
  * fix(*): move https-pem to list of devDependencies

[[release-notes-0.6.0]]
==== 0.6.0 - 2017/11/17
  * feat(queue): add maxQueueSize config option {pull}56[#56]

[[release-notes-0.5.0]]
==== 0.5.0 - 2017/11/17
  * refactor(*): drop support for Node.js <4 {pull}65[#65]
  * refactor(*): rename module to elastic-apm-node {pull}71[#71]
  * feat(queue): add fuzziness to flushInterval {pull}63[#63]

[[release-notes-0.4.0]]
==== 0.4.0 - 2017/11/15
  * fix(https): instrument https.request in Node.js v9
  * refactor(http): log HTTP results in groups of 100 {pull}68[#68]
  * fix(api): add language to APM Server requests {pull}64[#64]
  * refactor(trans): set default transaction.result to success {pull}67[#67]
  * refactor(config): rename timeout config options {pull}59[#59]

[[release-notes-0.3.1]]
==== 0.3.1 - 2017/10/3
  * fix(parsers): don't log context.request.url.search as null {pull}48[#48]
  * fix(parsers): separate hostname and port when parsing Host header {pull}47[#47]

[[release-notes-0.3.0]]
==== 0.3.0 - 2017/9/20
  * fix(instrumentation): don't sample transactions {pull}40[#40]
  * feat(graphql): include GraphQL operation name in trace and transaction names {pull}27[#27]
  * feat(tls): add validateServerCert config option {pull}32[#32]
  * feat(parser): support http requests with full URI's {pull}26[#26]
  * refactor(*): remove appGitRef config option
  * fix(instrumentation): fix setting of custom flushInterval
  * feat(elasticsearch): add simple Elasticsearch instrumentation
  * fix(*): don't start agent if appName is invalid

[[release-notes-0.2.0]]
==== 0.2.0 - 2017/8/28
  * refactor(*): support new default port 8200 in APM Server
  * refactor(*): support new context.response status code format

[[release-notes-0.1.1]]
==== 0.1.1 - 2017/8/17
  * fix(instrumentation): don't fail when sending transactions to APM Server

[[release-notes-0.1.0]]
==== 0.1.0 - 2017/8/17
  * Initial release<|MERGE_RESOLUTION|>--- conflicted
+++ resolved
@@ -50,7 +50,6 @@
   https://github.com/elastic/apm/blob/3acd10afa0a9d3510e819229dfce0764133083d3/specs/agents/metadata.md#cloud-provider-metadata[the spec]
   for more information.
 
-<<<<<<< HEAD
 [float]
 ===== Bug fixes
 
@@ -62,8 +61,6 @@
   `Cannot read property 'statement' of undefined`
 
 
-=======
->>>>>>> 73f752e2
 
 [[release-notes-3.10.0]]
 ==== 3.10.0 - 2021/01/11
