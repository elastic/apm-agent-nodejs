ifdef::env-github[]
NOTE: Release notes are best read in our documentation at
https://www.elastic.co/guide/en/apm/agent/nodejs/current/release-notes.html[elastic.co]
endif::[]

////
Notes:
1. When adding a changelog entry, if the "Unreleased" section doesn't yet exist,
   please add the following under the "=== Node.js Agent version 3.x" header:

        ==== Unreleased

        [float]
        ===== Breaking changes

        [float]
        ===== Features

        [float]
        ===== Bug fixes

        [float]
        ===== Chores

2. When making a release, change the "==== Unreleased" section header to:

        [[release-notes-x.x.x]]
        ==== x.x.x - YYYY/MM/DD
////

[[release-notes-3.x]]
=== Node.js Agent version 3.x


<<<<<<< HEAD
==== Unreleased

=======
>>>>>>> 594c94c6
[float]
===== Breaking changes

[float]
===== Features

* Enable support for redis v4 ({pull}2945[#2945])

<<<<<<< HEAD
* preview:[] Next.js server-side instrumentation. See the <<nextjs>> document.
+
This adds instrumentation of the Next.js dev server (`next dev`) and prod
server (`next start`). The APM transactions for incoming HTTP requests to the
server will be named appropriately based on Next.js's routing -- both for
user page routes (e.g. `GET /a-dynamic-page/[id]`) and for internal Next.js
routes (e.g. `Next.js _next/data route my-page`,
`Next.js Rewrite route /foo -> /bar`). As well, exceptions in server-side code
(e.g. `getServerSideProps`, server-side run page handlers, API handlers) will
be reported. ({pull}2959[#2959])
+
This is a technical preview to get feedback from Next.js users. The details on
how exactly the instrumentation works may change in future versions.
=======
* Improve container-info gathering to support AWS ECS/Fargate environments.
  ({issues}2914[#2914])
>>>>>>> 594c94c6

[float]
===== Bug fixes

* Source lines of context in stacktraces is *no longer reported* for "*.min.js"
  files that do not have source-map information. These files are assumed to
  be minimized files, for which source line context won't be useful. This
  change is to guard against excessively large stacktrace data.

[float]
===== Chores

<<<<<<< HEAD
=======
* Add guards to ensure that a crazy `Cache-Control: max-age=...` response
  header cannot accidentally result in inappropriate intervals for fetching
  central config. The re-fetch delay is clamped to `[5 seconds, 1 day]`.
  ({issues}2941[#2941])
>>>>>>> 594c94c6

[[release-notes-3.39.0]]
==== 3.39.0 2022/10/17

[float]
===== Features

* Improve the granularity of data captured about downstream services, e.g.
  databases, for spans that represent an external call (known as "exit spans").
  This data is used for
  https://www.elastic.co/guide/en/kibana/current/service-maps.html[Service Maps]
  and
  https://www.elastic.co/guide/en/kibana/current/dependencies.html[Dependencies]
  in the Kibana APM app.
+
This is handled via the new span `service.target.*` fields that replace the
deprecated `destination.service.resource` field (https://github.com/elastic/apm/blob/main/specs/agents/tracing-spans-service-target.md[spec]). All instrumentations have
been updated to set appropriate service target values. If necessary, e.g. for manual
instrumentation, a new public <<span-setservicetarget>> API has been added to specify these values.
({pull}2882[#2882])
+
The never-public-but-available `span.setDestinationContext()` has been marked
for removal (using it will `process.emitWarning()`). Users of this internal
method should switch to the public <<span-setservicetarget>>.
+
As part of this change, improvements have been made to some module instrumentations:
+
  ** `redis` and `ioredis`: `span.type` has changed from "cache" to "db" per https://github.com/elastic/apm/blob/main/specs/agents/tracing-instrumentation-db.md#redis[spec]
  ** `mongodb`: `span.action` used to be "query", now it will be the mongodb command name, e.g. "find", "insert".
  ** `mongodb` and `mongodb-core`: `span.db.instance` is now set to the database name ({issues}1494[#1494])
  ** `mysql` and `mysql2`: `span.db.{instance,user}` are now populated.
  ** `@elastic/elasticsearch`: The cluster name is heuristically determined for Elastic Cloud deployments and used for the service target name.
  ** `sqs`: `span.destination.{address,port}` are now populated.
  ** `pg`: `span.db.{instance,user}` are now populated.
  ** `cassandra-driver`: the Cassandra keyspace is captured for service target data, if available.
  ** OpenTelemetry Bridge: OTel spans with kind PRODUCER and CLIENT are now handled as exit spans (e.g. span compression could apply).

* Support instrumentation of `@koa/router` (and `koa-router`) versions 11 and 12.
  Contributed by @sibelius. ({issues}2811[#2811])

* Support instrumentation of tedious@15. ({pull}2897[#2897])

* Improve the captured information for Elasticsearch client instrumentation.
  For all outgoing Elasticsearch client requests, the full HTTP url is
  now captured (stored in the "url.original" field). For Elasticsearch requests
  that do a search, the outgoing request body is captured (to the
  "span.db.statement" field) as before, but the format has changed to only
  hold the request body. Before this change the "span.db.statement" would
  also hold any HTTP query parameters. These are now more naturally captured
  in "url.original". ({issues}2019[#2019])
+
This change also introduces the <<elasticsearch-capture-body-urls>>
configuration option to enable controlling which Elasticsearch REST API
paths are considered for request body capture. ({pull}2873[#2873])

* Support instrumenting core modules when require'd with the optional
  https://nodejs.org/api/modules.html#core-modules['node:'-prefix].
  For example `require('node:http')` will now be instrumented.
  ({issues}2816[#2816])

* Agent will delay loading of the `error-callsites` module until agent start time,
  and will not load the module if the agent is disabled/inactive. This prevents the
  setting of an `Error.prepareStackTrace` handler until necessary for stacktrace
  collection. ({issues}2833[#2833] {pull}2906[#2906])

* Add `*principal*` pattern to default value for `sanitizeFieldNames` config
  var, so that it is more likely to redact authentication-related HTTP headers,
  e.g. on Azure. ({issues}2938[#2938])

[float]
===== Bug fixes

* Avoid a possible `RangeError: Maximum call stack size exceeded` in
  Span timer handler for exceedingly deep Span trees. ({pull}2939[#2939])

* Fix instrumentation of (very old) 'graphql' module versions <=0.9.6.
  Instrumentation of these older graphql versions was broken in v3.36.0.
  ({pull}2927[#2927])

[float]
===== Chores

* Disable knex instrumentation when not collecting span stack traces
  (because there is no point). This is a performance improvement for
  Knex usage in the default configuration. ({pull}2879[#2879])

* Document and add types for `parent` option to
  <<apm-capture-error,`apm.captureError()`>>. ({issues}2977[#2977])


[[release-notes-3.38.0]]
==== 3.38.0 2022/08/11

[float]
===== Features

- Add instrumentation for the https://undici.nodejs.org[undici] HTTP client
  library. This also adds instrumentation of Node.js v18's
  https://nodejs.org/api/all.html#all_globals_fetch[`fetch()`], which uses
  undici under the hood. For the instrumentation to work one must be using
  node v14.17.0 or later, or have installed the
  https://www.npmjs.com/package/diagnostics_channel['diagnostics_channel' polyfill].
  ({issues}2383[#2383])

- Added `exitSpanMinDuration` configuration field, allowing end users to
  set a time threshold for dropping exit spans. ({pull}2843[#2843])

[float]
===== Bug fixes

- Capturing an error would fail if the Error instance had an attribute that
  was an invalid date. ({issues}2030[#2030])

- Fix the span for an instrumented S3 ListBuckets API call to not be invalid
  for APM server intake. ({pull}2866[#2866])

- Fix an issue where the transaction `name` for a trace of a Lambda function
  implementing a GraphQL server (e.g. via https://www.apollographql.com/docs/apollo-server/deployment/lambda/[apollo-server-lambda])
  would not get the GraphQL-specific naming. ({issues}2832[#2832])


[[release-notes-3.37.0]]
==== 3.37.0 2022/07/18

[float]
===== Features

- The agent will now use https://nodejs.org/api/async_context.html#class-asynclocalstorage[`AsyncLocalStorage`]
  for run-context tracking in new enough versions of Node.js (versions >=14.5
  and >=12.19). This can reduce overhead from using the APM agent, especially in
  Promise-heavy applications. ({pull}2786[#2786])
+
This also adds a new <<context-manager,`contextManager`>> configuration option
to control which mechanism the agent uses for run-context tracking. It replaces
the, now deprecated, <<async-hooks,`asyncHooks`>> configuration option. If
you experience problems with the new AsyncLocalStorage-based tracking, you can
restore the older behavior with `contextManager: "asynchooks"`.

[float]
===== Chores

- The old "patch" mechanism that the APM agent uses for run-context tracking
  (enabled via <<context-manager,`contextManager: "patch"`>>, or previously
  enabled via `asyncHooks: false`) is now *deprecated*. It will be removed in a
  future major version (after an 18 month deprecation period).


[[release-notes-3.36.0]]
==== 3.36.0 2022/06/15

[float]
===== Features

- Adds https://github.com/elastic/apm/blob/main/specs/agents/handling-huge-traces/tracing-spans-dropped-stats.md[dropped span statistics]
  to transaction payloads allowing APM Server to calculate more accurate
  throughput metrics. ({issues}2302[#2302])

- Improve the grouping of captured API errors from `@elastic/elasticsearch`
  instrumentation. When an Elasticsearch client API error is captured, if
  the response body includes a `error.type`, e.g. `illegal_argument_exception`,
  the captured `error.exception.type` will be `ResponseError (illegal_argument_exception)`
  rather than `ResponseError`. This means that API errors will be grouped
  separately in the Kibana APM app based on their client API error type.
  ({issues}2770[#2770])

- Graphql v16 support ({issues}2508[#2508])


[float]
===== Bug fixes

- Fix the automatic wrapping of Lambda handlers to support handler modules
  created by `esbuild` bundling -- as is done in some Serverless Framework
  functions that use TypeScript. ({issues}2753[#2753])

- Fix Express route tracking (used for `transaction.name`) when an argument
  is passed to the `next(arg)` callback of a request handler. Before this
  change passing `next(<some object not an instance of Error>)` would be
  considered an error by Express, but not by the APM agent's route
  tracking. ({pull}2750[#2750])

- Updated `sanitizeFieldNames` and `ignoreMessageQueues` environment variables
  to use `ELASTIC_APM_` prefix. (previous variable names are still recgonized,
  but not documented) ({issues}2636[#2636])


[[release-notes-3.35.0]]
==== 3.35.0 2022/06/01

[float]
===== Features

- Add support for 'knex' version v0.21 to v1 ({issues}2699[#2699]).
  Note that instrumentation of knex >=0.95.0 is not support when using the
  deprecated <<context-manager,`contextManager=patch`>> configuration option.

- Change the instrumentation of SQS- and SNS-triggered AWS Lambda invocations:
  The special-casing of triggers with a *single* message/record has been
  removed.  That means that instead of a possible continued distributed trace
  (if a single received message has a 'traceparent'), a *span link* will be
  added to the APM transaction for each message with a 'traceparent'.
  `transaction.context.message.` fields are no longer collected.
  ({pull}2708[#2708])

- Enable support for ioredis v5 ({pull}2714[#2714])

- A Docker image with the APM agent will be published for each release to
  `docker.elastic.co/observability/apm-agent-nodejs:VERSION`, for example:
  `docker.elastic.co/observability/apm-agent-nodejs:3.35.0`. ({pull}2742[#2742])

[float]
===== Bug fixes

- Fixes automatic Lambda handler wrapping to work with handlers that point to
  subfolders (ex. `_HANDLER=path/to/folder.methodName`) ({issues}2709[#2709])


[[release-notes-3.34.0]]
==== 3.34.0 2022/05/26

[float]
===== Features

- Add support for 'tedious' version v10 to v14 ({issues}2517[#2517])

- When automatically determining <<service-name>> and <<service-version>> by
  looking for a "package.json", the agent will now prefer to start looking
  from the directory of the script being executed, rather than the current
  working directory. ({issues}2420[#2420])

- Add an experimental <<opentelemetry-bridge>>.  Briefly, the OpenTelemetry
  Bridge allows one to use the vendor-neutral
  https://opentelemetry.io/docs/instrumentation/js/api/[OpenTelemetry Tracing
  API] (https://www.npmjs.com/package/@opentelemetry/api[`@opentelemetry/api`])
  to manually instrument your code, and have the Elastic Node.js APM agent
  handle those API calls. ({pull}2641[#2641])

- Add https://github.com/open-telemetry/opentelemetry-specification/blob/main/specification/overview.md#links-between-spans)[Span Links] support. ({issues}2673[#2673])
+
The <<transaction-start-span,`transaction.startSpan()`>> and
<<apm-start-transaction,`apm.startTransaction()`>> public APIs now accept
a `links` option for specify links. The OpenTelemetry Bridge also supports
specifying links during span creation (with the limitation that span link
*attributes* are not supported).

- Add a <<trace-continuation-strategy>> configuration option to allow some
  control over how the APM Agent uses incoming trace-context headers for context
  propagation. ({issues}2592[#2592])

- Add span links to AWS SQS messaging spans on 'ReceiveMessage', one for each
  message (up to 1000) which has a 'traceparent' message attribute.
  ({issues}2593[#2593])

- Add "nodejs16.x" as one of the compatible runtimes for the Node.js APM agent
  Lambda layers now that
  https://aws.amazon.com/blogs/compute/node-js-16-x-runtime-now-available-in-aws-lambda/[this runtime is available on AWS].

[float]
===== Bug fixes

- Fixes a bug where the the agent would not serialize the database context of
  a span. ({issues}2715[#2715])

- Fix a possible crash in span compression handling on a span that was manually
  created without a parent span (e.g. if created with a custom `childOf`
  option). ({pull}2701[#2701])

[float]
===== Chores

- Add a package-lock.json file to ensure repeatable builds of the AWS Lambda
  layer and to assist with security issue auditing. ({issues}2626[#2626])

- Deprecate instrumentation for the legacy "hapi" package. While the APM agent
  still supports it, that instrumentation is no longer tested and support
  will be dropped in the next major version of the agent. Note that the
  "@hapi/hapi" package is still fully supported. ({pull}2698[#2698])

- Deprecate instrumentation for the obsolete "jade" package. "jade" was renamed
  to "pug" in 2015.  While the APM agent still supports "jade", that
  instrumentation is no longer tested. ({pull}2711[#2711])


[[release-notes-3.33.0]]
==== 3.33.0 2022/05/05

[float]
===== Features

- Add a `parent` option to `agent.captureError(err[, options][, cb])` to allow
  passing in a Transaction or Span to use as the parent for the error. Before
  this change the *current* span or transaction, if any, was always used.
+
This option is not documented in the user docs, nor added to the TypeScript
types, because it is only expected to be useful for coming OTel Bridge work.

[float]
===== Bug fixes

- Fix a possible crash in the instrumentation of an incoming HTTP/2 request: if
  the underlying Http2Session was destroyed before the APM transaction was
  ended (on Http2Stream end). This resulted in the instrumentation using the
  [`stream.session.socket`](https://nodejs.org/api/http2.html#http2sessionsocket)
  proxy, which can throw `ERR_HTTP2_SOCKET_UNBOUND` after the session is
  destroyed. ({issues}2670[#2670])

[float]
===== Chores

- The release process is slightly changed. CI (Jenkins) now handles `npm
  publish ...` when a tag is pushed. ({pull}2667[#2667])

- Pulled the `traceparent` NPM module into a local module and replaced the
  `random-poly-fill` module with the built in `require('crypto').randomFillSync`
  function call ({pull}2669[#2669])


[[release-notes-3.32.0]]
==== 3.32.0 2022/04/27

[float]
===== Features

* Add support for node v18. ({pull}2652[#2652])

* Add support for https://github.com/elastic/apm/blob/main/specs/agents/handling-huge-traces/tracing-spans-compress.md[span compression].
  ({issues}2100[#2100], {issues}2604[#2604])
+
By default, consecutive (sibling) exit spans of the same name, type, subtype,
and destination with a duration of less than 50ms will be compressed into
a single composite span. A possible case is the
https://duckduckgo.com/?q=N%252B1+query+problem[N+1 query problem].
Traces with many consecutive matching spans will be represented -- both in data
and the APM UI -- more efficiently.
+
Span compression can be disabled or matching behavior configured with the
<<span-compression-enabled,`spanCompression* configuration options`>>.

* Marks spans as "exit spans" across all instrumentations, preventing additional
  child spans from being added to the exit spans.  See issue for a full list of
  spans types that will be treated as exit spans. ({issues}2601[#2601])

* Allow a new span to be created/started even if its transaction has ended.
  This is expected to be a very rare use case. ({pull}2653[#2653])

* The Trace Context headers are now propagated for http2 requests. ({pull}2656[#2656])


[[release-notes-3.31.0]]
==== 3.31.0 2022/03/23

[float]
===== Features

* Add `captureBody` support for Hapi. ({issues}1905[#1905])

* If a SNS or SQS single event trigger to an instrumented Lambda function
  includes message attributes with the name "traceparent" (and "tracestate"),
  case-insensitive, then those are used to continue the trace. This was already
  being done for API Gateway event headers.

[float]
===== Bug fixes

* Fix a bug with Lambda instrumentation where the APM agent would result in
  an otherwise working Lambda function to respond with `null` if the Lambda
  was missing the https://github.com/elastic/apm-aws-lambda[Elastic APM Lambda Extension].
  ({issues}2598[#2598])

* Fix a bug in Lambda instrumentation in the capturing of SNS and SQS event
  message attributes. ({issues}2605[#2605])


[[release-notes-3.30.0]]
==== 3.30.0 2022/03/10

[float]
===== Breaking changes

* Added a new config option <<span-stack-trace-min-duration,`spanStackTraceMinDuration`>>
  that replaces both <<capture-span-stack-traces,`captureSpanStackTraces`>>
  and <<span-frames-min-duration,`spanFramesMinDuration`>>. The latter two are
  now deprecated, but still supported. If `spanStackTraceMinDuration` is
  specified, then any value for the deprecated two options will be ignored.
+
There is a significant change in _default_ behavior of the APM agent. If none
of these configuration options is specified, then the default
(`spanStackTraceMinDuration: -1`) is that stack traces are *not* collected
and reported for any spans. This change in default behavior was made because
the CPU performance impact of collecting span stack traces was found to be
too high in practice for busy and/or complex applications. This is mentioned
in the "Breaking changes" section to highlight the change, but it is not
considered breaking in general. The impact is that the "Stack Trace" tab in
the "Span details" view in the Kibana APM app will be empty. This was already
the case for some spans based on span duration. ({pull}2565[#2565])

* Implement the explicit signaling of Lambda invocation completion to the
  Elastic AWS Lambda Extension. This improves data flushing in a Lambda
  environment to ensure tracing data is only sent when the Lambda is active.
  This avoids possible tracing data loss while a Lambda VM is frozen.
  ({issues}2485[#2485])
+
However, because this change triggers a bug in the extension, this version of
the APM Node.js Agent must only be used with versions of the
<<lambda,AWS Lambda Extension>>
after v0.0.3.

[float]
===== Features

* Add `faas.name` and `faas.version` fields to Lambda transactions. ({issues}2587[#2587])
* Added automatic wrapping of AWS Lambda handlers ({pull}2577[#2577])
* Improvements to AWS Lambda instrumentation: Better `transaction.name` for
  API Gateway-triggered lambdas. Respect explicitly set `serviceName`,
  `serviceVersion`, and `usePathAsTransactionName` config settings. Default
  `cloudProvider: none` and `centralConfig: false` to reduce required
  environment variables for setting up APM instrumentation of Lambdas.
  ({issues}2531[#2531])


[[release-notes-3.29.0]]
==== 3.29.0 2022/02/10

* Fix a bug in instrumentation of `@elastic/elasticsearch` that caused a
  memory leak. ({issues}2569[#2569])


[[release-notes-3.28.0]]
==== 3.28.0 2022/02/08

Known issue: This release includes a memory leak in instrumentation of the
`@elastic/elasticsearch` package. If you use that package, you should not
use v3.28.0 of this APM agent. ({issues}2569[#2569])

[float]
===== Breaking changes

The following changes are not considered *breaking*. However, they result in
a change in behavior and trace output that might impact some users, so they
are highlighted here.

* Change the `redis` and `mysql` instrumentations to not patch at all if
  they are listed in <<disable-instrumentations, `disableInstrumentations`>>.
  This means that an application that uses one of these packages *and* lists
  that package in `disableInstrumentations` could see changes in the async
  run-context of callbacks.  See {issues}2498[#2498] and the
  <<release-notes-3.26.0,v3.26.0 release notes>> which has a similar change.

* Elasticsearch spans (from `elasticsearch`, `@elastic/elasticsearch`, and
  `@elastic/elasticsearch-canary` instrumentation) will no longer have an HTTP
  child span(s) for the underlying HTTP request. This is listed in this section
  to provide awareness in case some users have custom analysis of APM trace
  data that expects those HTTP spans.
+
Per https://github.com/elastic/apm/blob/main/specs/agents/tracing-spans.md#exit-spans[the APM Agent spec for exit spans],
Elasticsearch spans are now marked as exit spans and as a result, HTTP child
spans are suppressed. ({issues}2000[#2000])
+
As part of this change, some HTTP context has been added to Elasticsearch
spans, when available: the HTTP response `status_code`, and the size of the
response body (`encoded_body_size`). ({issues}2484[#2484])

[float]
===== Features

* Drop unsampled transactions when sending to APM Server v8.0+. ({issues}2455[#2455])

* The default <<service-name, `serviceName`>> string (when it is not configured
  and cannot be inferred from a "package.json" file) has been changed from
  "nodejs_service" to "unknown-nodejs-service". This is a standardized pattern
  used across Elastic APM agents to allow the Kibana APM app to recognize when
  to provide help to the user on configuring the service name.
  ({issues}2491[#2491])

* Add `transaction.name` to captured APM errors. This will allow the Kibana APM
  app to correlate error groups and transaction groups. ({issues}2456[#2456])

* Mark S3 spans (from 'aws-sdk' instrumentation) as exit spans (per
  https://github.com/elastic/apm/blob/main/specs/agents/tracing-spans.md#exit-spans).
  The result is that HTTP child spans of S3 spans are no longer captured.
  ({issues}2125[#2125])

[float]
===== Bug fixes

* Fixes for run context handling for '@elastic/elasticsearch' instrumentation.
  ({issues}2430[#2430])

* Fixes for run context handling for 'cassandra-driver' instrumentation.
  ({issues}2430[#2430])

* Fixes for run context handling for 'mongodb-core' instrumentation.
  ({issues}2430[#2430])

* Fixes for run context handling for 'elasticsearch' instrumentation.
  ({issues}2430[#2430])


[[release-notes-3.27.0]]
==== 3.27.0 2022/01/17

[float]
===== Features

* Add support for express-graphql 0.10.0 - 0.12.0 inclusive. ({pull}2511[#2511])

[float]
===== Bug fixes

* Fix an issue where the agent's async task tracking could cause the user's
  application to use too much memory. In cases where an application is under
  sustained load and is running in a memory constrained container, this looked
  like a memory leak.
+
This high memory usage could happen when application code starts async tasks
(e.g. Promises, setTimeouts, async I/O) that outlive the APM Transaction
(typically an HTTP request handler). The agent's async task tracking keeps a
reference to the APM Transaction (and any APM Spans) until the async task
ends, thus extending the lifetime of those APM objects and the references
they hold -- in particular, HTTP request and response objects. This could lead
to higher memory usage.
+
With this change, those references are removed when APM Transactions and Spans
are ended, and agent memory usage is now the same as what it was before
v3.24.0 when this issue was introduced. ({pull}2528[#2528], {issues}2489[#2489])

* Fixes for run context handling for 'graphql' instrumentation.
  ({issues}2430[#2430])

* Fixes for run context handling for DynamoDB instrumentation ('aws-sdk'
  package) so that a span created after an AWS client command (in the same
  tick, in the command callback, or promise) is not a child of the automatic
  AWS span. This change also ensures captured errors from failing client
  commands are a child of the AWS span. ({issues}2430[#2430])

* Fixes for run context handling for 'pg' instrumentation. ({issues}2430[#2430])

* Fixes for run context handling for 'mongodb' instrumentation. ({issues}2512[#2512])


[[release-notes-3.26.0]]
==== 3.26.0 2021/12/07

[float]
===== Breaking changes

* In earlier versions, the agent would propagate run context in some packages
  *even if instrumentation for that package was disabled via
  <<disable-instrumentations, `disableInstrumentations`>>*. Recent versions
  change the semantics of `disableInstrumentations` to mean the agent should
  not touch the listed packages at all. This means that an application that
  uses one of these packages *and* lists that package in
  `disableInstrumentations` could see changes in the async run-context of
  callbacks. This affects: `pg` (v3.24.0), `redis` (v3.25.0), `mysql`
  (v3.25.0), `ioredis` (v3.26.0), `mysql2` (v3.26.0).  See {issues}2498[#2498]
  for details.

[float]
===== Features

* Add `*auth*` pattern to default value for `sanitizeFieldNames` config var, so
  that it is more likely to redact authentication/authorization-related HTTP
  headers and form fields. This pattern replaces the `authorization` pattern
  in the set of defaults. ({issues}2427[#2427])

[float]
===== Bug fixes

* Fix run-context handling for 'tedious' instrumentation so that automatically
  created 'mssql' spans are never the `currentSpan` in user code.
  ({issues}2430[#2430])

* Fix 'http2' instrumentation for outgoing requests to not have the created
  HTTP span context be active in user code. ({issues}2430[#2430])

* Fix run-context handling in 'ws' instrumentation so that the span created
  for a `ws.send(...)` isn't the "current span" in subsequent code in the
  same tick. ({pull}2481[#2481])

* Fix run-context handling for 'memcached' instrumentation so that the
  automatically created Memcached span is never the `currentSpan` in user
  code. ({issues}2430[#2430])

* Fix a possible crash when serializing a Transaction if the incoming
  `req.socket` is null (possible if the socket has been destroyed).
  ({issues}2479[#2479])

* Fixes for run context handling for 'aws-sdk' instrumentation (S3, SQS, SNS)
  so that a span created after an AWS client command (in the same tick, in
  the command callback, or promise) is not a child of the automatic AWS
  span. This change also ensures captured errors from failing client commands
  are a child of the AWS span. ({issues}2430[#2430])

* Fix 'http' and 'https' instrumentation for outgoing requests to not have the
  'http' span context be active in user code. ({pull}2470[#2470])

* Fixes for 'ioredis' instrumentation ({pull}2460[#2460]):
+
**  Fix run-context so that a span created in the same tick as an ioredis
    client command will no longer be a child of the redis span.
**  Capture an APM error and correctly set span.outcome to "failure" when
    a redis client command calls back with an error.
**  Avoid a rare possible double-instrumentation of redis commands
    internally-queued before the RedisClient is "ready". ({issues}2459[#2459])
**  Add destination context so Redis shows up on the Service Map.

* Fix run-context handling for 'mysql2' instrumentation to avoid accidental
  creation of *child* spans of the automatic mysql spans.
  ({issues}2430[#2430]})


[[release-notes-3.25.0]]
==== 3.25.0 2021/11/24

[float]
===== Bug fixes

* Fixes for 'redis' instrumentation:
+
**  Fix run-context so that a span created in the same tick as a redis client
    command will no longer be a child of the redis span. ({issues}2430[#2430])
**  Capture an APM error and correctly set span.outcome to "failure" when
    a redis client command calls back with an error.
**  Avoid a rare possible double-instrumentation of redis commands
    internally-queued before the RedisClient is "ready". ({pull}2446[#2446])

* Avoid setting the `tracestate` header for outgoing HTTP requests to the empty
  string. This can happen for non-trace-root transactions. While the HTTP spec
  allows empty header values, some servers do not. ({issues}2405[#2405])

* Deprecate `transaction.subtype` and `transaction.action`. These fields
  were never used by APM server. This also deprecates the
  `apm.startTransaction(...)` call signatures that take `subtype` and `action`
  arguments. In the next major version these two fields will be removed.
  ({issues}2356[#2356])

* Fix run-context handling for 'mysql' instrumentation to avoid accidental
  creation of *child* spans of the automatic 'mysql' spans.
  ({issues}2430[#2430]})


[[release-notes-3.24.0]]
==== 3.24.0 2021/11/09

[float]
===== Breaking changes

* Change <<disable-send, `disableSend`>> to no longer skip internal processing
  work. It now *only* disables communication with APM Server. Use
  <<context-propagation-only, `contextPropagationOnly`>> if your use case is
  to limit the APM agent's processing to the minimum to support context
  propagation and log correlation.
+
This is listed under "Breaking changes" as a heads-up. The only possible
negative result of this `disableSend` change is some extra CPU processing time
by the agent. There is no outward functionality change.

[float]
===== Features

* Gather https://github.com/elastic/apm/blob/main/specs/agents/tracing-instrumentation-aws-lambda.md#overwriting-metadata[AWS Lambda-specific metadata]
  on first function invocation and ensure no intake requests to APM Server are
  started before that metadata is available. ({issues}2404[#2404])

* Add <<context-propagation-only, `contextPropagationOnly`>> configuration
  option. This supports the use case of using the APM agent to propagate HTTP
  trace-context and to support log-correlation (adding `trace.id` et al fields
  to log records) **without** an APM server, and to otherwise reduce the
  processing time of the agent. ({issues}2393[#2393])
+
This is similar to <<disable-send, `disableSend`>>, but differs in that
`contextPropagationOnly: true` tells the agent to skip unnecessary work.

* The User-Agent header used for communication with APM Server now includes
  the `serviceName` and `serviceVersion`. For some users this can be
  https://github.com/elastic/apm/issues/509[helpful for APM Server log analysis].
  ({issues}2364[#2364])

* In a Lambda enviornment we now collect a number of additional data fields
  on the Transaction object.  See the spec for more information on fields collected.
  https://github.com/elastic/apm/blob/main/specs/agents/tracing-instrumentation-aws-lambda.md
  ({issues}2156[#2156])

* Zero configuration support. The only required agent configuration option
  is <<service-name, `serviceName`>>. Normally the agent will attempt to
  infer `serviceName` for the "name" field in a package.json file. However,
  that could fail. With this version, the agent will cope with: a scoped
  package name (`@scope/name` is normalized to `scope-name`), a "name" that
  isn't a valid `serviceName`, not being able to find a "package.json" file,
  etc. Ultimately it will fallback to "nodejs_service". ({issues}1944[#1944])
+
One consequence of this change is that `apm.getServiceName()` will return
`undefined` until the agent is started (check with `apm.isStarted()`).

[float]
===== Bug fixes

* Stop collecting transaction breakdown metrics (`transaction.breakdown.count`,
  `transaction.duration.sum.us`, `transaction.duration.count`), as they are not
  being used in APM UI. ({issues}2370[#2370])

* Wrap `fs.realpath.native` when configured with `asyncHooks=false`. This
  fixes using that function (which was undefined before this fix) and a
  crash when importing fs-extra@10. ({issues}2401[#2401])

* A significant change was made to internal run context tracking (a.k.a. async
  context tracking). There are no configuration changes or API changes for
  custom instrumentation. ({pull}2181[#2181])
+
One behavior change is that multiple spans created synchronously (in the same
async task) will form parent/child relationships; before this change they would
all be siblings. This fixes HTTP child spans of Elasticsearch and aws-sdk
automatic spans to properly be children. ({issues}1889[#1889])
+
Another behavior change is that a span B started after having ended span A in
the same async task will *no longer* be a child of span A. ({pull}1964[#1964])
+
This fixes an issue with context binding of EventEmitters, where
`removeListener` would fail to actually remove if the same handler function was
added to multiple events.

* Fix pino's deprecation warning when using a custom logger with pino@6 ({issues}2332[#2332])


[[release-notes-3.23.0]]
==== 3.23.0 2021/10/25

[float]
===== Breaking changes

* Remove support for instrumenting versions of fastify earlier than 1.0.0.
  This instrumentation might still work, but is no longer supported.
  Fastify v1.0.0 was released in 2018. All current users should be using
  fastify v2 or v3 at least. See https://www.fastify.io/docs/latest/LTS/
  ({pull}2387[#2387])

[float]
===== Features

* Add initial support for version 8 of `@elastic/elasticsearch`, which is
  still in pre-release. ({pull}2385[#2385])


[[release-notes-3.22.0]]
==== 3.22.0 2021/10/21

[float]
===== Features

* Add support for node v17.

* When an error is captured, the APM agent will only immediately flush it to
  APM server if it is an "unhandled" error. Unhandled errors are typically those
  captured via the `uncaughtException` process event. Before this change, a
  captured error (e.g. for a 4xx or 5xx response from an HTTP server) was
  always immediately flushed. This could negatively impact performance for
  a service that was generating *frequent* errors. ({issues}686[#686])

[float]
===== Bug fixes

* Improve <<apm-flush,`apm.flush([cb])`>> to wait for inflight spans and errors
  before flushing data to APM server. Before this change, a recently ended span
  or recently <<apm-capture-error,captured error>> might not yet have completed
  processing (for example, stacktrace collection is asynchronous) and might
  not be included in the flush call. ({issues}2294[#2294])

* AWS Lambda changes: Disable metrics collection during the experimental phase
  of (re)implementing Lambda support ({pull}2363[#2363]). Some fixes for better
  flushing of data at the end of a Lambda invocation.

* <<span-to-string,`span.toString()`>> and <<transaction-to-string,`transaction.toString()`>>
  have been *deprecated*. The exact string output may change in v4 of the
  agent.

* Add `Span.ids` and `Transaction.ids` to TypeScript types. ({pull}2347[#2347])

* Improve `span.sync` determination (fixes {issues}1996[#1996]) and stop
  reporting `transaction.sync` which was never used ({issues}2292[#2292]).
  A minor semantic change is that `span.sync` is not set to a final value
  until `span.end()` is called. Before `span.end()` the value will always
  by `true`.

* Guard against a negative value of `metricsInterval`, which can lead to
  high CPU usage as metrics are collected as fast as possible. Also ensure
  no metrics collection can happen if `metricsInterval="0s"` as intended.
  Before this change it was possible for some metric collection to still
  happen, even though none would be reported. ({pull}2330[#2330])
+
This change also guards against negative and invalid values in the following
configuration options: `abortedErrorThreshold`, `apiRequestTime`, and
`serverTimeout`. If an invalid value is given, then will fallback to their
default value.


[[release-notes-3.21.1]]
==== 3.21.1 2021/09/16

[float]
===== Bug fixes

* Update types to avoid imports of `@types/...` modules (other than
  `@types/node`), so that TypeScript users of elastic-apm-node need not
  manually `npm install @types/connect @types/pino @types/aws-lambda` to
  compile. ({issues}2331[#2331])


[[release-notes-3.21.0]]
==== 3.21.0 2021/09/15

[float]
===== Features

* Add the `longFieldMaxLength` integer configuration option (default `10000`).
  Specific transaction/span/error fields (see the list below) will be truncated
  at this number of unicode characters. ({pull}2193[#2193], {issues}1921[#1921])
+
The `errorMessageMaxLength` configuration option is now *deprecated*, but
still supported. Users should switch to using `longFieldMaxLength`. If
`errorMessageMaxLength` is not specified, truncation of error messages will
now use the `longFieldMaxLength` value.
+
Note that ultimately the maximum length of any tracing field is limited by the
{apm-guide-ref}/configuration-process.html#max_event_size[`max_event_size`]
configured for the receiving APM server.
+
The fields affected by `longFieldMaxLength` are:
+
** `transaction.context.request.body`, `error.context.request.body` - Before
   this change these fields were not truncated.
** `transaction.context.message.body`, `span.context.message.body`,
   `error.context.message.body` - Before this change these fields were not
   truncated.
** `span.context.db.statement` - Before this change this field was truncated
   at 10000 *bytes*. Truncation is now a number of unicode characters.
** `error.exception.message`, `error.log.message` - Before this change, the
   default 2kB `errorMessageMaxLength` would apply.

* Improve the TypeScript types by exporting more of interfaces:
  `AgentConfigOptions`, `Transaction`, `Span`, `TransactionOptions`,
  `SpanOptions`. ({issues}2118[#2118])

[float]
===== Bug fixes

* Fix a bug in `apm.removePatch(module, aHandler)` that would remove the
  last registered handler if `aHandler` did not match any currently
  registered handlers. ({pull}2315[#2315])

* Fix a crash in instrumentation of the old Elasticsearch client
  (`elasticsearch`) for some rarer cases of client options -- for example
  passing multiple hosts. ({pull}2312[#2312])

* Ensure the internal HTTP(S) client requests made by the APM agent to APM
  server are not themselves traced. ({issues}1168[#1168], {issues}1136[#1136])

* Fix crashing error with `agent.registerMetric` and `active:false` configuration. ({issues}1799[#1799], {pull}2290[#2290])


[[release-notes-3.20.0]]
==== 3.20.0 2021/08/12

[float]
===== Bug fixes

* Fix failing tests and a possible runtime crash in
  `@elastic/elasticsearch@7.14.0` instrumentation. ({issues}2187[#2187])


[[release-notes-3.19.0]]
==== 3.19.0 2021/08/05

[float]
===== Features

* The agent now supports the 3.x branch of apollo-server-express. ({pull}2155[#2155])

* Add instrumentation support for mongodb@4.x. ({pull}2171[#2171])

[float]
===== Bug fixes

* The agent will no longer report counting metrics with a value of zero, and will
  remove these metrics from the registry. ({pull}2163[#2163])


[[release-notes-3.18.0]]
==== 3.18.0 2021/07/20

[float]
===== Features

* Trace an incoming HTTP/1.1 request to an HTTP/2 server using the
  https://nodejs.org/api/http2.html#http2_http2_createsecureserver_options_onrequesthandler[allowHTTP1]
  option. Before this change only incoming requests supporting HTTP/2 would
  be traced. ({pull}2143[#2143])

* Add instrumentation of the AWS SNS publish method when using the
  https://www.npmjs.com/package/aws-sdk[JavaScript AWS SDK v2] (`aws-sdk`). ({pull}2157[#2157])

[float]
===== Bug fixes

* Fixed naming for outgoing HTTP spans to comply with the spec.
  https://github.com/elastic/apm/blob/main/specs/agents/tracing-instrumentation-http.md#http-client-spans
  Span names no longer include the path portion of the URL. ({pull}2161[#2161])

* Fix a header object re-use bug that prevented propagation of trace-context
  headers (`traceparent` et al) in AWS requests using AWS v4 signature auth.
  ({issues}2134[#2134])

* Fix a possible infinite loop in `captureError` when handling uncaught
  exceptions and the process is at or near its file descriptor limit
  (receiving EMFILE errors).  ({issues}2148[#2148])


[[release-notes-3.17.0]]
==== 3.17.0 2021/07/05

[float]
===== Features

* Add instrumentation of all AWS S3 methods when using the
  https://www.npmjs.com/package/aws-sdk[JavaScript AWS SDK v2] (`aws-sdk`).

* Add <<disable-send, `disableSend`>> configuration option. This supports some
  use cases using the APM agent **without** an APM server. ({issues}2101[#2101])

* Add instrumentation of all DynamoDB methods when using the
  https://www.npmjs.com/package/aws-sdk[JavaScript AWS SDK v2] (`aws-sdk`).

[float]
===== Bug fixes

* Fix inconsistencies in HTTP spans from other APM agents.
  <<span-subtype, `span.subtype`>> will now be "http" for HTTP, HTTPS, and
  HTTP/2 outgoing spans -- previously it was "http", "https", "http2",
  respectively. As well, <<span-action, `span.action`>> will now be the HTTP
  method (e.g. "GET", "PUT", "POST"), rather than "http". ({pull}2075[#2075])

* Fixed error where SQS messages sent without an active transactions could
  crash the agent. ({issues}2113[#2113])

* Fixed support for proxies in destination context ({issues}1770[#1770])

[[release-notes-3.16.0]]
==== 3.16.0 - 2021/06/14

[float]
===== Features

* Added <<span-frames-min-duration, `spanFramesMinDuration`>>
  configuration field, allowing users to set a time threshold value that spans
  must reach before the agent will add a stack trace to the span. As a result,
  many short spans that previously included stack traces by default no longer
  will.

* Prefer W3C "traceparent" header over "elastic-apm-traceparent" for incoming
  requests. {pull}2079[#2079]

[float]
===== Bug fixes

* Fix a crash (`TypeError: lastPrepareStackTrace`) in the agent when used with
  React v17 and later ({issues}1980[#1980]).

* Performance improvements have been made in error and stacktrace capture ({pull}2094[#2094]).
  This also included in two bug fixes:
+
** Before this change, some captured errors (for example a `next(new Error('boom')` from
   an Express handler) would mark the error as "unhandled" incorrectly. "Unhandled"
   exceptions are those caught by an `uncaughtException` handler.
** Before this change, source context lines for a stacktrace would not properly
   use the "sourcesContext" field of a file's source map.


[[release-notes-3.15.0]]
==== 3.15.0 - 2021/05/19

[float]
===== Features

* Add support for Node.js v16. (This also drops testing of Node.js v13
  releases.) {pull}2055[#2055]

[float]
===== Bug fixes

* Update TypeScript typings for `Agent.setLabel` and `Agent.addLabels` to
  include the `stringify` argument that was added in v3.11.0.


[[release-notes-3.14.0]]
==== 3.14.0 - 2021/04/19

[float]
===== Features

* Add `apm.addMetadataFilter(fn)` for filtering the
  https://www.elastic.co/guide/en/apm/server/current/metadata-api.html[metadata object]
  sent to APM server.

* The handling of sending events (transactions, spans, errors) to APM server
  has improved in a few ways. During temporary spikes in load and/or an APM
  server that is unresponsive, the agent will buffer a number of events and
  *drop* them above a certain limit (configurable via <<max-queue-size>>).
  This helps ensure the agent does not overly consume memory and CPU. As well,
  the agent will now https://github.com/elastic/apm/blob/main/specs/agents/transport.md#transport-errors[backoff]
  when the APM server errors. Finally, improved error handling means it will
  terminate failing requests to the APM server more quickly.
+
Note: v1 of this agent (EOL'd 2 years ago), included a `maxQueueSize` config
variable with a different meaning. If you have a lingering usage of that
setting (also possibly as the `ELASTIC_APM_MAX_QUEUE_SIZE` environment
variable), then it should be removed.

* Adds support for Amazon SQS queues via `aws-sdk` instrumentation that
  partially implements the https://github.com/elastic/apm/blob/main/specs/agents/tracing-instrumentation-messaging.md[APM messaging spec],
  and adds `queue.latency.min.ms`, `queue.latency.max.ms`, and `queue.latency.avg.ms`
  metrics for SQS queues.

[float]
===== Bug fixes

* Fixed bug where the URL property for outgoing HTTP request spans was set
  with the server's IP address rather than its hostname. The Agent now sets
  this property with the actual URL requested by Node.js. {issues}2035[#2035]

* Fixed bug where external services were not listed under Dependencies on the
  APM Service Overview page due to the trace-context propagated `sample_rate`
  value not being set on either transactions or spans.

[[release-notes-3.13.0]]
==== 3.13.0 - 2021/04/06

[float]
===== Features

* The APM agent's own internal logging now uses structured JSON logging using
  the https://getpino.io/#/docs/api?id=logger[pino API], and formatted in
  {ecs-logging-ref}/intro.html[ecs-logging] format. The log records on stdout
  are now single-line JSON objects. For example:
+
[source,bash]
----
# Before
APM Server transport error (ECONNREFUSED): connect ECONNREFUSED 127.0.0.1:8200

# After
{"log.level":"error","@timestamp":"2021-03-19T00:21:17.571Z","log":{"logger":"elastic-apm-node"},
"ecs":{"version":"1.6.0"},"message":"APM Server transport error (ECONNREFUSED): connect ECONNREFUSED 127.0.0.1:8200"}
----
+
Pretty formatting (and filtering) on the console may be done via the
https://github.com/trentm/go-ecslog[`ecslog`] tool.
+
A custom <<logger>> is still supported as before. However, a non-pino custom
logger will only receive the "message" field, and not structured log fields
as they are added over time.

* Add support for setting the `ELASTIC_APM_LOGGER=false` environment variable
  to disable/ignore a given custom <<logger>>. This is to support easier
  <<debug-mode>> for troubleshooting.

[float]
===== Bug fixes

* Lock package dependency "elastic-apm-http-client@9.6.0" to avoid using
  v9.7.0 for now, because it is breaking tests. A coming release will get back
  on the latest of this dependency. {issues}2032[#2032]

* Remove the "ancestors" field from a log.trace message on startup. Its info
  is a duplicate of info in the "startTrace" field in the same log record.
  {pull}2005[#2005]

* Remove the accidental `nodejs.eventloop.delay.ns` metric that was always
  reporting a zero value. The existing `nodejs.eventloop.delay.avg.ms` is
  the intended metric. {pull}1993[#1993]


[[release-notes-3.12.1]]
==== 3.12.1 - 2021/02/25

[float]
===== Bug fixes

* fix: Update https://github.com/elastic/apm-nodejs-http-client/blob/main/CHANGELOG.md#v951[apm-server client]
  to fix a {issues}1749[possible crash] when polling for central config.


[[release-notes-3.12.0]]
==== 3.12.0 - 2021/02/21

[float]
===== Features

* feat: Set span outcome to success or failure depending on whether an error
  was captured during when the span was active. {issues}1814[#1814]

* feat: Adds public `setOutcome` method to span and transaction APIs, and
  adds a top level `setTransactionOutcome` and `setSpanOutcome` to set
  outcome values for the current active transaction or active span.
* Limit the `transactionSampleRate` value to 4 decimal places of precision
  according to the shared https://github.com/elastic/apm/blob/main/specs/agents/tracing-sampling.md#transaction_sample_rate-configuration[APM spec]. This ensures that propagated sampling rate
  in the `tracestate` header is short and consistent. {pull}1979[#1979]

[float]
===== Bug fixes

* fix: It was possible for fetching central config to result in the
  `cloudProvider` config value being reset to its default. {issues}1976[#1976]

* fix: fixes bug where tedious could crash the agent on bulk inserts {pull}1935[#1935] +
  Reported https://discuss.elastic.co/t/apm-agent-crashes-nodejs-after-reporting-exception-in-tedious-instrumentation-code/259851[via the forum].
  The error symptom was: `Cannot read property 'statement' of undefined`

[[release-notes-3.11.0]]
==== 3.11.0 - 2021/02/08

[float]
===== Features

* feat: add `apm.getServiceName()` {pull}1949[#1949] +
  This will be used by https://github.com/elastic/ecs-logging-nodejs[ecs-logging packages]
  to integrate with APM.

* feat: support numeric and boolean labels {pull}1909[#1909] +
  Add an optional `stringify` option to `apm.setLabel(name, version, stringify = true)`
  and `apm.addLabels(labels, stringify = true)`, which can be set `false` to
  allow numeric and boolean labels. Stringify defaults to true for backwards
  compatibility -- stringification will be removed in a future major version.

* feat: added support for cloud metadata fetching {pull}1937[#1937] +
  Agent now collects information about its cloud environment and includes this
  data in the APM Server's metadata payload. See
  https://github.com/elastic/apm/blob/3acd10afa0a9d3510e819229dfce0764133083d3/specs/agents/metadata.md#cloud-provider-metadata[the spec]
  for more information.

[[release-notes-3.10.0]]
==== 3.10.0 - 2021/01/11

[float]
===== Features

* feat: Improve handling of raw body parsing
  The agent will now report raw/`Buffer` encoded post bodies as '<Buffer>'.

* feat: Add support for api keys {pull}1818[#1818] +
  This allows the usage of API keys for authentication to the APM server

* feat: Add automatic instrumentation of the https://github.com/elastic/elasticsearch-js[@elastic/elasticsearch] package {pull}1877[#1870]
+
The instrumentation of the legacy "elasticsearch" package has also changed
slightly to commonalize:
+
** "span.context.destination" is set on all Elasticsearch spans, not just a
   subset of query-like API endpoints.
** For query-like API endpoints (e.g. `/_search`), the capturing of query details
   on "span.context.db.statement" has changed (a) to include *both* the
   query params and the request body if both exist (separated by `\n\n`) and
   (b) to *URL encode* the query params, rather than JSON encoding.

* feat: Add `captureAttributes` boolean option to `apm.captureError()` to
  allow *disabling* the automatic capture of Error object properties. This
  is useful for cases where those properties should not be sent to the APM
  Server, e.g. for performance (large string fields) or security (PII data).
  {pull}1912[#1912]

* feat: Add `log_level` central config support. {pull}1908[#1908] +
  Spec: https://github.com/elastic/apm/blob/main/specs/agents/logging.md

* feat: Add `sanitize_field_names` configuration option. +
  Allows users to configure a list of wildcard patterns to _remove_ items
  from the agent's HTTP header and `application/x-www-form-urlencoded` payloads.
  {pull}1898[#1898]
  ** https://github.com/elastic/apm/blob/main/specs/agents/sanitization.md[spec]
  ** https://github.com/elastic/apm-agent-nodejs/blob/main/docs/configuration.asciidoc#sanitize-field-names[docs]

[float]
===== Bug fixes

* fix: Fix parsing of comma-separated strings for relevant config vars to allow
  whitespace around the commas. E.g.:
+
----
export ELASTIC_APM_TRANSACTION_IGNORE_URLS='/ping, /metrics*'
----
+
Config vars affected are: `disableInstrumentations`, `transactionIgnoreUrls`
`addPatch`, and `globalLabels`.
* fix: Correct the environment variable for setting `transactionIgnoreUrl`
  (added in v3.9.0) from `ELASTIC_TRANSACTION_IGNORE_URLS` to
  `ELASTIC_APM_TRANSACTION_IGNORE_URLS`.


[[release-notes-3.9.0]]
==== 3.9.0 - 2020/11/30

[float]
===== Features

* feat: support fastify 3 {pull}1891[#1891] +
  Adds .default and .fastify module.exports to instrumented fastify function
  for 3.x line, and prefers req.routerMethod and req.routerPath for
  transaction name
* feat: Set "destination" context on spans for "mongodb". {pull}1893[#1893] +
  This allows Kibana APM Service Maps to show a "mongodb" node for services using
  the https://www.npmjs.com/package/mongodb[mongodb] package (which includes
  mongoose and mongojs).
* feat: transactionIgnoreUrl wildcard matching {pull}1870[#1870] +
  Allows users to ignore URLs using simple wildcard matching patterns that behave
  the same across language agents. See https://github.com/elastic/apm/issues/144

[float]
===== Bug fixes

* fix: treat set-cookie in response headers as sensitive data {pull}1886[#1886]
* fix: Synchronous spans would never have `span.sync == true`. {pull}1879[#1879]


[[release-notes-3.8.0]]
==== 3.8.0 - 2020/11/09

[float]
===== Features

* feat: expand k8s pod ID discovery regex {pull}1863[#1863]
* feat: implements tracestate {pull}1828[#1828] +
  Expands support for the W3C Trace Context specification by adding a tracestate
  header implementation, and uses this new header to track the Elastic
  transaction sample rate across a trace's service boundaries.
* feat: add span and transaction outcome {pull}1824[#1824] +
  This adds an "outcome" field to HTTP(S)
  https://github.com/elastic/apm/blob/main/specs/agents/tracing-transactions.md#transaction-outcome[transactions]
  and https://github.com/elastic/apm/blob/main/specs/agents/tracing-spans.md#span-outcome[spans].

[float]
===== Bug fixes

* fix(pg): prevent unhandled promise rejection {pull}1846[#1846]
* fix: redis@2.x instrumentation was broken {pull}1852[#1852]
* A number of fixes to the test suite.

[[release-notes-3.7.0]]
==== 3.7.0 - 2020/8/10

* feat(knex): add support for 0.21.x {pull}1801[#1801]
* feat(redis): add support for v3.x {pull}1641[#1641]
* feat(graphql): add support for 15.x {pull}1795[#1795]
* feat(koa-router): add support for 9.x {pull}1772[#1772]
* fix(elasticsearch): ensure requests can be aborted {pull}1566[#1566]
* fix: end span if outgoing http request ends prematurely {pull}1583[#1583]
* fix: don't throw on invalid URL {pull}1771[#1771]
* fix: patch apollo-server-core > 2.14 correctly {pull}1796[#1796]
* fix: add currentTraceIds to typings {pull}1733[#1733]

[[release-notes-3.6.1]]
==== 3.6.1 - 2020/5/20

* fix(package): bump elastic-apm-http-client to ^9.4.0 {pull}1756[#1756]

[[release-notes-3.6.0]]
==== 3.6.0 - 2020/5/18

* feat: add destination metadata for db spans {pull}1687[#1687]
* feat: add support for Node.js 14 {pull}1742[#1742]
* feat(pg): add support for pg v8.x {pull}1743[#1743]
* feat: add metrics for external memory {pull}1724[#1724]
* feat: enrich spans with destination info {pull}1685[#1685]
* fix(instrumentation): add .js to module path {pull}1711[#1711]

[[release-notes-3.5.0]]
==== 3.5.0 - 2020/3/9

* feat(error): get stack trace from Error-like objects {pull}1613[#1613]
* fix: add logUncaughtExceptions conf option to TypeScript typings {pull}1668[#1668]

[[release-notes-3.4.0]]
==== 3.4.0 - 2020/2/21

* feat: support W3C TraceContext traceparent header {pull}1587[#1587]
* feat: add custom metrics API (experimental) {pull}1571[#1571]
* feat(koa-router): add support for v8.x {pull}1642[#1642]
* fix(cassandra): improve support for cassandra-driver v4.4.0+ {pull}1636[#1636]
* fix: support promisifying setTimeout and friends {pull}1636[#1636]

[[release-notes-3.3.0]]
==== 3.3.0 - 2019/12/13

* feat(config): add serverCaCertFile config {pull}1560[#1560]
* feat(config): add central config support for transactionMaxSpans and captureBody {pull}1555[#1555]

[[release-notes-3.2.0]]
==== 3.2.0 - 2019/11/19

* fix(metrics): only register collectors if enabled {pull}1520[#1520]
* fix(ioredis): prevent unhandled promise rejection {pull}1523[#1523]
* chore: add Node 13 to supported engines {pull}1524[#1524]

[[release-notes-3.1.0]]
==== 3.1.0 - 2019/10/16

[float]
===== Features
* feat(mongodb): instrumentation {pull}1423[#1423]
* fix(package): update elastic-apm-http-client to version 9.0.0 {pull}1419[#1419]
* perf: cache 'ids' value of transactions and spans {pull}1434[#1434]

[float]
===== Bug fixes
* fix: always end transaction when socket is closed prematurely {pull}1439[#1439]
* fix: change logUncaughtExceptions default to false {pull}1432[#1432]
* fix: write stack trace of uncaught exceptions to STDERR {pull}1429[#1429]

[[release-notes-3.0.0]]
==== 3.0.0 - 2019/9/30

[float]
===== Breaking changes
* feat: allow manual instrumentation with `instrument: false` {pull}1114[#1114]
* feat: allow setting span/transaction `type`, `subtype`, and `action` separately (the behavior of the old `type` has changed) {pull}1292[#1292]
* feat: use `external` as span type instead of `ext` {pull}1291[#1291]
* refactor(graphql): use custom transaction type `graphql` for graphql requests instead of `request` {pull}1245[#1245]
* feat(http): add `instrumentIncomingHTTPRequests` config (`disableInstrumentations` now behaves differently) {pull}1298[#1298]
* chore: remove deprecated APIs {pull}1413[#1413]
* chore: drop support for older Node.js versions {pull}1383[#1383]

[[release-notes-2.x]]
=== Node.js Agent version 2.x

[[release-notes-2.17.3]]
==== 2.17.3 - 2020/2/27

[float]
===== Bug fixes
* fix: support promisifying setTimeout and friends {pull}1649[#1649]
* fix(cassandra): improve support for cassandra-driver v4.4.0+ {pull}1649[#1649]
* fix(knex): make stack traces work in 0.18+ {pull}1500[#1500]
* fix(tedious): ensure shimmed module exposes same API {pull}1496[#1496]
* fix(metrics): do not send transaction breakdowns when disabled {pull}1489[#1489]
* fix(tedious): support 6.5+ {pull}1488[#1488]
* fix: always end transaction when socket is closed prematurely {pull}1445[#1445]
* perf: cache 'ids' value of transactions and spans {pull}1438[#1438]

[[release-notes-2.17.2]]
==== 2.17.2 - 2019/10/2

[float]
===== Bug fixes
* chore(http): workaround(s) to suppress DEP0066 warnings {pull}1424[#1424]

[[release-notes-2.17.1]]
==== 2.17.1 - 2019/9/26

[float]
===== Bug fixes
* fix: support all falsy return values from error filters {pull}1394[#1394]
* fix: capture all non-string http bodies {pull}1381[#1381]

[[release-notes-2.17.0]]
==== 2.17.0 - 2019/9/19

[float]
===== Features
* feat: add support for @koa/router {pull}1346[#1346]
* feat: add methods for logging trace information {pull}1335[#1335]

[float]
===== Bug fixes
* fix: improve debug output when detecting incoming http request {pull}1357[#1357]
* fix(http): response context propagation on Node.js 12.0 - 12.2 {pull}1339[#1339]

[[release-notes-2.16.2]]
==== 2.16.2 - 2019/9/3

[float]
===== Bug fixes
* fix(lambda): handle traceparent case-insensitively {pull}1319[#1319]

[[release-notes-2.16.1]]
==== 2.16.1 - 2019/8/28

[float]
===== Bug fixes
* fix: avoid throwing when agent is in active: false mode {pull}1278[#1278]

[[release-notes-2.16.0]]
==== 2.16.0 - 2019/8/26

[float]
===== Features
* feat(memcached): instrument memcached v2.2.0 and above {pull}1144[#1144]
* feat(config): add configFile config option {pull}1303[#1303]

[float]
===== Bug fixes
* fix: bug where spans sometimes wouldn't have stack traces {pull}1299[#1299]
* fix(async_hooks): properly update sync flag {pull}1306[#1306]
* fix: change agent active status log message to debug level {pull}1300[#1300]

[[release-notes-2.15.0]]
==== 2.15.0 - 2019/8/15

[float]
===== Features
* feat(express-graphql): add support for v0.9 {pull}1255[#1255]
* feat(metrics): add metricsLimit option {pull}1273[#1273]

[[release-notes-2.14.0]]
==== 2.14.0 - 2019/8/12

[float]
===== Features
* feat(hapi): support new @hapi/hapi module {pull}1246[#1246]
* feat: allow agent.clearPatches to be called with array of names {pull}1262[#1262]

[float]
===== Bug fixes
* fix: be less chatty if span stack traces cannot be parsed {pull}1274[#1274]
* perf: use for-of instead of forEach {pull}1275[#1275]

[[release-notes-2.13.0]]
==== 2.13.0 - 2019/7/30

[float]
===== Bug fixes
* fix: standardize user-agent header {pull}1238[#1238]

[float]
===== Features
* feat: add support for APM Agent Configuration via Kibana {pull}1197[#1197]
* feat(metrics): breakdown graphs {pull}1219[#1219]
* feat(config): default serviceVersion to package version {pull}1237[#1237]

[[release-notes-2.12.1]]
==== 2.12.1 - 2019/7/7

[float]
===== Bug fixes
* fix(knex): abort early on unsupported version of knex {pull}1189[#1189]

[[release-notes-2.12.0]]
==== 2.12.0 - 2019/7/2

[float]
===== Features
* feat(metrics): add runtime metrics {pull}1021[#1021]
* feat(config): add environment option {pull}1106[#1106]

[[release-notes-2.11.6]]
==== 2.11.6 - 2019/6/11

[float]
===== Bug fixes
* fix(express): don't swallow error handling middleware {pull}1111[#1111]

[[release-notes-2.11.5]]
==== 2.11.5 - 2019/5/27

[float]
===== Bug fixes
* fix(metrics): report correct CPU usage on Linux {pull}1092[#1092]
* fix(express): improve names for routes added via app.use() {pull}1013[#1013]

[[release-notes-2.11.4]]
==== 2.11.4 - 2019/5/27

[float]
===== Bug fixes
* fix: don't add traceparent header to signed AWS requests {pull}1089[#1089]

[[release-notes-2.11.3]]
==== 2.11.3 - 2019/5/22

[float]
===== Bug fixes
* fix(span): use correct logger location {pull}1081[#1081]

[[release-notes-2.11.2]]
==== 2.11.2 - 2019/5/21

[float]
===== Bug fixes
* fix: url.parse expects req.url not req {pull}1074[#1074]
* fix(express-slash): expose express handle properties {pull}1070[#1070]

[[release-notes-2.11.1]]
==== 2.11.1 - 2019/5/10

[float]
===== Bug fixes
* fix(instrumentation): explicitly use `require` {pull}1059[#1059]
* chore: add Node.js 12 to package.json engines field {pull}1057[#1057]

[[release-notes-2.11.0]]
==== 2.11.0 - 2019/5/3

[float]
===== Bug fixes
* chore: rename tags to labels {pull}1019[#1019]

[float]
===== Features
* feat(config): support global labels {pull}1020[#1020]

[float]
===== Bug fixes
* fix(config): do not use ELASTIC_APM_ prefix for k8s {pull}1041[#1041]
* fix(instrumentation): prevent handler leak in bindEmitter {pull}1044[#1044]

[[release-notes-2.10.0]]
==== 2.10.0 - 2019/4/15

[float]
===== Features
* feat(express-graphql): add support for version ^0.8.0 {pull}1010[#1010]

[float]
===== Bug fixes
* fix(package): bump elastic-apm-http-client to ^7.2.2 so Kubernetes metadata gets corrected recorded {pull}1011[#1011]
* fix(ts): add TypeScript typings for new traceparent API {pull}1001[#1001]

[[release-notes-2.9.0]]
==== 2.9.0 - 2019/4/10

[float]
===== Features
* feat: add traceparent getter to agent, span and transaction {pull}969[#969]
* feat(template): add support for jade and pug {pull}914[#914]
* feat(elasticsearch): capture more types of queries {pull}967[#967]
* feat: sync flag on spans and transactions {pull}980[#980]

[float]
===== Bug fixes
* fix(agent): init config/logger before usage {pull}956[#956]
* fix: don't add response listener to outgoing requests {pull}974[#974]
* fix(agent): fix basedir in debug mode when starting agent with -r {pull}981[#981]
* fix: ensure Kubernetes/Docker container info is captured {pull}995[#995]

[[release-notes-2.8.0]]
==== 2.8.0 - 2019/4/2

[float]
===== Features
* feat: add agent.setFramework() method {pull}966[#966]
* feat(config): add usePathAsTransactionName config option {pull}907[#907]
* feat(debug): output configuration if logLevel is trace {pull}972[#972]

[float]
===== Bug fixes
* fix(express): transaction default name is incorrect {pull}938[#938]

[[release-notes-2.7.1]]
==== 2.7.1 - 2019/3/28

[float]
===== Bug fixes
* fix: instrument http/https.get requests {pull}954[#954]
* fix: don't add traceparent header to S3 requests {pull}952[#952]

[[release-notes-2.7.0]]
==== 2.7.0 - 2019/3/26

[float]
===== Features
* feat: add patch registry {pull}803[#803]
* feat: allow sub-modules to be patched {pull}920[#920]
* feat: add TypeScript typings {pull}926[#926]

[float]
===== Bug fixes
* fix: update measured-reporting to fix Windows installation issue {pull}933[#933]
* fix(lambda): do not wrap context {pull}931[#931]
* fix(lambda): fix cloning issues of context {pull}947[#947]
* fix(metrics): use noop logger in metrics reporter {pull}912[#912]
* fix(transaction): don't set transaction result if it's null {pull}936[#936]
* fix(agent): allow flush callback to be undefined {pull}934[#934]
* fix: handle promise rejection in case Elasticsearch client throws {pull}870[#870]
* chore: change 'npm run' command namespaces {pull}944[#944]

[[release-notes-2.6.0]]
==== 2.6.0 - 2019/3/5

[float]
===== Features
* feat: add support for Fastify framework {pull}594[#594]
* feat(lambda): accept parent span in lambda wrapper {pull}881[#881]
* feat(lambda): support promise form {pull}871[#871]

[float]
===== Bug fixes
* fix: ensure http headers are always recorded as strings {pull}895[#895]
* fix(metrics): prevent 0ms timers from being created {pull}872[#872]
* fix(config): apiRequestSize should be 768kb {pull}848[#848]
* fix(express): ensure correct transaction names {pull}842[#842]

[[release-notes-2.5.1]]
==== 2.5.1 - 2019/2/4

[float]
===== Bug fixes
* fix(metrics): ensure NaN becomes 0, not null {pull}837[#837]

[[release-notes-2.5.0]]
==== 2.5.0 - 2019/1/29

[float]
===== Features
* feat(metrics): added basic metrics gathering {pull}731[#731]

[[release-notes-2.4.0]]
==== 2.4.0 - 2019/1/24

[float]
===== Features
* feat: add ability to set custom log message for errors {pull}824[#824]
* feat: add ability to set custom timestamp for errors {pull}823[#823]
* feat: add support for custom start/end times {pull}818[#818]

[[release-notes-2.3.0]]
==== 2.3.0 - 2019/1/22

[float]
===== Bug fixes
* fix(parsers): move port fix into parser {pull}820[#820]
* fix(mongo): support 3.1.10+ {pull}793[#793]

[float]
===== Features
* feat(config): add captureHeaders config {pull}788[#788]
* feat(config): add container info options {pull}766[#766]

[[release-notes-2.2.1]]
==== 2.2.1 - 2019/1/21

[float]
===== Bug fixes
* fix: ensure request.url.port is a string on transactions {pull}814[#814]

[[release-notes-2.2.0]]
==== 2.2.0 - 2019/1/21

[float]
===== Features
* feat(koa): record framework name and version {pull}810[#810]
* feat(cassandra): support 4.x {pull}784[#784]
* feat(config): validate serverUrl port {pull}795[#795]
* feat: add transaction.type to errors {pull}805[#805]

[float]
===== Bug fixes
* fix: filter outgoing http headers with any case {pull}799[#799]
* fix: we don't support mongodb-core v3.1.10+ {pull}792[#792]

[[release-notes-2.1.0]]
==== 2.1.0 - 2019/1/15

[float]
===== Features
* feat(error): include sampled flag on errors {pull}767[#767]
* feat(span): add tags to spans {pull}757[#757]

[float]
===== Bug fixes
* fix(tedious): don't fail on newest tedious v4.1.3 {pull}775[#775]
* fix(graphql): fix span name for unknown queries {pull}756[#756]

[[release-notes-2.0.6]]
==== 2.0.6 - 2018/12/18

[float]
===== Bug fixes
* fix(graphql): don't throw on invalid query {pull}747[#747]
* fix(koa-router): support more complex routes {pull}749[#749]

[[release-notes-2.0.5]]
==== 2.0.5 - 2018/12/12

[float]
===== Bug fixes
* fix: don't create spans for APM Server requests {pull}735[#735]

[[release-notes-2.0.4]]
==== 2.0.4 - 2018/12/7
* chore: update engines field in package.json {pull}727[#727]
* chore(package): bump random-poly-fill to ^1.0.1 {pull}726[#726]

[[release-notes-2.0.3]]
==== 2.0.3 - 2018/12/7

[float]
===== Bug fixes
* fix(restify): support an array of handlers {pull}709[#709]
* fix: don't throw on older versions of Node.js 6 {pull}711[#711]

[[release-notes-2.0.2]]
==== 2.0.2 - 2018/12/4

[float]
===== Bug fixes
* fix: use randomFillSync polyfill on Node.js <6.13.0 {pull}702[#702]
* fix(hapi): ignore internal events channel {pull}700[#700]

[[release-notes-2.0.1]]
==== 2.0.1 - 2018/11/26

[float]
===== Bug fixes
* fix: log APM Server API errors correctly {pull}692[#692]

[[release-notes-2.0.0]]
==== 2.0.0 - 2018/11/14

[float]
===== Breaking changes
* chore: remove support for Node.js 4 and 9
* chore: remove deprecated buildSpan function {pull}642[#642]
* feat: support APM Server intake API version 2 {pull}465[#465]
* feat: improved filtering function API {pull}579[#579]
* feat: replace double-quotes with underscores in tag names {pull}666[#666]
* feat(config): change config order {pull}604[#604]
* feat(config): support time suffixes {pull}602[#602]
* feat(config): stricter boolean parsing {pull}613[#613]

[float]
===== Features
  * feat: add support for Distributed Tracing {pull}538[#538]
  * feat(transaction): add transaction.ensureParentId function {pull}661[#661]
  * feat(config): support byte suffixes {pull}601[#601]
  * feat(transaction): restructure span_count and include total {pull}553[#553]
  * perf: improve Async Hooks implementation {pull}679[#679]

[[release-notes-1.x]]
=== Node.js Agent version 1.x

[[release-notes-1.14.3]]
==== 1.14.3 - 2018/11/13
  * fix(async_hooks): more reliable cleanup {pull}674[#674]

[[release-notes-1.14.2]]
==== 1.14.2 - 2018/11/10
  * fix: prevent memory leak due to potential reference cycle {pull}667[#667]

[[release-notes-1.14.1]]
==== 1.14.1 - 2018/11/8
  * fix: promise.then() resolve point {pull}663[#663]

[[release-notes-1.14.0]]
==== 1.14.0 - 2018/11/6
  * feat(agent): return uuid in captureError callback {pull}636[#636]
  * feat(apollo-server-express): set custom GraphQL transaction names {pull}648[#648]
  * feat(finalhandler): improve capturing of errors in Express {pull}629[#629]
  * fix(http): bind writeHead to transaction {pull}637[#637]
  * fix(shimmer): safely handle property descriptors {pull}634[#634]

[[release-notes-1.13.0]]
==== 1.13.0 - 2018/10/19
  * feat(ioredis): add support for ioredis version 4.x {pull}516[#516]
  * fix(ws): allow disabling WebSocket instrumentation {pull}599[#599]
  * fix: allow flushInterval to be set from env {pull}568[#568]
  * fix: default transactionMaxSpans to 500 {pull}567[#567]

[[release-notes-1.12.0]]
==== 1.12.0 - 2018/8/31
  * feat(restify): add Restify instrumentation {pull}517[#517]
  * feat(config): default serviceName to package name {pull}508[#508]
  * fix: always call agent.flush() callback {pull}537[#537]

[[release-notes-1.11.0]]
==== 1.11.0 - 2018/8/15
  * feat(filters): filter set-cookie headers {pull}485[#485]
  * fix(express): cannot create property symbol {pull}510[#510]

[[release-notes-1.10.2]]
==== 1.10.2 - 2018/8/8
  * fix: ensure logger config can update {pull}503[#503]
  * perf: improve request body parsing speed {pull}492[#492]

[[release-notes-1.10.1]]
==== 1.10.1 - 2018/7/31
  * fix(graphql): handle execute args object {pull}484[#484]

[[release-notes-1.10.0]]
==== 1.10.0 - 2018/7/30
  * feat(cassandra): instrument Cassandra queries {pull}437[#437]
  * feat(mssql): instrument SQL Server queries {pull}444[#444]

[[release-notes-1.9.0]]
==== 1.9.0 - 2018/7/25
  * fix(parsers): use basic-auth rather than req.auth {pull}475[#475]
  * feat(agent): add currentTransaction getter {pull}462[#462]
  * feat: add support for ws 6.x {pull}464[#464]

[[release-notes-1.8.3]]
==== 1.8.3 - 2018/7/11
  * perf: don't patch newer versions of mimic-response {pull}442[#442]

[[release-notes-1.8.2]]
==== 1.8.2 - 2018/7/4
  * fix: ensure correct streaming when using mimic-response {pull}429[#429]

[[release-notes-1.8.1]]
==== 1.8.1 - 2018/6/27
  * fix: improve ability to run in an environment with muliple APM vendors {pull}417[#417]

[[release-notes-1.8.0]]
==== 1.8.0 - 2018/6/23
  * feat: truncate very long error messages {pull}413[#413]
  * fix: be unicode aware when truncating body {pull}412[#412]

[[release-notes-1.7.1]]
==== 1.7.1 - 2018/6/20
  * fix(express-queue): retain continuity through express-queue {pull}396[#396]

[[release-notes-1.7.0]]
==== 1.7.0 - 2018/6/18
  * feat(mysql): support mysql2 module {pull}298[#298]
  * feat(graphql): add support for the upcoming GraphQL v14.x {pull}399[#399]
  * feat(config): add option to disable certain instrumentations {pull}353[#353]
  * feat(http2): instrument client requests {pull}326[#326]
  * fix: get remoteAddress before HTTP request close event {pull}384[#384]
  * fix: improve capture of spans when EventEmitter is in use {pull}371[#371]

[[release-notes-1.6.0]]
==== 1.6.0 - 2018/5/28
  * feat(http2): instrument incoming http2 requests {pull}205[#205]
  * fix(agent): allow agent.endTransaction() to set result {pull}350[#350]

[[release-notes-1.5.4]]
==== 1.5.4 - 2018/5/15
  * chore: allow Node.js 10 in package.json engines field {pull}345[#345]

[[release-notes-1.5.3]]
==== 1.5.3 - 2018/5/14
  * fix: guard against non string err.message

[[release-notes-1.5.2]]
==== 1.5.2 - 2018/5/11
  * fix(express): string errors should not be reported

[[release-notes-1.5.1]]
==== 1.5.1 - 2018/5/10
  * fix: don't throw if span callsites can't be collected

[[release-notes-1.5.0]]
==== 1.5.0 - 2018/5/9
  * feat: add agent.addTags() method {pull}313[#313]
  * feat: add agent.isStarted() method {pull}311[#311]
  * feat: allow calling transaction.end() with transaction result {pull}328[#328]
  * fix: encode spans even if their stack trace can't be captured {pull}321[#321]
  * fix(config): restore custom logger feature {pull}299[#299]
  * fix(doc): lambda getting started had old argument {pull}296[#296]

[[release-notes-1.4.0]]
==== 1.4.0 - 2018/4/9
  * feat(lambda): implement manual lambda instrumentation {pull}234[#234]

[[release-notes-1.3.0]]
==== 1.3.0 - 2018/3/22
  * feat(request): include ppid {pull}286[#286]

[[release-notes-1.2.1]]
==== 1.2.1 - 2018/3/15
  * fix(span): Do not pass stack frames into promises (memory leak fix) {pull}269[#269]

[[release-notes-1.2.0]]
==== 1.2.0 - 2018/3/13
  * feat(config): add serverTimeout {pull}238[#238]
  * fix(config): set default maxQueueSize to 100 {pull}270[#270]
  * feat(ws): add support for ws v5 {pull}267[#267]

[[release-notes-1.1.1]]
==== 1.1.1 - 2018/3/4
  * fix(mongodb): don't throw if span cannot be built {pull}265[#265]

[[release-notes-1.1.0]]
==== 1.1.0 - 2018/2/28
  * feat: add agent.startSpan() function {pull}262[#262]
  * feat(debug): output more debug info on start {pull}254[#254]

[[release-notes-1.0.3]]
==== 1.0.3 - 2018/2/14
  * fix: ensure context.url.full property is truncated if too long {pull}242[#242]

[[release-notes-1.0.2]]
==== 1.0.2 - 2018/2/13
  * fix(express): prevent invalid errors from crashing {pull}240[#240]

[[release-notes-1.0.1]]
==== 1.0.1 - 2018/2/9
  * fix: don't add req/res to unsampled transactions {pull}236[#236]

[[release-notes-1.0.0]]
==== 1.0.0 - 2018/2/6
  * feat(instrumentation): support sampling {pull}154[#154]
  * feat(transaction): add `transactionMaxSpans` config option {pull}170[#170]
  * feat(errors): add captureError call location stack trace {pull}181[#181]
  * feat: allow setting of framework name and version {pull}228[#228]
  * feat(protcol): add `url.full` to intake API payload {pull}166[#166]
  * refactor(config): replace `logBody` with `captureBody` {pull}214[#214]
  * refactor(config): unify config options with python {pull}213[#213]
  * fix: don't collect source code for in-app span frames by default {pull}229[#229]
  * fix(protocol): report dropped span counts in intake API payload {pull}172[#172]
  * refactor(protocol): always include handled flag in intake API payload {pull}191[#191]
  * refactor(protocol): move process fields to own namespace in intake API payload {pull}155[#155]
  * refactor(protocol): rename `uncaught` to `handled` in intake API payload {pull}140[#140]
  * refactor(protocol): rename `in_app` to `library_frame` in intake API payload {pull}96[#96]
  * refactor: rename app to service {pull}93[#93]
  * refactor: rename trace to span {pull}92[#92]

[[release-notes-0.x]]
=== Node.js Agent version 0.x

[[release-notes-0.12.0]]
==== 0.12.0 - 2018/1/24
  * feat(*): control amount of source context lines collected using new config options {pull}196[#196]
  * feat(agent): add public flush function to force flush of transaction queue: agent.flush([callback]) {pull}187[#187]
  * feat(mongodb): add support for mongodb-core 3.x {pull}190[#190]
  * refactor(config): update default flushInterval to 10 seconds (lower memory usage) {pull}186[#186]
  * chore(*): drop support for Node.js 5 and 7 {pull}169[#169]
  * refactor(instrumentation): encode transactions as they are added to the queue (lower memory usage) {pull}184[#184]

[[release-notes-0.11.0]]
==== 0.11.0 - 2018/1/11
  * feat(*): Set default stack trace limit to 50 frames {pull}171[#171]
  * feat(ws): add support for ws@4.x {pull}164[#164]
  * feat(errors): associate errors with active transaction

[[release-notes-0.10.0]]
==== 0.10.0 - 2018/1/3
  * feat(express): auto-track errors (BREAKING CHANGE: removed express middleware) {pull}127[#127]
  * feat(hapi): add hapi 17 support {pull}146[#146]
  * fix(*): fix Node.js 8 support using async_hooks {pull}77[#77]
  * fix(graphql): support sync execute {pull}139[#139]
  * refactor(agent): make all config properties private (BREAKING CHANGE) {pull}107[#107]

[[release-notes-0.9.0]]
==== 0.9.0 - 2017/12/15
  * feat(conf): allow serverUrl to contain a sub-path {pull}116[#116]
  * refactor(*): better format of error messages from the APM Server {pull}108[#108]

[[release-notes-0.8.1]]
==== 0.8.1 - 2017/12/13
  * docs(*): we're now in beta! {pull}103[#103]

[[release-notes-0.8.0]]
==== 0.8.0 - 2017/12/13
  * feat(handlebars): instrument handlebars {pull}98[#98]

[[release-notes-0.7.0]]
==== 0.7.0 - 2017/12/6
  * feat(parser): add sourceContext config option to control if code snippets are sent to the APM Server {pull}87[#87]
  * fix(*): move https-pem to list of devDependencies

[[release-notes-0.6.0]]
==== 0.6.0 - 2017/11/17
  * feat(queue): add maxQueueSize config option {pull}56[#56]

[[release-notes-0.5.0]]
==== 0.5.0 - 2017/11/17
  * refactor(*): drop support for Node.js <4 {pull}65[#65]
  * refactor(*): rename module to elastic-apm-node {pull}71[#71]
  * feat(queue): add fuzziness to flushInterval {pull}63[#63]

[[release-notes-0.4.0]]
==== 0.4.0 - 2017/11/15
  * fix(https): instrument https.request in Node.js v9
  * refactor(http): log HTTP results in groups of 100 {pull}68[#68]
  * fix(api): add language to APM Server requests {pull}64[#64]
  * refactor(trans): set default transaction.result to success {pull}67[#67]
  * refactor(config): rename timeout config options {pull}59[#59]

[[release-notes-0.3.1]]
==== 0.3.1 - 2017/10/3
  * fix(parsers): don't log context.request.url.search as null {pull}48[#48]
  * fix(parsers): separate hostname and port when parsing Host header {pull}47[#47]

[[release-notes-0.3.0]]
==== 0.3.0 - 2017/9/20
  * fix(instrumentation): don't sample transactions {pull}40[#40]
  * feat(graphql): include GraphQL operation name in trace and transaction names {pull}27[#27]
  * feat(tls): add validateServerCert config option {pull}32[#32]
  * feat(parser): support http requests with full URI's {pull}26[#26]
  * refactor(*): remove appGitRef config option
  * fix(instrumentation): fix setting of custom flushInterval
  * feat(elasticsearch): add simple Elasticsearch instrumentation
  * fix(*): don't start agent if appName is invalid

[[release-notes-0.2.0]]
==== 0.2.0 - 2017/8/28
  * refactor(*): support new default port 8200 in APM Server
  * refactor(*): support new context.response status code format

[[release-notes-0.1.1]]
==== 0.1.1 - 2017/8/17
  * fix(instrumentation): don't fail when sending transactions to APM Server

[[release-notes-0.1.0]]
==== 0.1.0 - 2017/8/17
  * Initial release<|MERGE_RESOLUTION|>--- conflicted
+++ resolved
@@ -32,11 +32,8 @@
 === Node.js Agent version 3.x
 
 
-<<<<<<< HEAD
 ==== Unreleased
 
-=======
->>>>>>> 594c94c6
 [float]
 ===== Breaking changes
 
@@ -45,7 +42,6 @@
 
 * Enable support for redis v4 ({pull}2945[#2945])
 
-<<<<<<< HEAD
 * preview:[] Next.js server-side instrumentation. See the <<nextjs>> document.
 +
 This adds instrumentation of the Next.js dev server (`next dev`) and prod
@@ -59,10 +55,8 @@
 +
 This is a technical preview to get feedback from Next.js users. The details on
 how exactly the instrumentation works may change in future versions.
-=======
 * Improve container-info gathering to support AWS ECS/Fargate environments.
   ({issues}2914[#2914])
->>>>>>> 594c94c6
 
 [float]
 ===== Bug fixes
@@ -75,13 +69,10 @@
 [float]
 ===== Chores
 
-<<<<<<< HEAD
-=======
 * Add guards to ensure that a crazy `Cache-Control: max-age=...` response
   header cannot accidentally result in inappropriate intervals for fetching
   central config. The re-fetch delay is clamped to `[5 seconds, 1 day]`.
   ({issues}2941[#2941])
->>>>>>> 594c94c6
 
 [[release-notes-3.39.0]]
 ==== 3.39.0 2022/10/17
