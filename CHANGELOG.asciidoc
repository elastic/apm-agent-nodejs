ifdef::env-github[]
NOTE: Release notes are best read in our documentation at
https://www.elastic.co/guide/en/apm/agent/nodejs/current/release-notes.html[elastic.co]
endif::[]

////
Notes:
1. When adding a changelog entry, if the "Unreleased" section doesn't yet exist,
   please add the following under the "=== Node.js Agent version 3.x" header:

        ==== Unreleased

        [float]
        ===== Breaking changes

        [float]
        ===== Features

        [float]
        ===== Bug fixes

        [float]
        ===== Chores

2. When making a release, change the "==== Unreleased" section header to:

        [[release-notes-x.x.x]]
        ==== x.x.x - YYYY/MM/DD
////

[[release-notes-4.x]]
=== Node.js Agent version 4.x

See the <<upgrade-to-v4>> guide.

==== Unreleased

[float]
===== Breaking changes

* Set the new minimum supported Node.js to version 14.5.0.
  Users of earlier Node.js versions can use elastic-apm-node v3.x, which
  supports back to Node.js v8.6.

* Ignore a `timer` option passed to `startTransaction()` and `startSpan()` APIs.
  This option was never documented. It would be surprising if any user is
  impacted by this.

* Remove long deprecated support for the `ELASTIC_APM_`-prefixed environment
  variables for the <<kubernetes-node-name,Kubernetes config options>>. For
  example, one must use `KUBERNETES_POD_NAME` and not
  `ELASTIC_APM_KUBERNETES_POD_NAME`. ({issues}2661[#2661])

* The config option `filterHttpHeaders` is now _removed_. ({pull}3539[#3539])

* Remove the deprecated `span.toString()` and `transaction.toString()` APIs.
  See <<v4-api-to-string,the upgrading doc>> for details. ({issues}2348[#2348])

* Remove instrumentation support for the old 'hapi' package -- the current
  '@hapi/hapi' package is still instrumented. ({issues}2691[#2691])

* Change `apm.startTransaction()` api to return a noop transaction instead of
  null, if the agent is not yet started. ({issues}2429[#2429])

* Drop support for the obsolete "patch" context manager, i.e. the
  `contextManager: "patch"` config option. This was a limited async context
  management that predated the preferred `AsyncLocalStorage` core Node.js
  mechanism for context tracking. It was deprecated in v3.37.0.  As well, the
  related and deprecated `asyncHooks` config option has been removed.
  ({issues}3529[#3529])

* Remove the `logUncaughtExceptions` config option.
  See <<v4-config-options,Upgrading to v4>> for details.
  ({issues}2412[#2412])

* Remove `transaction.subtype` and `transaction.action` properties from API.
  This also impacts <<apm-start-transaction>> and `transaction.setType(...)`,
  both of which now no longer accept `subtype` and `action` parameters.
  These two properties were deprecated in v3.25.0.
  ({issues}3557[#3557])

* Remove support for the erroneous `ELASTIC_SANITIZE_FIELD_NAMES` and
  `ELASTIC_IGNORE_MESSAGE_QUEUES` config environment variables. The correct env
  vars are `ELASTIC_APM_SANITIZE_FIELD_NAMES` and
  `ELASTIC_APM_IGNORE_MESSAGE_QUEUES`, respectively, and were supported starting
  in v3.36.0.

[float]
===== Features

<<<<<<< HEAD
* Add support for `@aws-sdk/client-dynamodb`, one of the AWS SDK v3 clients.
  ({issues}2958[#2958])
=======
* The `apm.destroy()` method is now async. Almost no users should need to use
  this method. However, if used, to be sure to wait for APM agent shutdown to
  be complete, one can now `await apm.destroy()`. ({issues}3222[#3222])

* Support instrumenting `mongodb` v6. ({pull}3596[#3596])
>>>>>>> 51f6e5fd

[float]
===== Bug fixes

* Fix instrumentation of `mongodb` to avoid multiple command handler
  registrations when client is created via `MongoClient.connect` static
  method. ({pull}3586[#3586])

[float]
===== Chores

* Add a warning message when a duration or size config option is provided
  without units. ({issues}2121[#2121])

* Change default value of `useElasticTraceparentHeader` config option to `false`.
  This means that for outgoing HTTP requests, the APM agent will no longer add the
  `elastic-apm-traceparent` header. This vendor-specific header was used in the past
  while the https://w3c.github.io/trace-context/[W3C trace-context] spec was still
  in development. Now that it is in wide use, the `elastic-apm-traceparent` header is
  only useful for interaction with very old Elastic APM agents.

* Add default ports into `context.service.target.name` for HTTP spans conforming to the
  spec update done in https://github.com/elastic/apm/pull/700 ({pull}3590[#3590])


[[release-notes-3.x]]
=== Node.js Agent version 3.x

// To see the changelog for later 3.x release, see the "3.x" branch: <https://github.com/elastic/apm-agent-nodejs/blob/3.x/CHANGELOG.asciidoc>

[[release-notes-3.49.1]]
==== 3.49.1 - 2023/08/09

[float]
===== Bug fixes

* Upgrade import-in-the-middle dependency to v1.4.2 to fix a vulnerability
  (https://github.com/DataDog/import-in-the-middle/security/advisories/GHSA-5r27-rw8r-7967[CVE-2023-38704]).
  Note: This dependency is only used by elastic-apm-node when using the
  <<esm,experimental ESM support>>. ({pull}3569[#3569])

[float]
===== Chores

* Add debug logging for 4xx responses from APM server when polling for
  central config. This is based on https://github.com/elastic/apm-nodejs-http-client/pull/182
  by @linjunpop.


[[release-notes-3.49.0]]
==== 3.49.0 - 2023/08/03

[float]
===== Bug fixes

* Fix ESM support: the "loader.mjs" file was accidentally not included in
  the published package in v3.48.0. ({pull}3534[#3534])

* Fix instrumentation of `@aws-sdk/client-s3` from v3.378.0 and up. The new
  version requires `@smithy/smithy-client` v2.0.1 and the agent was
  instrumenting it within the semver range '>=1 <2'. ({issues}3523[#3523])

* Fix wrapping of `http.request()` for node v18.17.0. Before this change, a
  call with a non-Function callback -- `http.request(urlString, {}, 'this-is-not-a-cb-function')`
  -- would accidentally *not* fail because of the agent's instrumentation.
  ({pull}3511[#3511])

* Fix tedious instrumentation to recognize "connection.prepare()" usage in
  tedious@16.2.0 and later. ({pull}3470[#3470])

[float]
===== Chores

* Add min node verison in `tav.json` to generate lighter matrix for TAV commands.
  ({pull}3531[#3531])

* Inline the `elastic-apm-http-client` package code into this repo.
  ({issues}3506[#3506])


[[release-notes-3.48.0]]
==== 3.48.0 - 2023/07/07

*Known issue*: You must upgrade to 3.49.0 or later for the ESM support
described below to work, because the "loader.mjs" file was accidentally not
published.

[float]
===== Features

* Initial and experimental ECMAScript Module (ESM) support.
  With the following invocation the APM agent will now be able to instrument
  modules loaded via `import`. (See the https://nodejs.org/api/esm.html#introduction[Node.js introduction to ESM].)
+
[source,bash]
----
node -r elastic-apm-node/start.js \
  --experimental-loader=elastic-apm-node/loader.mjs \
  server.mjs

# or

NODE_OPTIONS='-r elastic-apm-node/start.js --experimental-loader=elastic-apm-node/loader.mjs'
node server.mjs
----
+
The new usage requirement is the `--experimental-loader=elastic-apm-node/loader.mjs` option.
This initial release only includes support for instrumenting a subset of the
modules listed at <<supported-technologies>>. This set will grow in subsequent
versions. Notably, ESM support does not currently work in node v20 -- only in
recent versions of node v12-v18. ESM support will remain experimental while the
https://nodejs.org/api/esm.html#loaders[Node.js Loaders API] is experimental.
See <<esm>> for full details.

* Send `configured_hostname` and `detected_hostname` metadata separately,
  rather than the old deprecated single `hostname` metadatum. As well, the
  detected hostname now attempts to collect a FQDN to be used in the
  `host.name` field in the Elasticsearch document. ({issues}3310[#3310])

[float]
===== Bug fixes

* Ensure `apm.setGlobalLabel(...)` does not throw an error when apm is inactive.
  ({issues}3442[#3442])

* Set the trace-context for an incoming HTTP/2 request. Contributed by @paulish.
  ({issues}1830[#1830])

* Fix aws-sdk v3 instrumentation (currently just `@aws-sdk/client-s3`) for
  versions 3.363.0 and later. ({pull}3455[#3455])

* Fix a possible crash when using `getSignedUrl()` from `@aws-sdk/s3-request-presigner`
  due to a bug in `@aws-sdk/client-s3` instrumentation. ({issues}3464[#3464])


[[release-notes-3.47.0]]
==== 3.47.0 - 2023/06/14

[float]
===== Features

* Add support for `knex` version v1 and v2. ({pull}3355[#3355])

* Add `tedious@16.x` support. ({pull}3366[#3366])

* Add `apm.setGlobalLabel()` to dynamically extend the `globalLabels` set in
  the initial config. Refer to <<apm-set-global-label>> for details. ({pull}3337[#3337])

[float]
===== Bug fixes

* Change the "start.js" export to *not* start the APM agent inside a
  https://nodejs.org/api/worker_threads.html[Node.js Worker thread].
+
One way to start the APM agent is via `node -r elastic-apm-node/start.js ...` or
`NODE_OPTIONS='-r elastic-apm-node/start.js`.  When a Node.js Worker thread is
started, it inherits the `process.execArgv` and environment, which results in
"start.js" being run in the context of the new thread. Starting an additional
APM agent in each new Worker is arguably surprising. For now, "start.js" will
avoid starting in a thread. The exact behavior may change in future versions.
+
One undesirable effect of this change is that explicit use of "start.js" in
code (`import 'elastic-apm-node/start.js'` or `require('elastic-apm-node/start.js')`)
in a Worker will *not* start the APM agent. Instead, one must use:
`require('elastic-apm-node').start()` or equivalent.

* Avoid redaction of response headers while extracting `transaction.context.response`
  data from the HTTP response. Contributed by @lytc. ({pull}3427[#3427])

[float]
===== Chores

* Refactor transport handling to new internal `apm-client` module.
  ({pull}3372[#3372])


[[release-notes-3.46.0]]
==== 3.46.0 - 2023/05/15

[float]
===== Features

* Add support for `@aws-sdk/client-s3`, one of the AWS SDK v3 clients.
  ({pull}3287[#3287])

* Add support for `@apollo/server@4` -- the new Apollo Server package which
  replaces `apollo-server`, `apollo-server-express`, etc. Contributed by
  @jmesimak. ({pull}3203[#3203])

* Add <<capture-body>> support for Fastify instrumentation.
  Contributed by @xxzefgh. ({pull}2681[#2681])

* Add support for mysql2@3. Contributed by @firecow. ({pull}3301[#3301])

* Improve error handling with AWS Lambda. When used together with the
  https://github.com/elastic/apm-aws-lambda[Elastic AWS Lambda extension]
  v1.4.0 or greater, the APM agent will pre-register a partial transaction
  before the user's handler function is run. If the handler function fails
  with a Lambda timeout, `uncaughtException`, `unhandledRejection`, or crash
  then the Lambda extension will report the failed transaction so it can be
  seen in the Kibana APM app. ({pull}3285[#3285])

* Add OpenTelemetry Metrics API and Metrics SDK support. This is currently
  experimental and may change. With this change, you may use the OpenTelemetry
  Metrics API to create custom metrics and the APM agent will ship those
  metrics to APM server. As well, you may use the OpenTelemetry Metrics SDK
  and the APM agent will automatically add a MetricReader to ship metrics to
  APM server. See the <<opentelemetry-bridge>> for details. ({pull}3152[#3152])


[float]
===== Chores

* The config option `filterHttpHeaders` is now *deprecated*. It will be
  removed in a future major version. ({pull}3333[#3333])

* Add cookie map in transactions' request context and redact cookie header ({pull}3322[#3322])

* Stop testing `express-graphql` instrumentation -- the module is deprecated.
  ({pull}3304[#3304])


[[release-notes-3.45.0]]
==== 3.45.0 2023/04/28

[float]
===== Features

* Add `aws.s3.bucket` and `aws.s3.key` attributes for OpenTelemetry in S3 instrumentation.
  Spec https://github.com/open-telemetry/opentelemetry-specification/blob/v1.20.0/semantic_conventions/trace/instrumentation/aws-sdk.yml#L435
  ({issues}3150[#3150]).

[float]
===== Bug fixes

* Fix a possible crash in AWS Lambda Function instrumentation when an ELB-
  or API Gateway-triggered invocation received an `event` object with no
  `headers` field. ({issues}3286[#3286])

* Fix an edge case in instrumentation of `http.request()` and `https.request()`
  with node v19.9.0 and recently nightly builds of node v20.
  ({issues}3261[#3261])

[float]
===== Chores

* Update "engines" to support node v20. ({pull}3278[#3278])

* Restrict Next.js instrumentation to `<13.3.0` for now, because of a known
  issue with instrumentating the `next@13.3.0` dev server. ({issues}3263[#3263])


[[release-notes-3.44.1]]
==== 3.44.1 2023/04/06

[float]
===== Bug fixes

* Fix an issue where the APM agent receiving central config (from APM server)
  containing a value for `sanitized_field_names` would crash.
  ({issues}3247[#3247])


[[release-notes-3.44.0]]
==== 3.44.0 2023/04/03

[float]
===== Features

* Update the <<opentelemetry-bridge>> supported version of `@opentelemetry/api`
  to version 1.4.x. ({pull}3239[#3239])

[float]
===== Bug fixes

* Ensure `metadata.service.agent.activation_method` is only sent for APM
  server version 8.7.1 or later. APM server 8.7.0 included a bug where
  receiving `activation_method` is harmful. ({issues}3230[#3230])


[[release-notes-3.43.0]]
==== 3.43.0 2023/03/02

[float]
===== Features

* Support mongodb v5. ({issues}3138[#3138])

* Propagate trace-context in message attributes for SQS (SendMessage and
  SendMessageBatch) and SNS (Publish), provided the maximum 10 message
  attributes limit is not passed. SQS message reception (ReceiveMessage) and
  SQS- and SNS-triggered Lambda functions already produce _span links_ for
  incoming messages with trace-context. This allows linking between
  producer and consumer in the Kibana APM app. ({pull}3044[#3044])

* Extend Lambda instrumentation to capture details for Lambda function URL
  and ELB-triggered Lambdas. ({issues}2901[#2901])

* Make `Agent.flush()` return a `Promise` if no callback is passed as param.
  This means that flush is now `await`able: `await apm.flush()`.
  ({issues}2857[#2857])

[float]
===== Bug fixes

* Fix the transaction name for *API* routes in Next.js >=13.2.x. Before this
  change internal changes in next@13.2.0 resulted in transactions for Next.js
  API routes being `{method} unknown route`.

* Fix `metadata.service.agent.activation_method=k8s-attach` handling to
  (a) use an explicit marker from the k8s apm attacher
  (`ELASTIC_APM_ACTIVATION_METHOD`) and (b) use the specified "k8s-attach"
  value, rather than the incorrect "k8s-attacher".
  ({issue}3119[#3119])

* Add missing <<opentelemetry-bridge-enabled>> ({pull}3121[#3121]) and
  <<context-manager>> Agent configuration options to the TypeScript types.


[[release-notes-3.42.0]]
==== 3.42.0 2023/01/18

[float]
===== Features

* Support for tracing/monitoring https://learn.microsoft.com/en-us/azure/azure-functions/[Azure Functions].
  See the <<azure-functions>> document.
  ({pull}3071[#3071], https://github.com/elastic/apm/blob/main/specs/agents/tracing-instrumentation-azure-functions.md[spec])

* Support `restify@11`.

[float]
===== Bug fixes

* Fix instrumentation of `http.request()` and `http.get()` (and the same
  for `https.`) so that Basic auth fields are not lost. Before this change
  if the first arg was a URL or string with `username` and/or `password`
  values, e.g. `https://user:pass@...`, then the auth fields were not
  included in the actual HTTP request.  ({issues}2044[#2044])

* Fix `span.context.destination.service.resource` for S3 spans to have an
  "s3/" prefix.
+
*Note*: While this is considered a bugfix, but it can potentially be a breaking
change in the Kibana APM app: It can break the history of the S3-Spans / metrics
for users relying on `context.destination.service.resource`. If users happen to
run agents both with and without this fix (for same or different languages), the
same S3-buckets can appear twice in the service map (with and without
s3-prefix).

* Ensure collected dropped spans stats follow the intake API type requirements.
  Before this change `transaction.dropped_spans_stats[*].duration.sum.us` could
  have been a floating-point value, but the intake API requires an int. The
  result was dropped transactions and errors in the agent log.
  ({issues}3104[#3104])

[float]
===== Chores

* Add `service.agent.activation_method` metadatum.
  Spec: https://github.com/elastic/apm/blob/main/specs/agents/metadata.md#activation-method
  ({issues}3039[#3039])


[[release-notes-3.41.1]]
==== 3.41.1 2022/12/21

[float]
===== Bug fixes

* Fix a bug in span compression with sending spans that were buffered for
  possible compression. Before this fix, in some cases a compressible span could
  be sent *twice* or not sent at all. ({pull}3076[#3076])


[[release-notes-3.41.0]]
==== 3.41.0 2022/12/12

[float]
===== Features

* Capture HTTP context (status code, headers, etc.) on transactions (and
  captured errors) for Lambda functions triggered by API Gateway.
  ({issues}2419[#2419])

* Support instrumentation for restify@10.

[float]
===== Bug fixes

* Change default `serverUrl` from `http://localhost:8200` to `http://127.0.0.1:8200`
  to avoid ambiguity between possible IPv4 and IPv6 DNS-resolved values for "localhost".
  APM server only listens on IPv4 by default, so this avoids a possible surprising
  mismatch. ({issues}3045[#3045])

* Add `tracestate` to the `TransactionOptions` TypeScript type for
  `apm.startTransaction(..., options)`. ({issues}3061[#3061])

[float]
===== Chores

* Mark the published Lambda layer as supporting the recently released
  "nodejs18.x" Lambda Runtime (`--compatible-runtimes`).


[[release-notes-3.40.1]]
==== 3.40.1 2022/11/15

[float]
===== Bug fixes

* Prevent a possible tight loop in central config fetching. ({issues}3029[#3029])


[[release-notes-3.40.0]]
==== 3.40.0 2022/10/31

**Note**: This was a bad release. Users should upgrade to v3.40.1 or later.
This version of the agent could enter a tight loop re-fetching central config,
which increases network traffic, CPU usage, and load on the APM server.
See {issues}3029[issue #3029] for details.

[float]
===== Features

* Enable support for redis v4 ({pull}2945[#2945])

* preview:[] Next.js server-side instrumentation. See the <<nextjs>> document.
+
This adds instrumentation of the Next.js dev server (`next dev`) and prod
server (`next start`). The APM transactions for incoming HTTP requests to the
server will be named appropriately based on Next.js's routing -- both for
user page routes (e.g. `GET /a-dynamic-page/[id]`) and for internal Next.js
routes (e.g. `Next.js _next/data route my-page`,
`Next.js Rewrite route /foo -> /bar`). As well, exceptions in server-side code
(e.g. `getServerSideProps`, server-side run page handlers, API handlers) will
be reported. ({pull}2959[#2959])
+
This is a technical preview to get feedback from Next.js users. The details on
how exactly the instrumentation works may change in future versions.

* Improve container-info gathering to support AWS ECS/Fargate environments.
  ({issues}2914[#2914])

[float]
===== Bug fixes

* Source lines of context in stacktraces is *no longer reported* for "*.min.js"
  files that do not have source-map information. These files are assumed to
  be minimized files, for which source line context won't be useful. This
  change is to guard against excessively large stacktrace data.

[float]
===== Chores

* Add guards to ensure that a crazy `Cache-Control: max-age=...` response
  header cannot accidentally result in inappropriate intervals for fetching
  central config. The re-fetch delay is clamped to `[5 seconds, 1 day]`.
  ({issues}2941[#2941])


[[release-notes-3.39.0]]
==== 3.39.0 2022/10/17

[float]
===== Features

* Improve the granularity of data captured about downstream services, e.g.
  databases, for spans that represent an external call (known as "exit spans").
  This data is used for
  https://www.elastic.co/guide/en/kibana/current/service-maps.html[Service Maps]
  and
  https://www.elastic.co/guide/en/kibana/current/dependencies.html[Dependencies]
  in the Kibana APM app.
+
This is handled via the new span `service.target.*` fields that replace the
deprecated `destination.service.resource` field (https://github.com/elastic/apm/blob/main/specs/agents/tracing-spans-service-target.md[spec]). All instrumentations have
been updated to set appropriate service target values. If necessary, e.g. for manual
instrumentation, a new public <<span-setservicetarget>> API has been added to specify these values.
({pull}2882[#2882])
+
The never-public-but-available `span.setDestinationContext()` has been marked
for removal (using it will `process.emitWarning()`). Users of this internal
method should switch to the public <<span-setservicetarget>>.
+
As part of this change, improvements have been made to some module instrumentations:
+
  ** `redis` and `ioredis`: `span.type` has changed from "cache" to "db" per https://github.com/elastic/apm/blob/main/specs/agents/tracing-instrumentation-db.md#redis[spec]
  ** `mongodb`: `span.action` used to be "query", now it will be the mongodb command name, e.g. "find", "insert".
  ** `mongodb` and `mongodb-core`: `span.db.instance` is now set to the database name ({issues}1494[#1494])
  ** `mysql` and `mysql2`: `span.db.{instance,user}` are now populated.
  ** `@elastic/elasticsearch`: The cluster name is heuristically determined for Elastic Cloud deployments and used for the service target name.
  ** `sqs`: `span.destination.{address,port}` are now populated.
  ** `pg`: `span.db.{instance,user}` are now populated.
  ** `cassandra-driver`: the Cassandra keyspace is captured for service target data, if available.
  ** OpenTelemetry Bridge: OTel spans with kind PRODUCER and CLIENT are now handled as exit spans (e.g. span compression could apply).

* Support instrumentation of `@koa/router` (and `koa-router`) versions 11 and 12.
  Contributed by @sibelius. ({issues}2811[#2811])

* Support instrumentation of tedious@15. ({pull}2897[#2897])

* Improve the captured information for Elasticsearch client instrumentation.
  For all outgoing Elasticsearch client requests, the full HTTP url is
  now captured (stored in the "url.original" field). For Elasticsearch requests
  that do a search, the outgoing request body is captured (to the
  "span.db.statement" field) as before, but the format has changed to only
  hold the request body. Before this change the "span.db.statement" would
  also hold any HTTP query parameters. These are now more naturally captured
  in "url.original". ({issues}2019[#2019])
+
This change also introduces the <<elasticsearch-capture-body-urls>>
configuration option to enable controlling which Elasticsearch REST API
paths are considered for request body capture. ({pull}2873[#2873])

* Support instrumenting core modules when require'd with the optional
  https://nodejs.org/api/modules.html#core-modules['node:'-prefix].
  For example `require('node:http')` will now be instrumented.
  ({issues}2816[#2816])

* Agent will delay loading of the `error-callsites` module until agent start time,
  and will not load the module if the agent is disabled/inactive. This prevents the
  setting of an `Error.prepareStackTrace` handler until necessary for stacktrace
  collection. ({issues}2833[#2833] {pull}2906[#2906])

* Add `*principal*` pattern to default value for `sanitizeFieldNames` config
  var, so that it is more likely to redact authentication-related HTTP headers,
  e.g. on Azure. ({issues}2938[#2938])

[float]
===== Bug fixes

* Avoid a possible `RangeError: Maximum call stack size exceeded` in
  Span timer handler for exceedingly deep Span trees. ({pull}2939[#2939])

* Fix instrumentation of (very old) 'graphql' module versions <=0.9.6.
  Instrumentation of these older graphql versions was broken in v3.36.0.
  ({pull}2927[#2927])

[float]
===== Chores

* Disable knex instrumentation when not collecting span stack traces
  (because there is no point). This is a performance improvement for
  Knex usage in the default configuration. ({pull}2879[#2879])

* Document and add types for `parent` option to
  <<apm-capture-error,`apm.captureError()`>>. ({issues}2977[#2977])


[[release-notes-3.38.0]]
==== 3.38.0 2022/08/11

[float]
===== Features

- Add instrumentation for the https://undici.nodejs.org[undici] HTTP client
  library. This also adds instrumentation of Node.js v18's
  https://nodejs.org/api/all.html#all_globals_fetch[`fetch()`], which uses
  undici under the hood. For the instrumentation to work one must be using
  node v14.17.0 or later, or have installed the
  https://www.npmjs.com/package/diagnostics_channel['diagnostics_channel' polyfill].
  ({issues}2383[#2383])

- Added `exitSpanMinDuration` configuration field, allowing end users to
  set a time threshold for dropping exit spans. ({pull}2843[#2843])

[float]
===== Bug fixes

- Capturing an error would fail if the Error instance had an attribute that
  was an invalid date. ({issues}2030[#2030])

- Fix the span for an instrumented S3 ListBuckets API call to not be invalid
  for APM server intake. ({pull}2866[#2866])

- Fix an issue where the transaction `name` for a trace of a Lambda function
  implementing a GraphQL server (e.g. via https://www.apollographql.com/docs/apollo-server/deployment/lambda/[apollo-server-lambda])
  would not get the GraphQL-specific naming. ({issues}2832[#2832])


[[release-notes-3.37.0]]
==== 3.37.0 2022/07/18

[float]
===== Features

- The agent will now use https://nodejs.org/api/async_context.html#class-asynclocalstorage[`AsyncLocalStorage`]
  for run-context tracking in new enough versions of Node.js (versions >=14.5
  and >=12.19). This can reduce overhead from using the APM agent, especially in
  Promise-heavy applications. ({pull}2786[#2786])
+
This also adds a new <<context-manager,`contextManager`>> configuration option
to control which mechanism the agent uses for run-context tracking. It replaces
the, now deprecated, `asyncHooks` configuration option. If
you experience problems with the new AsyncLocalStorage-based tracking, you can
restore the older behavior with `contextManager: "asynchooks"`.

[float]
===== Chores

- The old "patch" mechanism that the APM agent uses for run-context tracking
  (enabled via <<context-manager,`contextManager: "patch"`>>, or previously
  enabled via `asyncHooks: false`) is now *deprecated*. It will be removed in a
  future major version (after an 18 month deprecation period).


[[release-notes-3.36.0]]
==== 3.36.0 2022/06/15

[float]
===== Features

- Adds https://github.com/elastic/apm/blob/main/specs/agents/handling-huge-traces/tracing-spans-dropped-stats.md[dropped span statistics]
  to transaction payloads allowing APM Server to calculate more accurate
  throughput metrics. ({issues}2302[#2302])

- Improve the grouping of captured API errors from `@elastic/elasticsearch`
  instrumentation. When an Elasticsearch client API error is captured, if
  the response body includes a `error.type`, e.g. `illegal_argument_exception`,
  the captured `error.exception.type` will be `ResponseError (illegal_argument_exception)`
  rather than `ResponseError`. This means that API errors will be grouped
  separately in the Kibana APM app based on their client API error type.
  ({issues}2770[#2770])

- Graphql v16 support ({issues}2508[#2508])


[float]
===== Bug fixes

- Fix the automatic wrapping of Lambda handlers to support handler modules
  created by `esbuild` bundling -- as is done in some Serverless Framework
  functions that use TypeScript. ({issues}2753[#2753])

- Fix Express route tracking (used for `transaction.name`) when an argument
  is passed to the `next(arg)` callback of a request handler. Before this
  change passing `next(<some object not an instance of Error>)` would be
  considered an error by Express, but not by the APM agent's route
  tracking. ({pull}2750[#2750])

- Updated `sanitizeFieldNames` and `ignoreMessageQueues` environment variables
  to use `ELASTIC_APM_` prefix. (previous variable names are still recgonized,
  but not documented) ({issues}2636[#2636])


[[release-notes-3.35.0]]
==== 3.35.0 2022/06/01

[float]
===== Features

- Add support for 'knex' version v0.21 to v1 ({issues}2699[#2699]).
  Note that instrumentation of knex >=0.95.0 is not support when using the
  deprecated <<context-manager,`contextManager=patch`>> configuration option.

- Change the instrumentation of SQS- and SNS-triggered AWS Lambda invocations:
  The special-casing of triggers with a *single* message/record has been
  removed.  That means that instead of a possible continued distributed trace
  (if a single received message has a 'traceparent'), a *span link* will be
  added to the APM transaction for each message with a 'traceparent'.
  `transaction.context.message.` fields are no longer collected.
  ({pull}2708[#2708])

- Enable support for ioredis v5 ({pull}2714[#2714])

- A Docker image with the APM agent will be published for each release to
  `docker.elastic.co/observability/apm-agent-nodejs:VERSION`, for example:
  `docker.elastic.co/observability/apm-agent-nodejs:3.35.0`. ({pull}2742[#2742])

[float]
===== Bug fixes

- Fixes automatic Lambda handler wrapping to work with handlers that point to
  subfolders (ex. `_HANDLER=path/to/folder.methodName`) ({issues}2709[#2709])


[[release-notes-3.34.0]]
==== 3.34.0 2022/05/26

[float]
===== Features

- Add support for 'tedious' version v10 to v14 ({issues}2517[#2517])

- When automatically determining <<service-name>> and <<service-version>> by
  looking for a "package.json", the agent will now prefer to start looking
  from the directory of the script being executed, rather than the current
  working directory. ({issues}2420[#2420])

- Add an experimental <<opentelemetry-bridge>>.  Briefly, the OpenTelemetry
  Bridge allows one to use the vendor-neutral
  https://opentelemetry.io/docs/instrumentation/js/api/[OpenTelemetry Tracing
  API] (https://www.npmjs.com/package/@opentelemetry/api[`@opentelemetry/api`])
  to manually instrument your code, and have the Elastic Node.js APM agent
  handle those API calls. ({pull}2641[#2641])

- Add https://github.com/open-telemetry/opentelemetry-specification/blob/main/specification/overview.md#links-between-spans)[Span Links] support. ({issues}2673[#2673])
+
The <<transaction-start-span,`transaction.startSpan()`>> and
<<apm-start-transaction,`apm.startTransaction()`>> public APIs now accept
a `links` option for specify links. The OpenTelemetry Bridge also supports
specifying links during span creation (with the limitation that span link
*attributes* are not supported).

- Add a <<trace-continuation-strategy>> configuration option to allow some
  control over how the APM Agent uses incoming trace-context headers for context
  propagation. ({issues}2592[#2592])

- Add span links to AWS SQS messaging spans on 'ReceiveMessage', one for each
  message (up to 1000) which has a 'traceparent' message attribute.
  ({issues}2593[#2593])

- Add "nodejs16.x" as one of the compatible runtimes for the Node.js APM agent
  Lambda layers now that
  https://aws.amazon.com/blogs/compute/node-js-16-x-runtime-now-available-in-aws-lambda/[this runtime is available on AWS].

[float]
===== Bug fixes

- Fixes a bug where the the agent would not serialize the database context of
  a span. ({issues}2715[#2715])

- Fix a possible crash in span compression handling on a span that was manually
  created without a parent span (e.g. if created with a custom `childOf`
  option). ({pull}2701[#2701])

[float]
===== Chores

- Add a package-lock.json file to ensure repeatable builds of the AWS Lambda
  layer and to assist with security issue auditing. ({issues}2626[#2626])

- Deprecate instrumentation for the legacy "hapi" package. While the APM agent
  still supports it, that instrumentation is no longer tested and support
  will be dropped in the next major version of the agent. Note that the
  "@hapi/hapi" package is still fully supported. ({pull}2698[#2698])

- Deprecate instrumentation for the obsolete "jade" package. "jade" was renamed
  to "pug" in 2015.  While the APM agent still supports "jade", that
  instrumentation is no longer tested. ({pull}2711[#2711])


[[release-notes-3.33.0]]
==== 3.33.0 2022/05/05

[float]
===== Features

- Add a `parent` option to `agent.captureError(err[, options][, cb])` to allow
  passing in a Transaction or Span to use as the parent for the error. Before
  this change the *current* span or transaction, if any, was always used.
+
This option is not documented in the user docs, nor added to the TypeScript
types, because it is only expected to be useful for coming OTel Bridge work.

[float]
===== Bug fixes

- Fix a possible crash in the instrumentation of an incoming HTTP/2 request: if
  the underlying Http2Session was destroyed before the APM transaction was
  ended (on Http2Stream end). This resulted in the instrumentation using the
  [`stream.session.socket`](https://nodejs.org/api/http2.html#http2sessionsocket)
  proxy, which can throw `ERR_HTTP2_SOCKET_UNBOUND` after the session is
  destroyed. ({issues}2670[#2670])

[float]
===== Chores

- The release process is slightly changed. CI (Jenkins) now handles `npm
  publish ...` when a tag is pushed. ({pull}2667[#2667])

- Pulled the `traceparent` NPM module into a local module and replaced the
  `random-poly-fill` module with the built in `require('crypto').randomFillSync`
  function call ({pull}2669[#2669])


[[release-notes-3.32.0]]
==== 3.32.0 2022/04/27

[float]
===== Features

* Add support for node v18. ({pull}2652[#2652])

* Add support for https://github.com/elastic/apm/blob/main/specs/agents/handling-huge-traces/tracing-spans-compress.md[span compression].
  ({issues}2100[#2100], {issues}2604[#2604])
+
By default, consecutive (sibling) exit spans of the same name, type, subtype,
and destination with a duration of less than 50ms will be compressed into
a single composite span. A possible case is the
https://duckduckgo.com/?q=N%252B1+query+problem[N+1 query problem].
Traces with many consecutive matching spans will be represented -- both in data
and the APM UI -- more efficiently.
+
Span compression can be disabled or matching behavior configured with the
<<span-compression-enabled,`spanCompression* configuration options`>>.

* Marks spans as "exit spans" across all instrumentations, preventing additional
  child spans from being added to the exit spans.  See issue for a full list of
  spans types that will be treated as exit spans. ({issues}2601[#2601])

* Allow a new span to be created/started even if its transaction has ended.
  This is expected to be a very rare use case. ({pull}2653[#2653])

* The Trace Context headers are now propagated for http2 requests. ({pull}2656[#2656])


[[release-notes-3.31.0]]
==== 3.31.0 2022/03/23

[float]
===== Features

* Add `captureBody` support for Hapi. ({issues}1905[#1905])

* If a SNS or SQS single event trigger to an instrumented Lambda function
  includes message attributes with the name "traceparent" (and "tracestate"),
  case-insensitive, then those are used to continue the trace. This was already
  being done for API Gateway event headers.

[float]
===== Bug fixes

* Fix a bug with Lambda instrumentation where the APM agent would result in
  an otherwise working Lambda function to respond with `null` if the Lambda
  was missing the https://github.com/elastic/apm-aws-lambda[Elastic APM Lambda Extension].
  ({issues}2598[#2598])

* Fix a bug in Lambda instrumentation in the capturing of SNS and SQS event
  message attributes. ({issues}2605[#2605])


[[release-notes-3.30.0]]
==== 3.30.0 2022/03/10

[float]
===== Breaking changes

* Added a new config option <<span-stack-trace-min-duration,`spanStackTraceMinDuration`>>
  that replaces both <<capture-span-stack-traces,`captureSpanStackTraces`>>
  and <<span-frames-min-duration,`spanFramesMinDuration`>>. The latter two are
  now deprecated, but still supported. If `spanStackTraceMinDuration` is
  specified, then any value for the deprecated two options will be ignored.
+
There is a significant change in _default_ behavior of the APM agent. If none
of these configuration options is specified, then the default
(`spanStackTraceMinDuration: -1`) is that stack traces are *not* collected
and reported for any spans. This change in default behavior was made because
the CPU performance impact of collecting span stack traces was found to be
too high in practice for busy and/or complex applications. This is mentioned
in the "Breaking changes" section to highlight the change, but it is not
considered breaking in general. The impact is that the "Stack Trace" tab in
the "Span details" view in the Kibana APM app will be empty. This was already
the case for some spans based on span duration. ({pull}2565[#2565])

* Implement the explicit signaling of Lambda invocation completion to the
  Elastic AWS Lambda Extension. This improves data flushing in a Lambda
  environment to ensure tracing data is only sent when the Lambda is active.
  This avoids possible tracing data loss while a Lambda VM is frozen.
  ({issues}2485[#2485])
+
However, because this change triggers a bug in the extension, this version of
the APM Node.js Agent must only be used with versions of the
<<lambda,AWS Lambda Extension>>
after v0.0.3.

[float]
===== Features

* Add `faas.name` and `faas.version` fields to Lambda transactions. ({issues}2587[#2587])
* Added automatic wrapping of AWS Lambda handlers ({pull}2577[#2577])
* Improvements to AWS Lambda instrumentation: Better `transaction.name` for
  API Gateway-triggered lambdas. Respect explicitly set `serviceName`,
  `serviceVersion`, and `usePathAsTransactionName` config settings. Default
  `cloudProvider: none` and `centralConfig: false` to reduce required
  environment variables for setting up APM instrumentation of Lambdas.
  ({issues}2531[#2531])


[[release-notes-3.29.0]]
==== 3.29.0 2022/02/10

* Fix a bug in instrumentation of `@elastic/elasticsearch` that caused a
  memory leak. ({issues}2569[#2569])


[[release-notes-3.28.0]]
==== 3.28.0 2022/02/08

Known issue: This release includes a memory leak in instrumentation of the
`@elastic/elasticsearch` package. If you use that package, you should not
use v3.28.0 of this APM agent. ({issues}2569[#2569])

[float]
===== Breaking changes

The following changes are not considered *breaking*. However, they result in
a change in behavior and trace output that might impact some users, so they
are highlighted here.

* Change the `redis` and `mysql` instrumentations to not patch at all if
  they are listed in <<disable-instrumentations, `disableInstrumentations`>>.
  This means that an application that uses one of these packages *and* lists
  that package in `disableInstrumentations` could see changes in the async
  run-context of callbacks.  See {issues}2498[#2498] and the
  <<release-notes-3.26.0,v3.26.0 release notes>> which has a similar change.

* Elasticsearch spans (from `elasticsearch`, `@elastic/elasticsearch`, and
  `@elastic/elasticsearch-canary` instrumentation) will no longer have an HTTP
  child span(s) for the underlying HTTP request. This is listed in this section
  to provide awareness in case some users have custom analysis of APM trace
  data that expects those HTTP spans.
+
Per https://github.com/elastic/apm/blob/main/specs/agents/tracing-spans.md#exit-spans[the APM Agent spec for exit spans],
Elasticsearch spans are now marked as exit spans and as a result, HTTP child
spans are suppressed. ({issues}2000[#2000])
+
As part of this change, some HTTP context has been added to Elasticsearch
spans, when available: the HTTP response `status_code`, and the size of the
response body (`encoded_body_size`). ({issues}2484[#2484])

[float]
===== Features

* Drop unsampled transactions when sending to APM Server v8.0+. ({issues}2455[#2455])

* The default <<service-name, `serviceName`>> string (when it is not configured
  and cannot be inferred from a "package.json" file) has been changed from
  "nodejs_service" to "unknown-nodejs-service". This is a standardized pattern
  used across Elastic APM agents to allow the Kibana APM app to recognize when
  to provide help to the user on configuring the service name.
  ({issues}2491[#2491])

* Add `transaction.name` to captured APM errors. This will allow the Kibana APM
  app to correlate error groups and transaction groups. ({issues}2456[#2456])

* Mark S3 spans (from 'aws-sdk' instrumentation) as exit spans (per
  https://github.com/elastic/apm/blob/main/specs/agents/tracing-spans.md#exit-spans).
  The result is that HTTP child spans of S3 spans are no longer captured.
  ({issues}2125[#2125])

[float]
===== Bug fixes

* Fixes for run context handling for '@elastic/elasticsearch' instrumentation.
  ({issues}2430[#2430])

* Fixes for run context handling for 'cassandra-driver' instrumentation.
  ({issues}2430[#2430])

* Fixes for run context handling for 'mongodb-core' instrumentation.
  ({issues}2430[#2430])

* Fixes for run context handling for 'elasticsearch' instrumentation.
  ({issues}2430[#2430])


[[release-notes-3.27.0]]
==== 3.27.0 2022/01/17

[float]
===== Features

* Add support for express-graphql 0.10.0 - 0.12.0 inclusive. ({pull}2511[#2511])

[float]
===== Bug fixes

* Fix an issue where the agent's async task tracking could cause the user's
  application to use too much memory. In cases where an application is under
  sustained load and is running in a memory constrained container, this looked
  like a memory leak.
+
This high memory usage could happen when application code starts async tasks
(e.g. Promises, setTimeouts, async I/O) that outlive the APM Transaction
(typically an HTTP request handler). The agent's async task tracking keeps a
reference to the APM Transaction (and any APM Spans) until the async task
ends, thus extending the lifetime of those APM objects and the references
they hold -- in particular, HTTP request and response objects. This could lead
to higher memory usage.
+
With this change, those references are removed when APM Transactions and Spans
are ended, and agent memory usage is now the same as what it was before
v3.24.0 when this issue was introduced. ({pull}2528[#2528], {issues}2489[#2489])

* Fixes for run context handling for 'graphql' instrumentation.
  ({issues}2430[#2430])

* Fixes for run context handling for DynamoDB instrumentation ('aws-sdk'
  package) so that a span created after an AWS client command (in the same
  tick, in the command callback, or promise) is not a child of the automatic
  AWS span. This change also ensures captured errors from failing client
  commands are a child of the AWS span. ({issues}2430[#2430])

* Fixes for run context handling for 'pg' instrumentation. ({issues}2430[#2430])

* Fixes for run context handling for 'mongodb' instrumentation. ({issues}2512[#2512])


[[release-notes-3.26.0]]
==== 3.26.0 2021/12/07

[float]
===== Breaking changes

* In earlier versions, the agent would propagate run context in some packages
  *even if instrumentation for that package was disabled via
  <<disable-instrumentations, `disableInstrumentations`>>*. Recent versions
  change the semantics of `disableInstrumentations` to mean the agent should
  not touch the listed packages at all. This means that an application that
  uses one of these packages *and* lists that package in
  `disableInstrumentations` could see changes in the async run-context of
  callbacks. This affects: `pg` (v3.24.0), `redis` (v3.25.0), `mysql`
  (v3.25.0), `ioredis` (v3.26.0), `mysql2` (v3.26.0).  See {issues}2498[#2498]
  for details.

[float]
===== Features

* Add `*auth*` pattern to default value for `sanitizeFieldNames` config var, so
  that it is more likely to redact authentication/authorization-related HTTP
  headers and form fields. This pattern replaces the `authorization` pattern
  in the set of defaults. ({issues}2427[#2427])

[float]
===== Bug fixes

* Fix run-context handling for 'tedious' instrumentation so that automatically
  created 'mssql' spans are never the `currentSpan` in user code.
  ({issues}2430[#2430])

* Fix 'http2' instrumentation for outgoing requests to not have the created
  HTTP span context be active in user code. ({issues}2430[#2430])

* Fix run-context handling in 'ws' instrumentation so that the span created
  for a `ws.send(...)` isn't the "current span" in subsequent code in the
  same tick. ({pull}2481[#2481])

* Fix run-context handling for 'memcached' instrumentation so that the
  automatically created Memcached span is never the `currentSpan` in user
  code. ({issues}2430[#2430])

* Fix a possible crash when serializing a Transaction if the incoming
  `req.socket` is null (possible if the socket has been destroyed).
  ({issues}2479[#2479])

* Fixes for run context handling for 'aws-sdk' instrumentation (S3, SQS, SNS)
  so that a span created after an AWS client command (in the same tick, in
  the command callback, or promise) is not a child of the automatic AWS
  span. This change also ensures captured errors from failing client commands
  are a child of the AWS span. ({issues}2430[#2430])

* Fix 'http' and 'https' instrumentation for outgoing requests to not have the
  'http' span context be active in user code. ({pull}2470[#2470])

* Fixes for 'ioredis' instrumentation ({pull}2460[#2460]):
+
**  Fix run-context so that a span created in the same tick as an ioredis
    client command will no longer be a child of the redis span.
**  Capture an APM error and correctly set span.outcome to "failure" when
    a redis client command calls back with an error.
**  Avoid a rare possible double-instrumentation of redis commands
    internally-queued before the RedisClient is "ready". ({issues}2459[#2459])
**  Add destination context so Redis shows up on the Service Map.

* Fix run-context handling for 'mysql2' instrumentation to avoid accidental
  creation of *child* spans of the automatic mysql spans.
  ({issues}2430[#2430]})


[[release-notes-3.25.0]]
==== 3.25.0 2021/11/24

[float]
===== Bug fixes

* Fixes for 'redis' instrumentation:
+
**  Fix run-context so that a span created in the same tick as a redis client
    command will no longer be a child of the redis span. ({issues}2430[#2430])
**  Capture an APM error and correctly set span.outcome to "failure" when
    a redis client command calls back with an error.
**  Avoid a rare possible double-instrumentation of redis commands
    internally-queued before the RedisClient is "ready". ({pull}2446[#2446])

* Avoid setting the `tracestate` header for outgoing HTTP requests to the empty
  string. This can happen for non-trace-root transactions. While the HTTP spec
  allows empty header values, some servers do not. ({issues}2405[#2405])

* Deprecate `transaction.subtype` and `transaction.action`. These fields
  were never used by APM server. This also deprecates the
  `apm.startTransaction(...)` call signatures that take `subtype` and `action`
  arguments. In the next major version these two fields will be removed.
  ({issues}2356[#2356])

* Fix run-context handling for 'mysql' instrumentation to avoid accidental
  creation of *child* spans of the automatic 'mysql' spans.
  ({issues}2430[#2430]})


[[release-notes-3.24.0]]
==== 3.24.0 2021/11/09

[float]
===== Breaking changes

* Change <<disable-send, `disableSend`>> to no longer skip internal processing
  work. It now *only* disables communication with APM Server. Use
  <<context-propagation-only, `contextPropagationOnly`>> if your use case is
  to limit the APM agent's processing to the minimum to support context
  propagation and log correlation.
+
This is listed under "Breaking changes" as a heads-up. The only possible
negative result of this `disableSend` change is some extra CPU processing time
by the agent. There is no outward functionality change.

[float]
===== Features

* Gather https://github.com/elastic/apm/blob/main/specs/agents/tracing-instrumentation-aws-lambda.md#overwriting-metadata[AWS Lambda-specific metadata]
  on first function invocation and ensure no intake requests to APM Server are
  started before that metadata is available. ({issues}2404[#2404])

* Add <<context-propagation-only, `contextPropagationOnly`>> configuration
  option. This supports the use case of using the APM agent to propagate HTTP
  trace-context and to support log-correlation (adding `trace.id` et al fields
  to log records) **without** an APM server, and to otherwise reduce the
  processing time of the agent. ({issues}2393[#2393])
+
This is similar to <<disable-send, `disableSend`>>, but differs in that
`contextPropagationOnly: true` tells the agent to skip unnecessary work.

* The User-Agent header used for communication with APM Server now includes
  the `serviceName` and `serviceVersion`. For some users this can be
  https://github.com/elastic/apm/issues/509[helpful for APM Server log analysis].
  ({issues}2364[#2364])

* In a Lambda enviornment we now collect a number of additional data fields
  on the Transaction object.  See the spec for more information on fields collected.
  https://github.com/elastic/apm/blob/main/specs/agents/tracing-instrumentation-aws-lambda.md
  ({issues}2156[#2156])

* Zero configuration support. The only required agent configuration option
  is <<service-name, `serviceName`>>. Normally the agent will attempt to
  infer `serviceName` for the "name" field in a package.json file. However,
  that could fail. With this version, the agent will cope with: a scoped
  package name (`@scope/name` is normalized to `scope-name`), a "name" that
  isn't a valid `serviceName`, not being able to find a "package.json" file,
  etc. Ultimately it will fallback to "nodejs_service". ({issues}1944[#1944])
+
One consequence of this change is that `apm.getServiceName()` will return
`undefined` until the agent is started (check with `apm.isStarted()`).

[float]
===== Bug fixes

* Stop collecting transaction breakdown metrics (`transaction.breakdown.count`,
  `transaction.duration.sum.us`, `transaction.duration.count`), as they are not
  being used in APM UI. ({issues}2370[#2370])

* Wrap `fs.realpath.native` when configured with `asyncHooks=false`. This
  fixes using that function (which was undefined before this fix) and a
  crash when importing fs-extra@10. ({issues}2401[#2401])

* A significant change was made to internal run context tracking (a.k.a. async
  context tracking). There are no configuration changes or API changes for
  custom instrumentation. ({pull}2181[#2181])
+
One behavior change is that multiple spans created synchronously (in the same
async task) will form parent/child relationships; before this change they would
all be siblings. This fixes HTTP child spans of Elasticsearch and aws-sdk
automatic spans to properly be children. ({issues}1889[#1889])
+
Another behavior change is that a span B started after having ended span A in
the same async task will *no longer* be a child of span A. ({pull}1964[#1964])
+
This fixes an issue with context binding of EventEmitters, where
`removeListener` would fail to actually remove if the same handler function was
added to multiple events.

* Fix pino's deprecation warning when using a custom logger with pino@6 ({issues}2332[#2332])


[[release-notes-3.23.0]]
==== 3.23.0 2021/10/25

[float]
===== Breaking changes

* Remove support for instrumenting versions of fastify earlier than 1.0.0.
  This instrumentation might still work, but is no longer supported.
  Fastify v1.0.0 was released in 2018. All current users should be using
  fastify v2 or v3 at least. See https://www.fastify.io/docs/latest/LTS/
  ({pull}2387[#2387])

[float]
===== Features

* Add initial support for version 8 of `@elastic/elasticsearch`, which is
  still in pre-release. ({pull}2385[#2385])


[[release-notes-3.22.0]]
==== 3.22.0 2021/10/21

[float]
===== Features

* Add support for node v17.

* When an error is captured, the APM agent will only immediately flush it to
  APM server if it is an "unhandled" error. Unhandled errors are typically those
  captured via the `uncaughtException` process event. Before this change, a
  captured error (e.g. for a 4xx or 5xx response from an HTTP server) was
  always immediately flushed. This could negatively impact performance for
  a service that was generating *frequent* errors. ({issues}686[#686])

[float]
===== Bug fixes

* Improve <<apm-flush,`apm.flush([cb])`>> to wait for inflight spans and errors
  before flushing data to APM server. Before this change, a recently ended span
  or recently <<apm-capture-error,captured error>> might not yet have completed
  processing (for example, stacktrace collection is asynchronous) and might
  not be included in the flush call. ({issues}2294[#2294])

* AWS Lambda changes: Disable metrics collection during the experimental phase
  of (re)implementing Lambda support ({pull}2363[#2363]). Some fixes for better
  flushing of data at the end of a Lambda invocation.

* `span.toString()` and `transaction.toString()` have been *deprecated*. The
  exact string output may change in v4 of the agent.

* Add `Span.ids` and `Transaction.ids` to TypeScript types. ({pull}2347[#2347])

* Improve `span.sync` determination (fixes {issues}1996[#1996]) and stop
  reporting `transaction.sync` which was never used ({issues}2292[#2292]).
  A minor semantic change is that `span.sync` is not set to a final value
  until `span.end()` is called. Before `span.end()` the value will always
  by `true`.

* Guard against a negative value of `metricsInterval`, which can lead to
  high CPU usage as metrics are collected as fast as possible. Also ensure
  no metrics collection can happen if `metricsInterval="0s"` as intended.
  Before this change it was possible for some metric collection to still
  happen, even though none would be reported. ({pull}2330[#2330])
+
This change also guards against negative and invalid values in the following
configuration options: `abortedErrorThreshold`, `apiRequestTime`, and
`serverTimeout`. If an invalid value is given, then will fallback to their
default value.


[[release-notes-3.21.1]]
==== 3.21.1 2021/09/16

[float]
===== Bug fixes

* Update types to avoid imports of `@types/...` modules (other than
  `@types/node`), so that TypeScript users of elastic-apm-node need not
  manually `npm install @types/connect @types/pino @types/aws-lambda` to
  compile. ({issues}2331[#2331])


[[release-notes-3.21.0]]
==== 3.21.0 2021/09/15

[float]
===== Features

* Add the `longFieldMaxLength` integer configuration option (default `10000`).
  Specific transaction/span/error fields (see the list below) will be truncated
  at this number of unicode characters. ({pull}2193[#2193], {issues}1921[#1921])
+
The `errorMessageMaxLength` configuration option is now *deprecated*, but
still supported. Users should switch to using `longFieldMaxLength`. If
`errorMessageMaxLength` is not specified, truncation of error messages will
now use the `longFieldMaxLength` value.
+
Note that ultimately the maximum length of any tracing field is limited by the
{apm-guide-ref}/configuration-process.html#max_event_size[`max_event_size`]
configured for the receiving APM server.
+
The fields affected by `longFieldMaxLength` are:
+
** `transaction.context.request.body`, `error.context.request.body` - Before
   this change these fields were not truncated.
** `transaction.context.message.body`, `span.context.message.body`,
   `error.context.message.body` - Before this change these fields were not
   truncated.
** `span.context.db.statement` - Before this change this field was truncated
   at 10000 *bytes*. Truncation is now a number of unicode characters.
** `error.exception.message`, `error.log.message` - Before this change, the
   default 2kB `errorMessageMaxLength` would apply.

* Improve the TypeScript types by exporting more of interfaces:
  `AgentConfigOptions`, `Transaction`, `Span`, `TransactionOptions`,
  `SpanOptions`. ({issues}2118[#2118])

[float]
===== Bug fixes

* Fix a bug in `apm.removePatch(module, aHandler)` that would remove the
  last registered handler if `aHandler` did not match any currently
  registered handlers. ({pull}2315[#2315])

* Fix a crash in instrumentation of the old Elasticsearch client
  (`elasticsearch`) for some rarer cases of client options -- for example
  passing multiple hosts. ({pull}2312[#2312])

* Ensure the internal HTTP(S) client requests made by the APM agent to APM
  server are not themselves traced. ({issues}1168[#1168], {issues}1136[#1136])

* Fix crashing error with `agent.registerMetric` and `active:false` configuration. ({issues}1799[#1799], {pull}2290[#2290])


[[release-notes-3.20.0]]
==== 3.20.0 2021/08/12

[float]
===== Bug fixes

* Fix failing tests and a possible runtime crash in
  `@elastic/elasticsearch@7.14.0` instrumentation. ({issues}2187[#2187])


[[release-notes-3.19.0]]
==== 3.19.0 2021/08/05

[float]
===== Features

* The agent now supports the 3.x branch of apollo-server-express. ({pull}2155[#2155])

* Add instrumentation support for mongodb@4.x. ({pull}2171[#2171])

[float]
===== Bug fixes

* The agent will no longer report counting metrics with a value of zero, and will
  remove these metrics from the registry. ({pull}2163[#2163])


[[release-notes-3.18.0]]
==== 3.18.0 2021/07/20

[float]
===== Features

* Trace an incoming HTTP/1.1 request to an HTTP/2 server using the
  https://nodejs.org/api/http2.html#http2_http2_createsecureserver_options_onrequesthandler[allowHTTP1]
  option. Before this change only incoming requests supporting HTTP/2 would
  be traced. ({pull}2143[#2143])

* Add instrumentation of the AWS SNS publish method when using the
  https://www.npmjs.com/package/aws-sdk[JavaScript AWS SDK v2] (`aws-sdk`). ({pull}2157[#2157])

[float]
===== Bug fixes

* Fixed naming for outgoing HTTP spans to comply with the spec.
  https://github.com/elastic/apm/blob/main/specs/agents/tracing-instrumentation-http.md#http-client-spans
  Span names no longer include the path portion of the URL. ({pull}2161[#2161])

* Fix a header object re-use bug that prevented propagation of trace-context
  headers (`traceparent` et al) in AWS requests using AWS v4 signature auth.
  ({issues}2134[#2134])

* Fix a possible infinite loop in `captureError` when handling uncaught
  exceptions and the process is at or near its file descriptor limit
  (receiving EMFILE errors).  ({issues}2148[#2148])


[[release-notes-3.17.0]]
==== 3.17.0 2021/07/05

[float]
===== Features

* Add instrumentation of all AWS S3 methods when using the
  https://www.npmjs.com/package/aws-sdk[JavaScript AWS SDK v2] (`aws-sdk`).

* Add <<disable-send, `disableSend`>> configuration option. This supports some
  use cases using the APM agent **without** an APM server. ({issues}2101[#2101])

* Add instrumentation of all DynamoDB methods when using the
  https://www.npmjs.com/package/aws-sdk[JavaScript AWS SDK v2] (`aws-sdk`).

[float]
===== Bug fixes

* Fix inconsistencies in HTTP spans from other APM agents.
  <<span-subtype, `span.subtype`>> will now be "http" for HTTP, HTTPS, and
  HTTP/2 outgoing spans -- previously it was "http", "https", "http2",
  respectively. As well, <<span-action, `span.action`>> will now be the HTTP
  method (e.g. "GET", "PUT", "POST"), rather than "http". ({pull}2075[#2075])

* Fixed error where SQS messages sent without an active transactions could
  crash the agent. ({issues}2113[#2113])

* Fixed support for proxies in destination context ({issues}1770[#1770])

[[release-notes-3.16.0]]
==== 3.16.0 - 2021/06/14

[float]
===== Features

* Added <<span-frames-min-duration, `spanFramesMinDuration`>>
  configuration field, allowing users to set a time threshold value that spans
  must reach before the agent will add a stack trace to the span. As a result,
  many short spans that previously included stack traces by default no longer
  will.

* Prefer W3C "traceparent" header over "elastic-apm-traceparent" for incoming
  requests. {pull}2079[#2079]

[float]
===== Bug fixes

* Fix a crash (`TypeError: lastPrepareStackTrace`) in the agent when used with
  React v17 and later ({issues}1980[#1980]).

* Performance improvements have been made in error and stacktrace capture ({pull}2094[#2094]).
  This also included in two bug fixes:
+
** Before this change, some captured errors (for example a `next(new Error('boom')` from
   an Express handler) would mark the error as "unhandled" incorrectly. "Unhandled"
   exceptions are those caught by an `uncaughtException` handler.
** Before this change, source context lines for a stacktrace would not properly
   use the "sourcesContext" field of a file's source map.


[[release-notes-3.15.0]]
==== 3.15.0 - 2021/05/19

[float]
===== Features

* Add support for Node.js v16. (This also drops testing of Node.js v13
  releases.) {pull}2055[#2055]

[float]
===== Bug fixes

* Update TypeScript typings for `Agent.setLabel` and `Agent.addLabels` to
  include the `stringify` argument that was added in v3.11.0.


[[release-notes-3.14.0]]
==== 3.14.0 - 2021/04/19

[float]
===== Features

* Add `apm.addMetadataFilter(fn)` for filtering the
  https://www.elastic.co/guide/en/apm/server/current/metadata-api.html[metadata object]
  sent to APM server.

* The handling of sending events (transactions, spans, errors) to APM server
  has improved in a few ways. During temporary spikes in load and/or an APM
  server that is unresponsive, the agent will buffer a number of events and
  *drop* them above a certain limit (configurable via <<max-queue-size>>).
  This helps ensure the agent does not overly consume memory and CPU. As well,
  the agent will now https://github.com/elastic/apm/blob/main/specs/agents/transport.md#transport-errors[backoff]
  when the APM server errors. Finally, improved error handling means it will
  terminate failing requests to the APM server more quickly.
+
Note: v1 of this agent (EOL'd 2 years ago), included a `maxQueueSize` config
variable with a different meaning. If you have a lingering usage of that
setting (also possibly as the `ELASTIC_APM_MAX_QUEUE_SIZE` environment
variable), then it should be removed.

* Adds support for Amazon SQS queues via `aws-sdk` instrumentation that
  partially implements the https://github.com/elastic/apm/blob/main/specs/agents/tracing-instrumentation-messaging.md[APM messaging spec],
  and adds `queue.latency.min.ms`, `queue.latency.max.ms`, and `queue.latency.avg.ms`
  metrics for SQS queues.

[float]
===== Bug fixes

* Fixed bug where the URL property for outgoing HTTP request spans was set
  with the server's IP address rather than its hostname. The Agent now sets
  this property with the actual URL requested by Node.js. {issues}2035[#2035]

* Fixed bug where external services were not listed under Dependencies on the
  APM Service Overview page due to the trace-context propagated `sample_rate`
  value not being set on either transactions or spans.

[[release-notes-3.13.0]]
==== 3.13.0 - 2021/04/06

[float]
===== Features

* The APM agent's own internal logging now uses structured JSON logging using
  the https://getpino.io/#/docs/api?id=logger[pino API], and formatted in
  {ecs-logging-ref}/intro.html[ecs-logging] format. The log records on stdout
  are now single-line JSON objects. For example:
+
[source,bash]
----
# Before
APM Server transport error (ECONNREFUSED): connect ECONNREFUSED 127.0.0.1:8200

# After
{"log.level":"error","@timestamp":"2021-03-19T00:21:17.571Z","log":{"logger":"elastic-apm-node"},
"ecs":{"version":"1.6.0"},"message":"APM Server transport error (ECONNREFUSED): connect ECONNREFUSED 127.0.0.1:8200"}
----
+
Pretty formatting (and filtering) on the console may be done via the
https://github.com/trentm/go-ecslog[`ecslog`] tool.
+
A custom <<logger>> is still supported as before. However, a non-pino custom
logger will only receive the "message" field, and not structured log fields
as they are added over time.

* Add support for setting the `ELASTIC_APM_LOGGER=false` environment variable
  to disable/ignore a given custom <<logger>>. This is to support easier
  <<debug-mode>> for troubleshooting.

[float]
===== Bug fixes

* Lock package dependency "elastic-apm-http-client@9.6.0" to avoid using
  v9.7.0 for now, because it is breaking tests. A coming release will get back
  on the latest of this dependency. {issues}2032[#2032]

* Remove the "ancestors" field from a log.trace message on startup. Its info
  is a duplicate of info in the "startTrace" field in the same log record.
  {pull}2005[#2005]

* Remove the accidental `nodejs.eventloop.delay.ns` metric that was always
  reporting a zero value. The existing `nodejs.eventloop.delay.avg.ms` is
  the intended metric. {pull}1993[#1993]


[[release-notes-3.12.1]]
==== 3.12.1 - 2021/02/25

[float]
===== Bug fixes

* fix: Update https://github.com/elastic/apm-nodejs-http-client/blob/main/CHANGELOG.md#v951[apm-server client]
  to fix a {issues}1749[possible crash] when polling for central config.


[[release-notes-3.12.0]]
==== 3.12.0 - 2021/02/21

[float]
===== Features

* feat: Set span outcome to success or failure depending on whether an error
  was captured during when the span was active. {issues}1814[#1814]

* feat: Adds public `setOutcome` method to span and transaction APIs, and
  adds a top level `setTransactionOutcome` and `setSpanOutcome` to set
  outcome values for the current active transaction or active span.
* Limit the `transactionSampleRate` value to 4 decimal places of precision
  according to the shared https://github.com/elastic/apm/blob/main/specs/agents/tracing-sampling.md#transaction_sample_rate-configuration[APM spec]. This ensures that propagated sampling rate
  in the `tracestate` header is short and consistent. {pull}1979[#1979]

[float]
===== Bug fixes

* fix: It was possible for fetching central config to result in the
  `cloudProvider` config value being reset to its default. {issues}1976[#1976]

* fix: fixes bug where tedious could crash the agent on bulk inserts {pull}1935[#1935] +
  Reported https://discuss.elastic.co/t/apm-agent-crashes-nodejs-after-reporting-exception-in-tedious-instrumentation-code/259851[via the forum].
  The error symptom was: `Cannot read property 'statement' of undefined`

[[release-notes-3.11.0]]
==== 3.11.0 - 2021/02/08

[float]
===== Features

* feat: add `apm.getServiceName()` {pull}1949[#1949] +
  This will be used by https://github.com/elastic/ecs-logging-nodejs[ecs-logging packages]
  to integrate with APM.

* feat: support numeric and boolean labels {pull}1909[#1909] +
  Add an optional `stringify` option to `apm.setLabel(name, version, stringify = true)`
  and `apm.addLabels(labels, stringify = true)`, which can be set `false` to
  allow numeric and boolean labels. Stringify defaults to true for backwards
  compatibility -- stringification will be removed in a future major version.

* feat: added support for cloud metadata fetching {pull}1937[#1937] +
  Agent now collects information about its cloud environment and includes this
  data in the APM Server's metadata payload. See
  https://github.com/elastic/apm/blob/3acd10afa0a9d3510e819229dfce0764133083d3/specs/agents/metadata.md#cloud-provider-metadata[the spec]
  for more information.

[[release-notes-3.10.0]]
==== 3.10.0 - 2021/01/11

[float]
===== Features

* feat: Improve handling of raw body parsing
  The agent will now report raw/`Buffer` encoded post bodies as '<Buffer>'.

* feat: Add support for api keys {pull}1818[#1818] +
  This allows the usage of API keys for authentication to the APM server

* feat: Add automatic instrumentation of the https://github.com/elastic/elasticsearch-js[@elastic/elasticsearch] package {pull}1877[#1870]
+
The instrumentation of the legacy "elasticsearch" package has also changed
slightly to commonalize:
+
** "span.context.destination" is set on all Elasticsearch spans, not just a
   subset of query-like API endpoints.
** For query-like API endpoints (e.g. `/_search`), the capturing of query details
   on "span.context.db.statement" has changed (a) to include *both* the
   query params and the request body if both exist (separated by `\n\n`) and
   (b) to *URL encode* the query params, rather than JSON encoding.

* feat: Add `captureAttributes` boolean option to `apm.captureError()` to
  allow *disabling* the automatic capture of Error object properties. This
  is useful for cases where those properties should not be sent to the APM
  Server, e.g. for performance (large string fields) or security (PII data).
  {pull}1912[#1912]

* feat: Add `log_level` central config support. {pull}1908[#1908] +
  Spec: https://github.com/elastic/apm/blob/main/specs/agents/logging.md

* feat: Add `sanitize_field_names` configuration option. +
  Allows users to configure a list of wildcard patterns to _remove_ items
  from the agent's HTTP header and `application/x-www-form-urlencoded` payloads.
  {pull}1898[#1898]
  ** https://github.com/elastic/apm/blob/main/specs/agents/sanitization.md[spec]
  ** https://github.com/elastic/apm-agent-nodejs/blob/main/docs/configuration.asciidoc#sanitize-field-names[docs]

[float]
===== Bug fixes

* fix: Fix parsing of comma-separated strings for relevant config vars to allow
  whitespace around the commas. E.g.:
+
----
export ELASTIC_APM_TRANSACTION_IGNORE_URLS='/ping, /metrics*'
----
+
Config vars affected are: `disableInstrumentations`, `transactionIgnoreUrls`
`addPatch`, and `globalLabels`.
* fix: Correct the environment variable for setting `transactionIgnoreUrl`
  (added in v3.9.0) from `ELASTIC_TRANSACTION_IGNORE_URLS` to
  `ELASTIC_APM_TRANSACTION_IGNORE_URLS`.


[[release-notes-3.9.0]]
==== 3.9.0 - 2020/11/30

[float]
===== Features

* feat: support fastify 3 {pull}1891[#1891] +
  Adds .default and .fastify module.exports to instrumented fastify function
  for 3.x line, and prefers req.routerMethod and req.routerPath for
  transaction name
* feat: Set "destination" context on spans for "mongodb". {pull}1893[#1893] +
  This allows Kibana APM Service Maps to show a "mongodb" node for services using
  the https://www.npmjs.com/package/mongodb[mongodb] package (which includes
  mongoose and mongojs).
* feat: transactionIgnoreUrl wildcard matching {pull}1870[#1870] +
  Allows users to ignore URLs using simple wildcard matching patterns that behave
  the same across language agents. See https://github.com/elastic/apm/issues/144

[float]
===== Bug fixes

* fix: treat set-cookie in response headers as sensitive data {pull}1886[#1886]
* fix: Synchronous spans would never have `span.sync == true`. {pull}1879[#1879]


[[release-notes-3.8.0]]
==== 3.8.0 - 2020/11/09

[float]
===== Features

* feat: expand k8s pod ID discovery regex {pull}1863[#1863]
* feat: implements tracestate {pull}1828[#1828] +
  Expands support for the W3C Trace Context specification by adding a tracestate
  header implementation, and uses this new header to track the Elastic
  transaction sample rate across a trace's service boundaries.
* feat: add span and transaction outcome {pull}1824[#1824] +
  This adds an "outcome" field to HTTP(S)
  https://github.com/elastic/apm/blob/main/specs/agents/tracing-transactions.md#transaction-outcome[transactions]
  and https://github.com/elastic/apm/blob/main/specs/agents/tracing-spans.md#span-outcome[spans].

[float]
===== Bug fixes

* fix(pg): prevent unhandled promise rejection {pull}1846[#1846]
* fix: redis@2.x instrumentation was broken {pull}1852[#1852]
* A number of fixes to the test suite.

[[release-notes-3.7.0]]
==== 3.7.0 - 2020/8/10

* feat(knex): add support for 0.21.x {pull}1801[#1801]
* feat(redis): add support for v3.x {pull}1641[#1641]
* feat(graphql): add support for 15.x {pull}1795[#1795]
* feat(koa-router): add support for 9.x {pull}1772[#1772]
* fix(elasticsearch): ensure requests can be aborted {pull}1566[#1566]
* fix: end span if outgoing http request ends prematurely {pull}1583[#1583]
* fix: don't throw on invalid URL {pull}1771[#1771]
* fix: patch apollo-server-core > 2.14 correctly {pull}1796[#1796]
* fix: add currentTraceIds to typings {pull}1733[#1733]

[[release-notes-3.6.1]]
==== 3.6.1 - 2020/5/20

* fix(package): bump elastic-apm-http-client to ^9.4.0 {pull}1756[#1756]

[[release-notes-3.6.0]]
==== 3.6.0 - 2020/5/18

* feat: add destination metadata for db spans {pull}1687[#1687]
* feat: add support for Node.js 14 {pull}1742[#1742]
* feat(pg): add support for pg v8.x {pull}1743[#1743]
* feat: add metrics for external memory {pull}1724[#1724]
* feat: enrich spans with destination info {pull}1685[#1685]
* fix(instrumentation): add .js to module path {pull}1711[#1711]

[[release-notes-3.5.0]]
==== 3.5.0 - 2020/3/9

* feat(error): get stack trace from Error-like objects {pull}1613[#1613]
* fix: add logUncaughtExceptions conf option to TypeScript typings {pull}1668[#1668]

[[release-notes-3.4.0]]
==== 3.4.0 - 2020/2/21

* feat: support W3C TraceContext traceparent header {pull}1587[#1587]
* feat: add custom metrics API (experimental) {pull}1571[#1571]
* feat(koa-router): add support for v8.x {pull}1642[#1642]
* fix(cassandra): improve support for cassandra-driver v4.4.0+ {pull}1636[#1636]
* fix: support promisifying setTimeout and friends {pull}1636[#1636]

[[release-notes-3.3.0]]
==== 3.3.0 - 2019/12/13

* feat(config): add serverCaCertFile config {pull}1560[#1560]
* feat(config): add central config support for transactionMaxSpans and captureBody {pull}1555[#1555]

[[release-notes-3.2.0]]
==== 3.2.0 - 2019/11/19

* fix(metrics): only register collectors if enabled {pull}1520[#1520]
* fix(ioredis): prevent unhandled promise rejection {pull}1523[#1523]
* chore: add Node 13 to supported engines {pull}1524[#1524]

[[release-notes-3.1.0]]
==== 3.1.0 - 2019/10/16

[float]
===== Features
* feat(mongodb): instrumentation {pull}1423[#1423]
* fix(package): update elastic-apm-http-client to version 9.0.0 {pull}1419[#1419]
* perf: cache 'ids' value of transactions and spans {pull}1434[#1434]

[float]
===== Bug fixes
* fix: always end transaction when socket is closed prematurely {pull}1439[#1439]
* fix: change logUncaughtExceptions default to false {pull}1432[#1432]
* fix: write stack trace of uncaught exceptions to STDERR {pull}1429[#1429]

[[release-notes-3.0.0]]
==== 3.0.0 - 2019/9/30

[float]
===== Breaking changes
* feat: allow manual instrumentation with `instrument: false` {pull}1114[#1114]
* feat: allow setting span/transaction `type`, `subtype`, and `action` separately (the behavior of the old `type` has changed) {pull}1292[#1292]
* feat: use `external` as span type instead of `ext` {pull}1291[#1291]
* refactor(graphql): use custom transaction type `graphql` for graphql requests instead of `request` {pull}1245[#1245]
* feat(http): add `instrumentIncomingHTTPRequests` config (`disableInstrumentations` now behaves differently) {pull}1298[#1298]
* chore: remove deprecated APIs {pull}1413[#1413]
* chore: drop support for older Node.js versions {pull}1383[#1383]

[[release-notes-2.x]]
=== Node.js Agent version 2.x

[[release-notes-2.17.3]]
==== 2.17.3 - 2020/2/27

[float]
===== Bug fixes
* fix: support promisifying setTimeout and friends {pull}1649[#1649]
* fix(cassandra): improve support for cassandra-driver v4.4.0+ {pull}1649[#1649]
* fix(knex): make stack traces work in 0.18+ {pull}1500[#1500]
* fix(tedious): ensure shimmed module exposes same API {pull}1496[#1496]
* fix(metrics): do not send transaction breakdowns when disabled {pull}1489[#1489]
* fix(tedious): support 6.5+ {pull}1488[#1488]
* fix: always end transaction when socket is closed prematurely {pull}1445[#1445]
* perf: cache 'ids' value of transactions and spans {pull}1438[#1438]

[[release-notes-2.17.2]]
==== 2.17.2 - 2019/10/2

[float]
===== Bug fixes
* chore(http): workaround(s) to suppress DEP0066 warnings {pull}1424[#1424]

[[release-notes-2.17.1]]
==== 2.17.1 - 2019/9/26

[float]
===== Bug fixes
* fix: support all falsy return values from error filters {pull}1394[#1394]
* fix: capture all non-string http bodies {pull}1381[#1381]

[[release-notes-2.17.0]]
==== 2.17.0 - 2019/9/19

[float]
===== Features
* feat: add support for @koa/router {pull}1346[#1346]
* feat: add methods for logging trace information {pull}1335[#1335]

[float]
===== Bug fixes
* fix: improve debug output when detecting incoming http request {pull}1357[#1357]
* fix(http): response context propagation on Node.js 12.0 - 12.2 {pull}1339[#1339]

[[release-notes-2.16.2]]
==== 2.16.2 - 2019/9/3

[float]
===== Bug fixes
* fix(lambda): handle traceparent case-insensitively {pull}1319[#1319]

[[release-notes-2.16.1]]
==== 2.16.1 - 2019/8/28

[float]
===== Bug fixes
* fix: avoid throwing when agent is in active: false mode {pull}1278[#1278]

[[release-notes-2.16.0]]
==== 2.16.0 - 2019/8/26

[float]
===== Features
* feat(memcached): instrument memcached v2.2.0 and above {pull}1144[#1144]
* feat(config): add configFile config option {pull}1303[#1303]

[float]
===== Bug fixes
* fix: bug where spans sometimes wouldn't have stack traces {pull}1299[#1299]
* fix(async_hooks): properly update sync flag {pull}1306[#1306]
* fix: change agent active status log message to debug level {pull}1300[#1300]

[[release-notes-2.15.0]]
==== 2.15.0 - 2019/8/15

[float]
===== Features
* feat(express-graphql): add support for v0.9 {pull}1255[#1255]
* feat(metrics): add metricsLimit option {pull}1273[#1273]

[[release-notes-2.14.0]]
==== 2.14.0 - 2019/8/12

[float]
===== Features
* feat(hapi): support new @hapi/hapi module {pull}1246[#1246]
* feat: allow agent.clearPatches to be called with array of names {pull}1262[#1262]

[float]
===== Bug fixes
* fix: be less chatty if span stack traces cannot be parsed {pull}1274[#1274]
* perf: use for-of instead of forEach {pull}1275[#1275]

[[release-notes-2.13.0]]
==== 2.13.0 - 2019/7/30

[float]
===== Bug fixes
* fix: standardize user-agent header {pull}1238[#1238]

[float]
===== Features
* feat: add support for APM Agent Configuration via Kibana {pull}1197[#1197]
* feat(metrics): breakdown graphs {pull}1219[#1219]
* feat(config): default serviceVersion to package version {pull}1237[#1237]

[[release-notes-2.12.1]]
==== 2.12.1 - 2019/7/7

[float]
===== Bug fixes
* fix(knex): abort early on unsupported version of knex {pull}1189[#1189]

[[release-notes-2.12.0]]
==== 2.12.0 - 2019/7/2

[float]
===== Features
* feat(metrics): add runtime metrics {pull}1021[#1021]
* feat(config): add environment option {pull}1106[#1106]

[[release-notes-2.11.6]]
==== 2.11.6 - 2019/6/11

[float]
===== Bug fixes
* fix(express): don't swallow error handling middleware {pull}1111[#1111]

[[release-notes-2.11.5]]
==== 2.11.5 - 2019/5/27

[float]
===== Bug fixes
* fix(metrics): report correct CPU usage on Linux {pull}1092[#1092]
* fix(express): improve names for routes added via app.use() {pull}1013[#1013]

[[release-notes-2.11.4]]
==== 2.11.4 - 2019/5/27

[float]
===== Bug fixes
* fix: don't add traceparent header to signed AWS requests {pull}1089[#1089]

[[release-notes-2.11.3]]
==== 2.11.3 - 2019/5/22

[float]
===== Bug fixes
* fix(span): use correct logger location {pull}1081[#1081]

[[release-notes-2.11.2]]
==== 2.11.2 - 2019/5/21

[float]
===== Bug fixes
* fix: url.parse expects req.url not req {pull}1074[#1074]
* fix(express-slash): expose express handle properties {pull}1070[#1070]

[[release-notes-2.11.1]]
==== 2.11.1 - 2019/5/10

[float]
===== Bug fixes
* fix(instrumentation): explicitly use `require` {pull}1059[#1059]
* chore: add Node.js 12 to package.json engines field {pull}1057[#1057]

[[release-notes-2.11.0]]
==== 2.11.0 - 2019/5/3

[float]
===== Bug fixes
* chore: rename tags to labels {pull}1019[#1019]

[float]
===== Features
* feat(config): support global labels {pull}1020[#1020]

[float]
===== Bug fixes
* fix(config): do not use ELASTIC_APM_ prefix for k8s {pull}1041[#1041]
* fix(instrumentation): prevent handler leak in bindEmitter {pull}1044[#1044]

[[release-notes-2.10.0]]
==== 2.10.0 - 2019/4/15

[float]
===== Features
* feat(express-graphql): add support for version ^0.8.0 {pull}1010[#1010]

[float]
===== Bug fixes
* fix(package): bump elastic-apm-http-client to ^7.2.2 so Kubernetes metadata gets corrected recorded {pull}1011[#1011]
* fix(ts): add TypeScript typings for new traceparent API {pull}1001[#1001]

[[release-notes-2.9.0]]
==== 2.9.0 - 2019/4/10

[float]
===== Features
* feat: add traceparent getter to agent, span and transaction {pull}969[#969]
* feat(template): add support for jade and pug {pull}914[#914]
* feat(elasticsearch): capture more types of queries {pull}967[#967]
* feat: sync flag on spans and transactions {pull}980[#980]

[float]
===== Bug fixes
* fix(agent): init config/logger before usage {pull}956[#956]
* fix: don't add response listener to outgoing requests {pull}974[#974]
* fix(agent): fix basedir in debug mode when starting agent with -r {pull}981[#981]
* fix: ensure Kubernetes/Docker container info is captured {pull}995[#995]

[[release-notes-2.8.0]]
==== 2.8.0 - 2019/4/2

[float]
===== Features
* feat: add agent.setFramework() method {pull}966[#966]
* feat(config): add usePathAsTransactionName config option {pull}907[#907]
* feat(debug): output configuration if logLevel is trace {pull}972[#972]

[float]
===== Bug fixes
* fix(express): transaction default name is incorrect {pull}938[#938]

[[release-notes-2.7.1]]
==== 2.7.1 - 2019/3/28

[float]
===== Bug fixes
* fix: instrument http/https.get requests {pull}954[#954]
* fix: don't add traceparent header to S3 requests {pull}952[#952]

[[release-notes-2.7.0]]
==== 2.7.0 - 2019/3/26

[float]
===== Features
* feat: add patch registry {pull}803[#803]
* feat: allow sub-modules to be patched {pull}920[#920]
* feat: add TypeScript typings {pull}926[#926]

[float]
===== Bug fixes
* fix: update measured-reporting to fix Windows installation issue {pull}933[#933]
* fix(lambda): do not wrap context {pull}931[#931]
* fix(lambda): fix cloning issues of context {pull}947[#947]
* fix(metrics): use noop logger in metrics reporter {pull}912[#912]
* fix(transaction): don't set transaction result if it's null {pull}936[#936]
* fix(agent): allow flush callback to be undefined {pull}934[#934]
* fix: handle promise rejection in case Elasticsearch client throws {pull}870[#870]
* chore: change 'npm run' command namespaces {pull}944[#944]

[[release-notes-2.6.0]]
==== 2.6.0 - 2019/3/5

[float]
===== Features
* feat: add support for Fastify framework {pull}594[#594]
* feat(lambda): accept parent span in lambda wrapper {pull}881[#881]
* feat(lambda): support promise form {pull}871[#871]

[float]
===== Bug fixes
* fix: ensure http headers are always recorded as strings {pull}895[#895]
* fix(metrics): prevent 0ms timers from being created {pull}872[#872]
* fix(config): apiRequestSize should be 768kb {pull}848[#848]
* fix(express): ensure correct transaction names {pull}842[#842]

[[release-notes-2.5.1]]
==== 2.5.1 - 2019/2/4

[float]
===== Bug fixes
* fix(metrics): ensure NaN becomes 0, not null {pull}837[#837]

[[release-notes-2.5.0]]
==== 2.5.0 - 2019/1/29

[float]
===== Features
* feat(metrics): added basic metrics gathering {pull}731[#731]

[[release-notes-2.4.0]]
==== 2.4.0 - 2019/1/24

[float]
===== Features
* feat: add ability to set custom log message for errors {pull}824[#824]
* feat: add ability to set custom timestamp for errors {pull}823[#823]
* feat: add support for custom start/end times {pull}818[#818]

[[release-notes-2.3.0]]
==== 2.3.0 - 2019/1/22

[float]
===== Bug fixes
* fix(parsers): move port fix into parser {pull}820[#820]
* fix(mongo): support 3.1.10+ {pull}793[#793]

[float]
===== Features
* feat(config): add captureHeaders config {pull}788[#788]
* feat(config): add container info options {pull}766[#766]

[[release-notes-2.2.1]]
==== 2.2.1 - 2019/1/21

[float]
===== Bug fixes
* fix: ensure request.url.port is a string on transactions {pull}814[#814]

[[release-notes-2.2.0]]
==== 2.2.0 - 2019/1/21

[float]
===== Features
* feat(koa): record framework name and version {pull}810[#810]
* feat(cassandra): support 4.x {pull}784[#784]
* feat(config): validate serverUrl port {pull}795[#795]
* feat: add transaction.type to errors {pull}805[#805]

[float]
===== Bug fixes
* fix: filter outgoing http headers with any case {pull}799[#799]
* fix: we don't support mongodb-core v3.1.10+ {pull}792[#792]

[[release-notes-2.1.0]]
==== 2.1.0 - 2019/1/15

[float]
===== Features
* feat(error): include sampled flag on errors {pull}767[#767]
* feat(span): add tags to spans {pull}757[#757]

[float]
===== Bug fixes
* fix(tedious): don't fail on newest tedious v4.1.3 {pull}775[#775]
* fix(graphql): fix span name for unknown queries {pull}756[#756]

[[release-notes-2.0.6]]
==== 2.0.6 - 2018/12/18

[float]
===== Bug fixes
* fix(graphql): don't throw on invalid query {pull}747[#747]
* fix(koa-router): support more complex routes {pull}749[#749]

[[release-notes-2.0.5]]
==== 2.0.5 - 2018/12/12

[float]
===== Bug fixes
* fix: don't create spans for APM Server requests {pull}735[#735]

[[release-notes-2.0.4]]
==== 2.0.4 - 2018/12/7
* chore: update engines field in package.json {pull}727[#727]
* chore(package): bump random-poly-fill to ^1.0.1 {pull}726[#726]

[[release-notes-2.0.3]]
==== 2.0.3 - 2018/12/7

[float]
===== Bug fixes
* fix(restify): support an array of handlers {pull}709[#709]
* fix: don't throw on older versions of Node.js 6 {pull}711[#711]

[[release-notes-2.0.2]]
==== 2.0.2 - 2018/12/4

[float]
===== Bug fixes
* fix: use randomFillSync polyfill on Node.js <6.13.0 {pull}702[#702]
* fix(hapi): ignore internal events channel {pull}700[#700]

[[release-notes-2.0.1]]
==== 2.0.1 - 2018/11/26

[float]
===== Bug fixes
* fix: log APM Server API errors correctly {pull}692[#692]

[[release-notes-2.0.0]]
==== 2.0.0 - 2018/11/14

[float]
===== Breaking changes
* chore: remove support for Node.js 4 and 9
* chore: remove deprecated buildSpan function {pull}642[#642]
* feat: support APM Server intake API version 2 {pull}465[#465]
* feat: improved filtering function API {pull}579[#579]
* feat: replace double-quotes with underscores in tag names {pull}666[#666]
* feat(config): change config order {pull}604[#604]
* feat(config): support time suffixes {pull}602[#602]
* feat(config): stricter boolean parsing {pull}613[#613]

[float]
===== Features
  * feat: add support for Distributed Tracing {pull}538[#538]
  * feat(transaction): add transaction.ensureParentId function {pull}661[#661]
  * feat(config): support byte suffixes {pull}601[#601]
  * feat(transaction): restructure span_count and include total {pull}553[#553]
  * perf: improve Async Hooks implementation {pull}679[#679]

[[release-notes-1.x]]
=== Node.js Agent version 1.x

[[release-notes-1.14.3]]
==== 1.14.3 - 2018/11/13
  * fix(async_hooks): more reliable cleanup {pull}674[#674]

[[release-notes-1.14.2]]
==== 1.14.2 - 2018/11/10
  * fix: prevent memory leak due to potential reference cycle {pull}667[#667]

[[release-notes-1.14.1]]
==== 1.14.1 - 2018/11/8
  * fix: promise.then() resolve point {pull}663[#663]

[[release-notes-1.14.0]]
==== 1.14.0 - 2018/11/6
  * feat(agent): return uuid in captureError callback {pull}636[#636]
  * feat(apollo-server-express): set custom GraphQL transaction names {pull}648[#648]
  * feat(finalhandler): improve capturing of errors in Express {pull}629[#629]
  * fix(http): bind writeHead to transaction {pull}637[#637]
  * fix(shimmer): safely handle property descriptors {pull}634[#634]

[[release-notes-1.13.0]]
==== 1.13.0 - 2018/10/19
  * feat(ioredis): add support for ioredis version 4.x {pull}516[#516]
  * fix(ws): allow disabling WebSocket instrumentation {pull}599[#599]
  * fix: allow flushInterval to be set from env {pull}568[#568]
  * fix: default transactionMaxSpans to 500 {pull}567[#567]

[[release-notes-1.12.0]]
==== 1.12.0 - 2018/8/31
  * feat(restify): add Restify instrumentation {pull}517[#517]
  * feat(config): default serviceName to package name {pull}508[#508]
  * fix: always call agent.flush() callback {pull}537[#537]

[[release-notes-1.11.0]]
==== 1.11.0 - 2018/8/15
  * feat(filters): filter set-cookie headers {pull}485[#485]
  * fix(express): cannot create property symbol {pull}510[#510]

[[release-notes-1.10.2]]
==== 1.10.2 - 2018/8/8
  * fix: ensure logger config can update {pull}503[#503]
  * perf: improve request body parsing speed {pull}492[#492]

[[release-notes-1.10.1]]
==== 1.10.1 - 2018/7/31
  * fix(graphql): handle execute args object {pull}484[#484]

[[release-notes-1.10.0]]
==== 1.10.0 - 2018/7/30
  * feat(cassandra): instrument Cassandra queries {pull}437[#437]
  * feat(mssql): instrument SQL Server queries {pull}444[#444]

[[release-notes-1.9.0]]
==== 1.9.0 - 2018/7/25
  * fix(parsers): use basic-auth rather than req.auth {pull}475[#475]
  * feat(agent): add currentTransaction getter {pull}462[#462]
  * feat: add support for ws 6.x {pull}464[#464]

[[release-notes-1.8.3]]
==== 1.8.3 - 2018/7/11
  * perf: don't patch newer versions of mimic-response {pull}442[#442]

[[release-notes-1.8.2]]
==== 1.8.2 - 2018/7/4
  * fix: ensure correct streaming when using mimic-response {pull}429[#429]

[[release-notes-1.8.1]]
==== 1.8.1 - 2018/6/27
  * fix: improve ability to run in an environment with muliple APM vendors {pull}417[#417]

[[release-notes-1.8.0]]
==== 1.8.0 - 2018/6/23
  * feat: truncate very long error messages {pull}413[#413]
  * fix: be unicode aware when truncating body {pull}412[#412]

[[release-notes-1.7.1]]
==== 1.7.1 - 2018/6/20
  * fix(express-queue): retain continuity through express-queue {pull}396[#396]

[[release-notes-1.7.0]]
==== 1.7.0 - 2018/6/18
  * feat(mysql): support mysql2 module {pull}298[#298]
  * feat(graphql): add support for the upcoming GraphQL v14.x {pull}399[#399]
  * feat(config): add option to disable certain instrumentations {pull}353[#353]
  * feat(http2): instrument client requests {pull}326[#326]
  * fix: get remoteAddress before HTTP request close event {pull}384[#384]
  * fix: improve capture of spans when EventEmitter is in use {pull}371[#371]

[[release-notes-1.6.0]]
==== 1.6.0 - 2018/5/28
  * feat(http2): instrument incoming http2 requests {pull}205[#205]
  * fix(agent): allow agent.endTransaction() to set result {pull}350[#350]

[[release-notes-1.5.4]]
==== 1.5.4 - 2018/5/15
  * chore: allow Node.js 10 in package.json engines field {pull}345[#345]

[[release-notes-1.5.3]]
==== 1.5.3 - 2018/5/14
  * fix: guard against non string err.message

[[release-notes-1.5.2]]
==== 1.5.2 - 2018/5/11
  * fix(express): string errors should not be reported

[[release-notes-1.5.1]]
==== 1.5.1 - 2018/5/10
  * fix: don't throw if span callsites can't be collected

[[release-notes-1.5.0]]
==== 1.5.0 - 2018/5/9
  * feat: add agent.addTags() method {pull}313[#313]
  * feat: add agent.isStarted() method {pull}311[#311]
  * feat: allow calling transaction.end() with transaction result {pull}328[#328]
  * fix: encode spans even if their stack trace can't be captured {pull}321[#321]
  * fix(config): restore custom logger feature {pull}299[#299]
  * fix(doc): lambda getting started had old argument {pull}296[#296]

[[release-notes-1.4.0]]
==== 1.4.0 - 2018/4/9
  * feat(lambda): implement manual lambda instrumentation {pull}234[#234]

[[release-notes-1.3.0]]
==== 1.3.0 - 2018/3/22
  * feat(request): include ppid {pull}286[#286]

[[release-notes-1.2.1]]
==== 1.2.1 - 2018/3/15
  * fix(span): Do not pass stack frames into promises (memory leak fix) {pull}269[#269]

[[release-notes-1.2.0]]
==== 1.2.0 - 2018/3/13
  * feat(config): add serverTimeout {pull}238[#238]
  * fix(config): set default maxQueueSize to 100 {pull}270[#270]
  * feat(ws): add support for ws v5 {pull}267[#267]

[[release-notes-1.1.1]]
==== 1.1.1 - 2018/3/4
  * fix(mongodb): don't throw if span cannot be built {pull}265[#265]

[[release-notes-1.1.0]]
==== 1.1.0 - 2018/2/28
  * feat: add agent.startSpan() function {pull}262[#262]
  * feat(debug): output more debug info on start {pull}254[#254]

[[release-notes-1.0.3]]
==== 1.0.3 - 2018/2/14
  * fix: ensure context.url.full property is truncated if too long {pull}242[#242]

[[release-notes-1.0.2]]
==== 1.0.2 - 2018/2/13
  * fix(express): prevent invalid errors from crashing {pull}240[#240]

[[release-notes-1.0.1]]
==== 1.0.1 - 2018/2/9
  * fix: don't add req/res to unsampled transactions {pull}236[#236]

[[release-notes-1.0.0]]
==== 1.0.0 - 2018/2/6
  * feat(instrumentation): support sampling {pull}154[#154]
  * feat(transaction): add `transactionMaxSpans` config option {pull}170[#170]
  * feat(errors): add captureError call location stack trace {pull}181[#181]
  * feat: allow setting of framework name and version {pull}228[#228]
  * feat(protcol): add `url.full` to intake API payload {pull}166[#166]
  * refactor(config): replace `logBody` with `captureBody` {pull}214[#214]
  * refactor(config): unify config options with python {pull}213[#213]
  * fix: don't collect source code for in-app span frames by default {pull}229[#229]
  * fix(protocol): report dropped span counts in intake API payload {pull}172[#172]
  * refactor(protocol): always include handled flag in intake API payload {pull}191[#191]
  * refactor(protocol): move process fields to own namespace in intake API payload {pull}155[#155]
  * refactor(protocol): rename `uncaught` to `handled` in intake API payload {pull}140[#140]
  * refactor(protocol): rename `in_app` to `library_frame` in intake API payload {pull}96[#96]
  * refactor: rename app to service {pull}93[#93]
  * refactor: rename trace to span {pull}92[#92]

[[release-notes-0.x]]
=== Node.js Agent version 0.x

[[release-notes-0.12.0]]
==== 0.12.0 - 2018/1/24
  * feat(*): control amount of source context lines collected using new config options {pull}196[#196]
  * feat(agent): add public flush function to force flush of transaction queue: agent.flush([callback]) {pull}187[#187]
  * feat(mongodb): add support for mongodb-core 3.x {pull}190[#190]
  * refactor(config): update default flushInterval to 10 seconds (lower memory usage) {pull}186[#186]
  * chore(*): drop support for Node.js 5 and 7 {pull}169[#169]
  * refactor(instrumentation): encode transactions as they are added to the queue (lower memory usage) {pull}184[#184]

[[release-notes-0.11.0]]
==== 0.11.0 - 2018/1/11
  * feat(*): Set default stack trace limit to 50 frames {pull}171[#171]
  * feat(ws): add support for ws@4.x {pull}164[#164]
  * feat(errors): associate errors with active transaction

[[release-notes-0.10.0]]
==== 0.10.0 - 2018/1/3
  * feat(express): auto-track errors (BREAKING CHANGE: removed express middleware) {pull}127[#127]
  * feat(hapi): add hapi 17 support {pull}146[#146]
  * fix(*): fix Node.js 8 support using async_hooks {pull}77[#77]
  * fix(graphql): support sync execute {pull}139[#139]
  * refactor(agent): make all config properties private (BREAKING CHANGE) {pull}107[#107]

[[release-notes-0.9.0]]
==== 0.9.0 - 2017/12/15
  * feat(conf): allow serverUrl to contain a sub-path {pull}116[#116]
  * refactor(*): better format of error messages from the APM Server {pull}108[#108]

[[release-notes-0.8.1]]
==== 0.8.1 - 2017/12/13
  * docs(*): we're now in beta! {pull}103[#103]

[[release-notes-0.8.0]]
==== 0.8.0 - 2017/12/13
  * feat(handlebars): instrument handlebars {pull}98[#98]

[[release-notes-0.7.0]]
==== 0.7.0 - 2017/12/6
  * feat(parser): add sourceContext config option to control if code snippets are sent to the APM Server {pull}87[#87]
  * fix(*): move https-pem to list of devDependencies

[[release-notes-0.6.0]]
==== 0.6.0 - 2017/11/17
  * feat(queue): add maxQueueSize config option {pull}56[#56]

[[release-notes-0.5.0]]
==== 0.5.0 - 2017/11/17
  * refactor(*): drop support for Node.js <4 {pull}65[#65]
  * refactor(*): rename module to elastic-apm-node {pull}71[#71]
  * feat(queue): add fuzziness to flushInterval {pull}63[#63]

[[release-notes-0.4.0]]
==== 0.4.0 - 2017/11/15
  * fix(https): instrument https.request in Node.js v9
  * refactor(http): log HTTP results in groups of 100 {pull}68[#68]
  * fix(api): add language to APM Server requests {pull}64[#64]
  * refactor(trans): set default transaction.result to success {pull}67[#67]
  * refactor(config): rename timeout config options {pull}59[#59]

[[release-notes-0.3.1]]
==== 0.3.1 - 2017/10/3
  * fix(parsers): don't log context.request.url.search as null {pull}48[#48]
  * fix(parsers): separate hostname and port when parsing Host header {pull}47[#47]

[[release-notes-0.3.0]]
==== 0.3.0 - 2017/9/20
  * fix(instrumentation): don't sample transactions {pull}40[#40]
  * feat(graphql): include GraphQL operation name in trace and transaction names {pull}27[#27]
  * feat(tls): add validateServerCert config option {pull}32[#32]
  * feat(parser): support http requests with full URI's {pull}26[#26]
  * refactor(*): remove appGitRef config option
  * fix(instrumentation): fix setting of custom flushInterval
  * feat(elasticsearch): add simple Elasticsearch instrumentation
  * fix(*): don't start agent if appName is invalid

[[release-notes-0.2.0]]
==== 0.2.0 - 2017/8/28
  * refactor(*): support new default port 8200 in APM Server
  * refactor(*): support new context.response status code format

[[release-notes-0.1.1]]
==== 0.1.1 - 2017/8/17
  * fix(instrumentation): don't fail when sending transactions to APM Server

[[release-notes-0.1.0]]
==== 0.1.0 - 2017/8/17
  * Initial release<|MERGE_RESOLUTION|>--- conflicted
+++ resolved
@@ -88,16 +88,13 @@
 [float]
 ===== Features
 
-<<<<<<< HEAD
 * Add support for `@aws-sdk/client-dynamodb`, one of the AWS SDK v3 clients.
   ({issues}2958[#2958])
-=======
 * The `apm.destroy()` method is now async. Almost no users should need to use
   this method. However, if used, to be sure to wait for APM agent shutdown to
   be complete, one can now `await apm.destroy()`. ({issues}3222[#3222])
 
 * Support instrumenting `mongodb` v6. ({pull}3596[#3596])
->>>>>>> 51f6e5fd
 
 [float]
 ===== Bug fixes
