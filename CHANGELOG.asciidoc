ifdef::env-github[]
NOTE: Release notes are best read in our documentation at
https://www.elastic.co/guide/en/apm/agent/nodejs/current/release-notes.html[elastic.co]
endif::[]

////
Notes:
1. When adding a changelog entry, if the "Unreleased" section doesn't yet exist,
   please add the following under the "=== Node.js Agent version 3.x" header:

        ==== Unreleased

        [float]
        ===== Breaking changes

        [float]
        ===== Features

        [float]
        ===== Bug fixes

        [float]
        ===== Chores

2. When making a release, change the "==== Unreleased" section header to:

        [[release-notes-x.x.x]]
        ==== x.x.x - YYYY/MM/DD
////

[[release-notes-3.x]]
=== Node.js Agent version 3.x

[[release-notes-3.47.0]]
==== 3.47.0 - 2023/06/14

[float]
===== Features

<<<<<<< HEAD
* Initial and experimental ECMAScript Module (ESM) support.
  With the following invocation the APM agent will now be able to instrument
  modules loaded via `import`. (See the https://nodejs.org/api/esm.html#introduction[Node.js introduction to ESM].)
+
[source,bash]
----
node -r elastic-apm-node/start.js \
  --experimental-loader=elastic-apm-node/loader.mjs \
  server.mjs

# or

NODE_OPTIONS='-r elastic-apm-node/start.js --experimental-loader=elastic-apm-node/loader.mjs'
node server.mjs
----
+
The new usage requirement is the `--experimental-loader=elastic-apm-node/loader.mjs` option.
This initial release only includes support for instrumenting a subset of the
modules listed at <<supported-technologies>>. This set will grow in subsequent
versions. Notably, ESM support does not currently work in node v20 -- only in
recent versions of node v12-v18. ESM support will remain experimental while the
https://nodejs.org/api/esm.html#loaders[Node.js Loaders API] is experimental.
See <<esm>> for full details.

* Add support for 'knex' version v1 and v2. ({pull}3355[#3355])
=======
* Add support for `knex` version v1 and v2. ({pull}3355[#3355])
>>>>>>> 65c4b827

* Add `tedious@16.x` support. ({pull}3366[#3366])

* Add `apm.setGlobalLabel()` to dynamically extend the `globalLabels` set in
  the initial config. Refer to <<apm-set-global-label>> for details. ({pull}3337[#3337])

[float]
===== Bug fixes

* Change the "start.js" export to *not* start the APM agent inside a
  https://nodejs.org/api/worker_threads.html[Node.js Worker thread].
+
One way to start the APM agent is via `node -r elastic-apm-node/start.js ...` or
`NODE_OPTIONS='-r elastic-apm-node/start.js`.  When a Node.js Worker thread is
started, it inherits the `process.execArgv` and environment, which results in
"start.js" being run in the context of the new thread. Starting an additional
APM agent in each new Worker is arguably surprising. For now, "start.js" will
avoid starting in a thread. The exact behavior may change in future versions.
+
One undesirable effect of this change is that explicit use of "start.js" in
code (`import 'elastic-apm-node/start.js'` or `require('elastic-apm-node/start.js')`)
in a Worker will *not* start the APM agent. Instead, one must use:
`require('elastic-apm-node').start()` or equivalent.

* Avoid redaction of response headers while extracting `transaction.context.response`
  data from the HTTP response. Contributed by @lytc. ({pull}3427[#3427])

[float]
===== Chores

* Refactor transport handling to new internal `apm-client` module.
  ({pull}3372[#3372])


[[release-notes-3.46.0]]
==== 3.46.0 - 2023/05/15

[float]
===== Features

* Add support for `@aws-sdk/client-s3`, one of the AWS SDK v3 clients.
  ({pull}3287[#3287])

* Add support for `@apollo/server@4` -- the new Apollo Server package which
  replaces `apollo-server`, `apollo-server-express`, etc. Contributed by
  @jmesimak. ({pull}3203[#3203])

* Add <<capture-body>> support for Fastify instrumentation.
  Contributed by @xxzefgh. ({pull}2681[#2681])

* Add support for mysql2@3. Contributed by @firecow. ({pull}3301[#3301])

* Improve error handling with AWS Lambda. When used together with the
  https://github.com/elastic/apm-aws-lambda[Elastic AWS Lambda extension]
  v1.4.0 or greater, the APM agent will pre-register a partial transaction
  before the user's handler function is run. If the handler function fails
  with a Lambda timeout, `uncaughtException`, `unhandledRejection`, or crash
  then the Lambda extension will report the failed transaction so it can be
  seen in the Kibana APM app. ({pull}3285[#3285])

* Add OpenTelemetry Metrics API and Metrics SDK support. This is currently
  experimental and may change. With this change, you may use the OpenTelemetry
  Metrics API to create custom metrics and the APM agent will ship those
  metrics to APM server. As well, you may use the OpenTelemetry Metrics SDK
  and the APM agent will automatically add a MetricReader to ship metrics to
  APM server. See the <<opentelemetry-bridge>> for details. ({pull}3152[#3152])


[float]
===== Chores

* The config option <<filter-http-headers, filterHttpHeaders>> is now *deprecated*. It will be
  removed in a future major version. ({pull}3333[#3333])

* Add cookie map in transactions' request context and redact cookie header ({pull}3322[#3322])

* Stop testing `express-graphql` instrumentation -- the module is deprecated.
  ({pull}3304[#3304])


[[release-notes-3.45.0]]
==== 3.45.0 2023/04/28

[float]
===== Features

* Add `aws.s3.bucket` and `aws.s3.key` attributes for OpenTelemetry in S3 instrumentation.
  Spec https://github.com/open-telemetry/opentelemetry-specification/blob/v1.20.0/semantic_conventions/trace/instrumentation/aws-sdk.yml#L435
  ({issues}3150[#3150]).

[float]
===== Bug fixes

* Fix a possible crash in AWS Lambda Function instrumentation when an ELB-
  or API Gateway-triggered invocation received an `event` object with no
  `headers` field. ({issues}3286[#3286])

* Fix an edge case in instrumentation of `http.request()` and `https.request()`
  with node v19.9.0 and recently nightly builds of node v20.
  ({issues}3261[#3261])

[float]
===== Chores

* Update "engines" to support node v20. ({pull}3278[#3278])

* Restrict Next.js instrumentation to `<13.3.0` for now, because of a known
  issue with instrumentating the `next@13.3.0` dev server. ({issues}3263[#3263])


[[release-notes-3.44.1]]
==== 3.44.1 2023/04/06

[float]
===== Bug fixes

* Fix an issue where the APM agent receiving central config (from APM server)
  containing a value for `sanitized_field_names` would crash.
  ({issues}3247[#3247])


[[release-notes-3.44.0]]
==== 3.44.0 2023/04/03

[float]
===== Features

* Update the <<opentelemetry-bridge>> supported version of `@opentelemetry/api`
  to version 1.4.x. ({pull}3239[#3239])

[float]
===== Bug fixes

* Ensure `metadata.service.agent.activation_method` is only sent for APM
  server version 8.7.1 or later. APM server 8.7.0 included a bug where
  receiving `activation_method` is harmful. ({issues}3230[#3230])


[[release-notes-3.43.0]]
==== 3.43.0 2023/03/02

[float]
===== Features

* Support mongodb v5. ({issues}3138[#3138])

* Propagate trace-context in message attributes for SQS (SendMessage and
  SendMessageBatch) and SNS (Publish), provided the maximum 10 message
  attributes limit is not passed. SQS message reception (ReceiveMessage) and
  SQS- and SNS-triggered Lambda functions already produce _span links_ for
  incoming messages with trace-context. This allows linking between
  producer and consumer in the Kibana APM app. ({pull}3044[#3044])

* Extend Lambda instrumentation to capture details for Lambda function URL
  and ELB-triggered Lambdas. ({issues}2901[#2901])

* Make `Agent.flush()` return a `Promise` if no callback is passed as param.
  This means that flush is now `await`able: `await apm.flush()`.
  ({issues}2857[#2857])

[float]
===== Bug fixes

* Fix the transaction name for *API* routes in Next.js >=13.2.x. Before this
  change internal changes in next@13.2.0 resulted in transactions for Next.js
  API routes being `{method} unknown route`.

* Fix `metadata.service.agent.activation_method=k8s-attach` handling to
  (a) use an explicit marker from the k8s apm attacher
  (`ELASTIC_APM_ACTIVATION_METHOD`) and (b) use the specified "k8s-attach"
  value, rather than the incorrect "k8s-attacher".
  ({issue}3119[#3119])

* Add missing <<opentelemetry-bridge-enabled>> ({pull}3121[#3121]) and
  <<context-manager>> Agent configuration options to the TypeScript types.


[[release-notes-3.42.0]]
==== 3.42.0 2023/01/18

[float]
===== Features

* Support for tracing/monitoring https://learn.microsoft.com/en-us/azure/azure-functions/[Azure Functions].
  See the <<azure-functions>> document.
  ({pull}3071[#3071], https://github.com/elastic/apm/blob/main/specs/agents/tracing-instrumentation-azure-functions.md[spec])

* Support `restify@11`.

[float]
===== Bug fixes

* Fix instrumentation of `http.request()` and `http.get()` (and the same
  for `https.`) so that Basic auth fields are not lost. Before this change
  if the first arg was a URL or string with `username` and/or `password`
  values, e.g. `https://user:pass@...`, then the auth fields were not
  included in the actual HTTP request.  ({issues}2044[#2044])

* Fix `span.context.destination.service.resource` for S3 spans to have an
  "s3/" prefix.
+
*Note*: While this is considered a bugfix, but it can potentially be a breaking
change in the Kibana APM app: It can break the history of the S3-Spans / metrics
for users relying on `context.destination.service.resource`. If users happen to
run agents both with and without this fix (for same or different languages), the
same S3-buckets can appear twice in the service map (with and without
s3-prefix).

* Ensure collected dropped spans stats follow the intake API type requirements.
  Before this change `transaction.dropped_spans_stats[*].duration.sum.us` could
  have been a floating-point value, but the intake API requires an int. The
  result was dropped transactions and errors in the agent log.
  ({issues}3104[#3104])

[float]
===== Chores

* Add `service.agent.activation_method` metadatum.
  Spec: https://github.com/elastic/apm/blob/main/specs/agents/metadata.md#activation-method
  ({issues}3039[#3039])


[[release-notes-3.41.1]]
==== 3.41.1 2022/12/21

[float]
===== Bug fixes

* Fix a bug in span compression with sending spans that were buffered for
  possible compression. Before this fix, in some cases a compressible span could
  be sent *twice* or not sent at all. ({pull}3076[#3076])


[[release-notes-3.41.0]]
==== 3.41.0 2022/12/12

[float]
===== Features

* Capture HTTP context (status code, headers, etc.) on transactions (and
  captured errors) for Lambda functions triggered by API Gateway.
  ({issues}2419[#2419])

* Support instrumentation for restify@10.

[float]
===== Bug fixes

* Change default `serverUrl` from `http://localhost:8200` to `http://127.0.0.1:8200`
  to avoid ambiguity between possible IPv4 and IPv6 DNS-resolved values for "localhost".
  APM server only listens on IPv4 by default, so this avoids a possible surprising
  mismatch. ({issues}3045[#3045])

* Add `tracestate` to the `TransactionOptions` TypeScript type for
  `apm.startTransaction(..., options)`. ({issues}3061[#3061])

[float]
===== Chores

* Mark the published Lambda layer as supporting the recently released
  "nodejs18.x" Lambda Runtime (`--compatible-runtimes`).


[[release-notes-3.40.1]]
==== 3.40.1 2022/11/15

[float]
===== Bug fixes

* Prevent a possible tight loop in central config fetching. ({issues}3029[#3029])


[[release-notes-3.40.0]]
==== 3.40.0 2022/10/31

**Note**: This was a bad release. Users should upgrade to v3.40.1 or later.
This version of the agent could enter a tight loop re-fetching central config,
which increases network traffic, CPU usage, and load on the APM server.
See {issues}3029[issue #3029] for details.

[float]
===== Features

* Enable support for redis v4 ({pull}2945[#2945])

* preview:[] Next.js server-side instrumentation. See the <<nextjs>> document.
+
This adds instrumentation of the Next.js dev server (`next dev`) and prod
server (`next start`). The APM transactions for incoming HTTP requests to the
server will be named appropriately based on Next.js's routing -- both for
user page routes (e.g. `GET /a-dynamic-page/[id]`) and for internal Next.js
routes (e.g. `Next.js _next/data route my-page`,
`Next.js Rewrite route /foo -> /bar`). As well, exceptions in server-side code
(e.g. `getServerSideProps`, server-side run page handlers, API handlers) will
be reported. ({pull}2959[#2959])
+
This is a technical preview to get feedback from Next.js users. The details on
how exactly the instrumentation works may change in future versions.

* Improve container-info gathering to support AWS ECS/Fargate environments.
  ({issues}2914[#2914])

[float]
===== Bug fixes

* Source lines of context in stacktraces is *no longer reported* for "*.min.js"
  files that do not have source-map information. These files are assumed to
  be minimized files, for which source line context won't be useful. This
  change is to guard against excessively large stacktrace data.

[float]
===== Chores

* Add guards to ensure that a crazy `Cache-Control: max-age=...` response
  header cannot accidentally result in inappropriate intervals for fetching
  central config. The re-fetch delay is clamped to `[5 seconds, 1 day]`.
  ({issues}2941[#2941])


[[release-notes-3.39.0]]
==== 3.39.0 2022/10/17

[float]
===== Features

* Improve the granularity of data captured about downstream services, e.g.
  databases, for spans that represent an external call (known as "exit spans").
  This data is used for
  https://www.elastic.co/guide/en/kibana/current/service-maps.html[Service Maps]
  and
  https://www.elastic.co/guide/en/kibana/current/dependencies.html[Dependencies]
  in the Kibana APM app.
+
This is handled via the new span `service.target.*` fields that replace the
deprecated `destination.service.resource` field (https://github.com/elastic/apm/blob/main/specs/agents/tracing-spans-service-target.md[spec]). All instrumentations have
been updated to set appropriate service target values. If necessary, e.g. for manual
instrumentation, a new public <<span-setservicetarget>> API has been added to specify these values.
({pull}2882[#2882])
+
The never-public-but-available `span.setDestinationContext()` has been marked
for removal (using it will `process.emitWarning()`). Users of this internal
method should switch to the public <<span-setservicetarget>>.
+
As part of this change, improvements have been made to some module instrumentations:
+
  ** `redis` and `ioredis`: `span.type` has changed from "cache" to "db" per https://github.com/elastic/apm/blob/main/specs/agents/tracing-instrumentation-db.md#redis[spec]
  ** `mongodb`: `span.action` used to be "query", now it will be the mongodb command name, e.g. "find", "insert".
  ** `mongodb` and `mongodb-core`: `span.db.instance` is now set to the database name ({issues}1494[#1494])
  ** `mysql` and `mysql2`: `span.db.{instance,user}` are now populated.
  ** `@elastic/elasticsearch`: The cluster name is heuristically determined for Elastic Cloud deployments and used for the service target name.
  ** `sqs`: `span.destination.{address,port}` are now populated.
  ** `pg`: `span.db.{instance,user}` are now populated.
  ** `cassandra-driver`: the Cassandra keyspace is captured for service target data, if available.
  ** OpenTelemetry Bridge: OTel spans with kind PRODUCER and CLIENT are now handled as exit spans (e.g. span compression could apply).

* Support instrumentation of `@koa/router` (and `koa-router`) versions 11 and 12.
  Contributed by @sibelius. ({issues}2811[#2811])

* Support instrumentation of tedious@15. ({pull}2897[#2897])

* Improve the captured information for Elasticsearch client instrumentation.
  For all outgoing Elasticsearch client requests, the full HTTP url is
  now captured (stored in the "url.original" field). For Elasticsearch requests
  that do a search, the outgoing request body is captured (to the
  "span.db.statement" field) as before, but the format has changed to only
  hold the request body. Before this change the "span.db.statement" would
  also hold any HTTP query parameters. These are now more naturally captured
  in "url.original". ({issues}2019[#2019])
+
This change also introduces the <<elasticsearch-capture-body-urls>>
configuration option to enable controlling which Elasticsearch REST API
paths are considered for request body capture. ({pull}2873[#2873])

* Support instrumenting core modules when require'd with the optional
  https://nodejs.org/api/modules.html#core-modules['node:'-prefix].
  For example `require('node:http')` will now be instrumented.
  ({issues}2816[#2816])

* Agent will delay loading of the `error-callsites` module until agent start time,
  and will not load the module if the agent is disabled/inactive. This prevents the
  setting of an `Error.prepareStackTrace` handler until necessary for stacktrace
  collection. ({issues}2833[#2833] {pull}2906[#2906])

* Add `*principal*` pattern to default value for `sanitizeFieldNames` config
  var, so that it is more likely to redact authentication-related HTTP headers,
  e.g. on Azure. ({issues}2938[#2938])

[float]
===== Bug fixes

* Avoid a possible `RangeError: Maximum call stack size exceeded` in
  Span timer handler for exceedingly deep Span trees. ({pull}2939[#2939])

* Fix instrumentation of (very old) 'graphql' module versions <=0.9.6.
  Instrumentation of these older graphql versions was broken in v3.36.0.
  ({pull}2927[#2927])

[float]
===== Chores

* Disable knex instrumentation when not collecting span stack traces
  (because there is no point). This is a performance improvement for
  Knex usage in the default configuration. ({pull}2879[#2879])

* Document and add types for `parent` option to
  <<apm-capture-error,`apm.captureError()`>>. ({issues}2977[#2977])


[[release-notes-3.38.0]]
==== 3.38.0 2022/08/11

[float]
===== Features

- Add instrumentation for the https://undici.nodejs.org[undici] HTTP client
  library. This also adds instrumentation of Node.js v18's
  https://nodejs.org/api/all.html#all_globals_fetch[`fetch()`], which uses
  undici under the hood. For the instrumentation to work one must be using
  node v14.17.0 or later, or have installed the
  https://www.npmjs.com/package/diagnostics_channel['diagnostics_channel' polyfill].
  ({issues}2383[#2383])

- Added `exitSpanMinDuration` configuration field, allowing end users to
  set a time threshold for dropping exit spans. ({pull}2843[#2843])

[float]
===== Bug fixes

- Capturing an error would fail if the Error instance had an attribute that
  was an invalid date. ({issues}2030[#2030])

- Fix the span for an instrumented S3 ListBuckets API call to not be invalid
  for APM server intake. ({pull}2866[#2866])

- Fix an issue where the transaction `name` for a trace of a Lambda function
  implementing a GraphQL server (e.g. via https://www.apollographql.com/docs/apollo-server/deployment/lambda/[apollo-server-lambda])
  would not get the GraphQL-specific naming. ({issues}2832[#2832])


[[release-notes-3.37.0]]
==== 3.37.0 2022/07/18

[float]
===== Features

- The agent will now use https://nodejs.org/api/async_context.html#class-asynclocalstorage[`AsyncLocalStorage`]
  for run-context tracking in new enough versions of Node.js (versions >=14.5
  and >=12.19). This can reduce overhead from using the APM agent, especially in
  Promise-heavy applications. ({pull}2786[#2786])
+
This also adds a new <<context-manager,`contextManager`>> configuration option
to control which mechanism the agent uses for run-context tracking. It replaces
the, now deprecated, <<async-hooks,`asyncHooks`>> configuration option. If
you experience problems with the new AsyncLocalStorage-based tracking, you can
restore the older behavior with `contextManager: "asynchooks"`.

[float]
===== Chores

- The old "patch" mechanism that the APM agent uses for run-context tracking
  (enabled via <<context-manager,`contextManager: "patch"`>>, or previously
  enabled via `asyncHooks: false`) is now *deprecated*. It will be removed in a
  future major version (after an 18 month deprecation period).


[[release-notes-3.36.0]]
==== 3.36.0 2022/06/15

[float]
===== Features

- Adds https://github.com/elastic/apm/blob/main/specs/agents/handling-huge-traces/tracing-spans-dropped-stats.md[dropped span statistics]
  to transaction payloads allowing APM Server to calculate more accurate
  throughput metrics. ({issues}2302[#2302])

- Improve the grouping of captured API errors from `@elastic/elasticsearch`
  instrumentation. When an Elasticsearch client API error is captured, if
  the response body includes a `error.type`, e.g. `illegal_argument_exception`,
  the captured `error.exception.type` will be `ResponseError (illegal_argument_exception)`
  rather than `ResponseError`. This means that API errors will be grouped
  separately in the Kibana APM app based on their client API error type.
  ({issues}2770[#2770])

- Graphql v16 support ({issues}2508[#2508])


[float]
===== Bug fixes

- Fix the automatic wrapping of Lambda handlers to support handler modules
  created by `esbuild` bundling -- as is done in some Serverless Framework
  functions that use TypeScript. ({issues}2753[#2753])

- Fix Express route tracking (used for `transaction.name`) when an argument
  is passed to the `next(arg)` callback of a request handler. Before this
  change passing `next(<some object not an instance of Error>)` would be
  considered an error by Express, but not by the APM agent's route
  tracking. ({pull}2750[#2750])

- Updated `sanitizeFieldNames` and `ignoreMessageQueues` environment variables
  to use `ELASTIC_APM_` prefix. (previous variable names are still recgonized,
  but not documented) ({issues}2636[#2636])


[[release-notes-3.35.0]]
==== 3.35.0 2022/06/01

[float]
===== Features

- Add support for 'knex' version v0.21 to v1 ({issues}2699[#2699]).
  Note that instrumentation of knex >=0.95.0 is not support when using the
  deprecated <<context-manager,`contextManager=patch`>> configuration option.

- Change the instrumentation of SQS- and SNS-triggered AWS Lambda invocations:
  The special-casing of triggers with a *single* message/record has been
  removed.  That means that instead of a possible continued distributed trace
  (if a single received message has a 'traceparent'), a *span link* will be
  added to the APM transaction for each message with a 'traceparent'.
  `transaction.context.message.` fields are no longer collected.
  ({pull}2708[#2708])

- Enable support for ioredis v5 ({pull}2714[#2714])

- A Docker image with the APM agent will be published for each release to
  `docker.elastic.co/observability/apm-agent-nodejs:VERSION`, for example:
  `docker.elastic.co/observability/apm-agent-nodejs:3.35.0`. ({pull}2742[#2742])

[float]
===== Bug fixes

- Fixes automatic Lambda handler wrapping to work with handlers that point to
  subfolders (ex. `_HANDLER=path/to/folder.methodName`) ({issues}2709[#2709])


[[release-notes-3.34.0]]
==== 3.34.0 2022/05/26

[float]
===== Features

- Add support for 'tedious' version v10 to v14 ({issues}2517[#2517])

- When automatically determining <<service-name>> and <<service-version>> by
  looking for a "package.json", the agent will now prefer to start looking
  from the directory of the script being executed, rather than the current
  working directory. ({issues}2420[#2420])

- Add an experimental <<opentelemetry-bridge>>.  Briefly, the OpenTelemetry
  Bridge allows one to use the vendor-neutral
  https://opentelemetry.io/docs/instrumentation/js/api/[OpenTelemetry Tracing
  API] (https://www.npmjs.com/package/@opentelemetry/api[`@opentelemetry/api`])
  to manually instrument your code, and have the Elastic Node.js APM agent
  handle those API calls. ({pull}2641[#2641])

- Add https://github.com/open-telemetry/opentelemetry-specification/blob/main/specification/overview.md#links-between-spans)[Span Links] support. ({issues}2673[#2673])
+
The <<transaction-start-span,`transaction.startSpan()`>> and
<<apm-start-transaction,`apm.startTransaction()`>> public APIs now accept
a `links` option for specify links. The OpenTelemetry Bridge also supports
specifying links during span creation (with the limitation that span link
*attributes* are not supported).

- Add a <<trace-continuation-strategy>> configuration option to allow some
  control over how the APM Agent uses incoming trace-context headers for context
  propagation. ({issues}2592[#2592])

- Add span links to AWS SQS messaging spans on 'ReceiveMessage', one for each
  message (up to 1000) which has a 'traceparent' message attribute.
  ({issues}2593[#2593])

- Add "nodejs16.x" as one of the compatible runtimes for the Node.js APM agent
  Lambda layers now that
  https://aws.amazon.com/blogs/compute/node-js-16-x-runtime-now-available-in-aws-lambda/[this runtime is available on AWS].

[float]
===== Bug fixes

- Fixes a bug where the the agent would not serialize the database context of
  a span. ({issues}2715[#2715])

- Fix a possible crash in span compression handling on a span that was manually
  created without a parent span (e.g. if created with a custom `childOf`
  option). ({pull}2701[#2701])

[float]
===== Chores

- Add a package-lock.json file to ensure repeatable builds of the AWS Lambda
  layer and to assist with security issue auditing. ({issues}2626[#2626])

- Deprecate instrumentation for the legacy "hapi" package. While the APM agent
  still supports it, that instrumentation is no longer tested and support
  will be dropped in the next major version of the agent. Note that the
  "@hapi/hapi" package is still fully supported. ({pull}2698[#2698])

- Deprecate instrumentation for the obsolete "jade" package. "jade" was renamed
  to "pug" in 2015.  While the APM agent still supports "jade", that
  instrumentation is no longer tested. ({pull}2711[#2711])


[[release-notes-3.33.0]]
==== 3.33.0 2022/05/05

[float]
===== Features

- Add a `parent` option to `agent.captureError(err[, options][, cb])` to allow
  passing in a Transaction or Span to use as the parent for the error. Before
  this change the *current* span or transaction, if any, was always used.
+
This option is not documented in the user docs, nor added to the TypeScript
types, because it is only expected to be useful for coming OTel Bridge work.

[float]
===== Bug fixes

- Fix a possible crash in the instrumentation of an incoming HTTP/2 request: if
  the underlying Http2Session was destroyed before the APM transaction was
  ended (on Http2Stream end). This resulted in the instrumentation using the
  [`stream.session.socket`](https://nodejs.org/api/http2.html#http2sessionsocket)
  proxy, which can throw `ERR_HTTP2_SOCKET_UNBOUND` after the session is
  destroyed. ({issues}2670[#2670])

[float]
===== Chores

- The release process is slightly changed. CI (Jenkins) now handles `npm
  publish ...` when a tag is pushed. ({pull}2667[#2667])

- Pulled the `traceparent` NPM module into a local module and replaced the
  `random-poly-fill` module with the built in `require('crypto').randomFillSync`
  function call ({pull}2669[#2669])


[[release-notes-3.32.0]]
==== 3.32.0 2022/04/27

[float]
===== Features

* Add support for node v18. ({pull}2652[#2652])

* Add support for https://github.com/elastic/apm/blob/main/specs/agents/handling-huge-traces/tracing-spans-compress.md[span compression].
  ({issues}2100[#2100], {issues}2604[#2604])
+
By default, consecutive (sibling) exit spans of the same name, type, subtype,
and destination with a duration of less than 50ms will be compressed into
a single composite span. A possible case is the
https://duckduckgo.com/?q=N%252B1+query+problem[N+1 query problem].
Traces with many consecutive matching spans will be represented -- both in data
and the APM UI -- more efficiently.
+
Span compression can be disabled or matching behavior configured with the
<<span-compression-enabled,`spanCompression* configuration options`>>.

* Marks spans as "exit spans" across all instrumentations, preventing additional
  child spans from being added to the exit spans.  See issue for a full list of
  spans types that will be treated as exit spans. ({issues}2601[#2601])

* Allow a new span to be created/started even if its transaction has ended.
  This is expected to be a very rare use case. ({pull}2653[#2653])

* The Trace Context headers are now propagated for http2 requests. ({pull}2656[#2656])


[[release-notes-3.31.0]]
==== 3.31.0 2022/03/23

[float]
===== Features

* Add `captureBody` support for Hapi. ({issues}1905[#1905])

* If a SNS or SQS single event trigger to an instrumented Lambda function
  includes message attributes with the name "traceparent" (and "tracestate"),
  case-insensitive, then those are used to continue the trace. This was already
  being done for API Gateway event headers.

[float]
===== Bug fixes

* Fix a bug with Lambda instrumentation where the APM agent would result in
  an otherwise working Lambda function to respond with `null` if the Lambda
  was missing the https://github.com/elastic/apm-aws-lambda[Elastic APM Lambda Extension].
  ({issues}2598[#2598])

* Fix a bug in Lambda instrumentation in the capturing of SNS and SQS event
  message attributes. ({issues}2605[#2605])


[[release-notes-3.30.0]]
==== 3.30.0 2022/03/10

[float]
===== Breaking changes

* Added a new config option <<span-stack-trace-min-duration,`spanStackTraceMinDuration`>>
  that replaces both <<capture-span-stack-traces,`captureSpanStackTraces`>>
  and <<span-frames-min-duration,`spanFramesMinDuration`>>. The latter two are
  now deprecated, but still supported. If `spanStackTraceMinDuration` is
  specified, then any value for the deprecated two options will be ignored.
+
There is a significant change in _default_ behavior of the APM agent. If none
of these configuration options is specified, then the default
(`spanStackTraceMinDuration: -1`) is that stack traces are *not* collected
and reported for any spans. This change in default behavior was made because
the CPU performance impact of collecting span stack traces was found to be
too high in practice for busy and/or complex applications. This is mentioned
in the "Breaking changes" section to highlight the change, but it is not
considered breaking in general. The impact is that the "Stack Trace" tab in
the "Span details" view in the Kibana APM app will be empty. This was already
the case for some spans based on span duration. ({pull}2565[#2565])

* Implement the explicit signaling of Lambda invocation completion to the
  Elastic AWS Lambda Extension. This improves data flushing in a Lambda
  environment to ensure tracing data is only sent when the Lambda is active.
  This avoids possible tracing data loss while a Lambda VM is frozen.
  ({issues}2485[#2485])
+
However, because this change triggers a bug in the extension, this version of
the APM Node.js Agent must only be used with versions of the
<<lambda,AWS Lambda Extension>>
after v0.0.3.

[float]
===== Features

* Add `faas.name` and `faas.version` fields to Lambda transactions. ({issues}2587[#2587])
* Added automatic wrapping of AWS Lambda handlers ({pull}2577[#2577])
* Improvements to AWS Lambda instrumentation: Better `transaction.name` for
  API Gateway-triggered lambdas. Respect explicitly set `serviceName`,
  `serviceVersion`, and `usePathAsTransactionName` config settings. Default
  `cloudProvider: none` and `centralConfig: false` to reduce required
  environment variables for setting up APM instrumentation of Lambdas.
  ({issues}2531[#2531])


[[release-notes-3.29.0]]
==== 3.29.0 2022/02/10

* Fix a bug in instrumentation of `@elastic/elasticsearch` that caused a
  memory leak. ({issues}2569[#2569])


[[release-notes-3.28.0]]
==== 3.28.0 2022/02/08

Known issue: This release includes a memory leak in instrumentation of the
`@elastic/elasticsearch` package. If you use that package, you should not
use v3.28.0 of this APM agent. ({issues}2569[#2569])

[float]
===== Breaking changes

The following changes are not considered *breaking*. However, they result in
a change in behavior and trace output that might impact some users, so they
are highlighted here.

* Change the `redis` and `mysql` instrumentations to not patch at all if
  they are listed in <<disable-instrumentations, `disableInstrumentations`>>.
  This means that an application that uses one of these packages *and* lists
  that package in `disableInstrumentations` could see changes in the async
  run-context of callbacks.  See {issues}2498[#2498] and the
  <<release-notes-3.26.0,v3.26.0 release notes>> which has a similar change.

* Elasticsearch spans (from `elasticsearch`, `@elastic/elasticsearch`, and
  `@elastic/elasticsearch-canary` instrumentation) will no longer have an HTTP
  child span(s) for the underlying HTTP request. This is listed in this section
  to provide awareness in case some users have custom analysis of APM trace
  data that expects those HTTP spans.
+
Per https://github.com/elastic/apm/blob/main/specs/agents/tracing-spans.md#exit-spans[the APM Agent spec for exit spans],
Elasticsearch spans are now marked as exit spans and as a result, HTTP child
spans are suppressed. ({issues}2000[#2000])
+
As part of this change, some HTTP context has been added to Elasticsearch
spans, when available: the HTTP response `status_code`, and the size of the
response body (`encoded_body_size`). ({issues}2484[#2484])

[float]
===== Features

* Drop unsampled transactions when sending to APM Server v8.0+. ({issues}2455[#2455])

* The default <<service-name, `serviceName`>> string (when it is not configured
  and cannot be inferred from a "package.json" file) has been changed from
  "nodejs_service" to "unknown-nodejs-service". This is a standardized pattern
  used across Elastic APM agents to allow the Kibana APM app to recognize when
  to provide help to the user on configuring the service name.
  ({issues}2491[#2491])

* Add `transaction.name` to captured APM errors. This will allow the Kibana APM
  app to correlate error groups and transaction groups. ({issues}2456[#2456])

* Mark S3 spans (from 'aws-sdk' instrumentation) as exit spans (per
  https://github.com/elastic/apm/blob/main/specs/agents/tracing-spans.md#exit-spans).
  The result is that HTTP child spans of S3 spans are no longer captured.
  ({issues}2125[#2125])

[float]
===== Bug fixes

* Fixes for run context handling for '@elastic/elasticsearch' instrumentation.
  ({issues}2430[#2430])

* Fixes for run context handling for 'cassandra-driver' instrumentation.
  ({issues}2430[#2430])

* Fixes for run context handling for 'mongodb-core' instrumentation.
  ({issues}2430[#2430])

* Fixes for run context handling for 'elasticsearch' instrumentation.
  ({issues}2430[#2430])


[[release-notes-3.27.0]]
==== 3.27.0 2022/01/17

[float]
===== Features

* Add support for express-graphql 0.10.0 - 0.12.0 inclusive. ({pull}2511[#2511])

[float]
===== Bug fixes

* Fix an issue where the agent's async task tracking could cause the user's
  application to use too much memory. In cases where an application is under
  sustained load and is running in a memory constrained container, this looked
  like a memory leak.
+
This high memory usage could happen when application code starts async tasks
(e.g. Promises, setTimeouts, async I/O) that outlive the APM Transaction
(typically an HTTP request handler). The agent's async task tracking keeps a
reference to the APM Transaction (and any APM Spans) until the async task
ends, thus extending the lifetime of those APM objects and the references
they hold -- in particular, HTTP request and response objects. This could lead
to higher memory usage.
+
With this change, those references are removed when APM Transactions and Spans
are ended, and agent memory usage is now the same as what it was before
v3.24.0 when this issue was introduced. ({pull}2528[#2528], {issues}2489[#2489])

* Fixes for run context handling for 'graphql' instrumentation.
  ({issues}2430[#2430])

* Fixes for run context handling for DynamoDB instrumentation ('aws-sdk'
  package) so that a span created after an AWS client command (in the same
  tick, in the command callback, or promise) is not a child of the automatic
  AWS span. This change also ensures captured errors from failing client
  commands are a child of the AWS span. ({issues}2430[#2430])

* Fixes for run context handling for 'pg' instrumentation. ({issues}2430[#2430])

* Fixes for run context handling for 'mongodb' instrumentation. ({issues}2512[#2512])


[[release-notes-3.26.0]]
==== 3.26.0 2021/12/07

[float]
===== Breaking changes

* In earlier versions, the agent would propagate run context in some packages
  *even if instrumentation for that package was disabled via
  <<disable-instrumentations, `disableInstrumentations`>>*. Recent versions
  change the semantics of `disableInstrumentations` to mean the agent should
  not touch the listed packages at all. This means that an application that
  uses one of these packages *and* lists that package in
  `disableInstrumentations` could see changes in the async run-context of
  callbacks. This affects: `pg` (v3.24.0), `redis` (v3.25.0), `mysql`
  (v3.25.0), `ioredis` (v3.26.0), `mysql2` (v3.26.0).  See {issues}2498[#2498]
  for details.

[float]
===== Features

* Add `*auth*` pattern to default value for `sanitizeFieldNames` config var, so
  that it is more likely to redact authentication/authorization-related HTTP
  headers and form fields. This pattern replaces the `authorization` pattern
  in the set of defaults. ({issues}2427[#2427])

[float]
===== Bug fixes

* Fix run-context handling for 'tedious' instrumentation so that automatically
  created 'mssql' spans are never the `currentSpan` in user code.
  ({issues}2430[#2430])

* Fix 'http2' instrumentation for outgoing requests to not have the created
  HTTP span context be active in user code. ({issues}2430[#2430])

* Fix run-context handling in 'ws' instrumentation so that the span created
  for a `ws.send(...)` isn't the "current span" in subsequent code in the
  same tick. ({pull}2481[#2481])

* Fix run-context handling for 'memcached' instrumentation so that the
  automatically created Memcached span is never the `currentSpan` in user
  code. ({issues}2430[#2430])

* Fix a possible crash when serializing a Transaction if the incoming
  `req.socket` is null (possible if the socket has been destroyed).
  ({issues}2479[#2479])

* Fixes for run context handling for 'aws-sdk' instrumentation (S3, SQS, SNS)
  so that a span created after an AWS client command (in the same tick, in
  the command callback, or promise) is not a child of the automatic AWS
  span. This change also ensures captured errors from failing client commands
  are a child of the AWS span. ({issues}2430[#2430])

* Fix 'http' and 'https' instrumentation for outgoing requests to not have the
  'http' span context be active in user code. ({pull}2470[#2470])

* Fixes for 'ioredis' instrumentation ({pull}2460[#2460]):
+
**  Fix run-context so that a span created in the same tick as an ioredis
    client command will no longer be a child of the redis span.
**  Capture an APM error and correctly set span.outcome to "failure" when
    a redis client command calls back with an error.
**  Avoid a rare possible double-instrumentation of redis commands
    internally-queued before the RedisClient is "ready". ({issues}2459[#2459])
**  Add destination context so Redis shows up on the Service Map.

* Fix run-context handling for 'mysql2' instrumentation to avoid accidental
  creation of *child* spans of the automatic mysql spans.
  ({issues}2430[#2430]})


[[release-notes-3.25.0]]
==== 3.25.0 2021/11/24

[float]
===== Bug fixes

* Fixes for 'redis' instrumentation:
+
**  Fix run-context so that a span created in the same tick as a redis client
    command will no longer be a child of the redis span. ({issues}2430[#2430])
**  Capture an APM error and correctly set span.outcome to "failure" when
    a redis client command calls back with an error.
**  Avoid a rare possible double-instrumentation of redis commands
    internally-queued before the RedisClient is "ready". ({pull}2446[#2446])

* Avoid setting the `tracestate` header for outgoing HTTP requests to the empty
  string. This can happen for non-trace-root transactions. While the HTTP spec
  allows empty header values, some servers do not. ({issues}2405[#2405])

* Deprecate `transaction.subtype` and `transaction.action`. These fields
  were never used by APM server. This also deprecates the
  `apm.startTransaction(...)` call signatures that take `subtype` and `action`
  arguments. In the next major version these two fields will be removed.
  ({issues}2356[#2356])

* Fix run-context handling for 'mysql' instrumentation to avoid accidental
  creation of *child* spans of the automatic 'mysql' spans.
  ({issues}2430[#2430]})


[[release-notes-3.24.0]]
==== 3.24.0 2021/11/09

[float]
===== Breaking changes

* Change <<disable-send, `disableSend`>> to no longer skip internal processing
  work. It now *only* disables communication with APM Server. Use
  <<context-propagation-only, `contextPropagationOnly`>> if your use case is
  to limit the APM agent's processing to the minimum to support context
  propagation and log correlation.
+
This is listed under "Breaking changes" as a heads-up. The only possible
negative result of this `disableSend` change is some extra CPU processing time
by the agent. There is no outward functionality change.

[float]
===== Features

* Gather https://github.com/elastic/apm/blob/main/specs/agents/tracing-instrumentation-aws-lambda.md#overwriting-metadata[AWS Lambda-specific metadata]
  on first function invocation and ensure no intake requests to APM Server are
  started before that metadata is available. ({issues}2404[#2404])

* Add <<context-propagation-only, `contextPropagationOnly`>> configuration
  option. This supports the use case of using the APM agent to propagate HTTP
  trace-context and to support log-correlation (adding `trace.id` et al fields
  to log records) **without** an APM server, and to otherwise reduce the
  processing time of the agent. ({issues}2393[#2393])
+
This is similar to <<disable-send, `disableSend`>>, but differs in that
`contextPropagationOnly: true` tells the agent to skip unnecessary work.

* The User-Agent header used for communication with APM Server now includes
  the `serviceName` and `serviceVersion`. For some users this can be
  https://github.com/elastic/apm/issues/509[helpful for APM Server log analysis].
  ({issues}2364[#2364])

* In a Lambda enviornment we now collect a number of additional data fields
  on the Transaction object.  See the spec for more information on fields collected.
  https://github.com/elastic/apm/blob/main/specs/agents/tracing-instrumentation-aws-lambda.md
  ({issues}2156[#2156])

* Zero configuration support. The only required agent configuration option
  is <<service-name, `serviceName`>>. Normally the agent will attempt to
  infer `serviceName` for the "name" field in a package.json file. However,
  that could fail. With this version, the agent will cope with: a scoped
  package name (`@scope/name` is normalized to `scope-name`), a "name" that
  isn't a valid `serviceName`, not being able to find a "package.json" file,
  etc. Ultimately it will fallback to "nodejs_service". ({issues}1944[#1944])
+
One consequence of this change is that `apm.getServiceName()` will return
`undefined` until the agent is started (check with `apm.isStarted()`).

[float]
===== Bug fixes

* Stop collecting transaction breakdown metrics (`transaction.breakdown.count`,
  `transaction.duration.sum.us`, `transaction.duration.count`), as they are not
  being used in APM UI. ({issues}2370[#2370])

* Wrap `fs.realpath.native` when configured with `asyncHooks=false`. This
  fixes using that function (which was undefined before this fix) and a
  crash when importing fs-extra@10. ({issues}2401[#2401])

* A significant change was made to internal run context tracking (a.k.a. async
  context tracking). There are no configuration changes or API changes for
  custom instrumentation. ({pull}2181[#2181])
+
One behavior change is that multiple spans created synchronously (in the same
async task) will form parent/child relationships; before this change they would
all be siblings. This fixes HTTP child spans of Elasticsearch and aws-sdk
automatic spans to properly be children. ({issues}1889[#1889])
+
Another behavior change is that a span B started after having ended span A in
the same async task will *no longer* be a child of span A. ({pull}1964[#1964])
+
This fixes an issue with context binding of EventEmitters, where
`removeListener` would fail to actually remove if the same handler function was
added to multiple events.

* Fix pino's deprecation warning when using a custom logger with pino@6 ({issues}2332[#2332])


[[release-notes-3.23.0]]
==== 3.23.0 2021/10/25

[float]
===== Breaking changes

* Remove support for instrumenting versions of fastify earlier than 1.0.0.
  This instrumentation might still work, but is no longer supported.
  Fastify v1.0.0 was released in 2018. All current users should be using
  fastify v2 or v3 at least. See https://www.fastify.io/docs/latest/LTS/
  ({pull}2387[#2387])

[float]
===== Features

* Add initial support for version 8 of `@elastic/elasticsearch`, which is
  still in pre-release. ({pull}2385[#2385])


[[release-notes-3.22.0]]
==== 3.22.0 2021/10/21

[float]
===== Features

* Add support for node v17.

* When an error is captured, the APM agent will only immediately flush it to
  APM server if it is an "unhandled" error. Unhandled errors are typically those
  captured via the `uncaughtException` process event. Before this change, a
  captured error (e.g. for a 4xx or 5xx response from an HTTP server) was
  always immediately flushed. This could negatively impact performance for
  a service that was generating *frequent* errors. ({issues}686[#686])

[float]
===== Bug fixes

* Improve <<apm-flush,`apm.flush([cb])`>> to wait for inflight spans and errors
  before flushing data to APM server. Before this change, a recently ended span
  or recently <<apm-capture-error,captured error>> might not yet have completed
  processing (for example, stacktrace collection is asynchronous) and might
  not be included in the flush call. ({issues}2294[#2294])

* AWS Lambda changes: Disable metrics collection during the experimental phase
  of (re)implementing Lambda support ({pull}2363[#2363]). Some fixes for better
  flushing of data at the end of a Lambda invocation.

* <<span-to-string,`span.toString()`>> and <<transaction-to-string,`transaction.toString()`>>
  have been *deprecated*. The exact string output may change in v4 of the
  agent.

* Add `Span.ids` and `Transaction.ids` to TypeScript types. ({pull}2347[#2347])

* Improve `span.sync` determination (fixes {issues}1996[#1996]) and stop
  reporting `transaction.sync` which was never used ({issues}2292[#2292]).
  A minor semantic change is that `span.sync` is not set to a final value
  until `span.end()` is called. Before `span.end()` the value will always
  by `true`.

* Guard against a negative value of `metricsInterval`, which can lead to
  high CPU usage as metrics are collected as fast as possible. Also ensure
  no metrics collection can happen if `metricsInterval="0s"` as intended.
  Before this change it was possible for some metric collection to still
  happen, even though none would be reported. ({pull}2330[#2330])
+
This change also guards against negative and invalid values in the following
configuration options: `abortedErrorThreshold`, `apiRequestTime`, and
`serverTimeout`. If an invalid value is given, then will fallback to their
default value.


[[release-notes-3.21.1]]
==== 3.21.1 2021/09/16

[float]
===== Bug fixes

* Update types to avoid imports of `@types/...` modules (other than
  `@types/node`), so that TypeScript users of elastic-apm-node need not
  manually `npm install @types/connect @types/pino @types/aws-lambda` to
  compile. ({issues}2331[#2331])


[[release-notes-3.21.0]]
==== 3.21.0 2021/09/15

[float]
===== Features

* Add the `longFieldMaxLength` integer configuration option (default `10000`).
  Specific transaction/span/error fields (see the list below) will be truncated
  at this number of unicode characters. ({pull}2193[#2193], {issues}1921[#1921])
+
The `errorMessageMaxLength` configuration option is now *deprecated*, but
still supported. Users should switch to using `longFieldMaxLength`. If
`errorMessageMaxLength` is not specified, truncation of error messages will
now use the `longFieldMaxLength` value.
+
Note that ultimately the maximum length of any tracing field is limited by the
{apm-guide-ref}/configuration-process.html#max_event_size[`max_event_size`]
configured for the receiving APM server.
+
The fields affected by `longFieldMaxLength` are:
+
** `transaction.context.request.body`, `error.context.request.body` - Before
   this change these fields were not truncated.
** `transaction.context.message.body`, `span.context.message.body`,
   `error.context.message.body` - Before this change these fields were not
   truncated.
** `span.context.db.statement` - Before this change this field was truncated
   at 10000 *bytes*. Truncation is now a number of unicode characters.
** `error.exception.message`, `error.log.message` - Before this change, the
   default 2kB `errorMessageMaxLength` would apply.

* Improve the TypeScript types by exporting more of interfaces:
  `AgentConfigOptions`, `Transaction`, `Span`, `TransactionOptions`,
  `SpanOptions`. ({issues}2118[#2118])

[float]
===== Bug fixes

* Fix a bug in `apm.removePatch(module, aHandler)` that would remove the
  last registered handler if `aHandler` did not match any currently
  registered handlers. ({pull}2315[#2315])

* Fix a crash in instrumentation of the old Elasticsearch client
  (`elasticsearch`) for some rarer cases of client options -- for example
  passing multiple hosts. ({pull}2312[#2312])

* Ensure the internal HTTP(S) client requests made by the APM agent to APM
  server are not themselves traced. ({issues}1168[#1168], {issues}1136[#1136])

* Fix crashing error with `agent.registerMetric` and `active:false` configuration. ({issues}1799[#1799], {pull}2290[#2290])


[[release-notes-3.20.0]]
==== 3.20.0 2021/08/12

[float]
===== Bug fixes

* Fix failing tests and a possible runtime crash in
  `@elastic/elasticsearch@7.14.0` instrumentation. ({issues}2187[#2187])


[[release-notes-3.19.0]]
==== 3.19.0 2021/08/05

[float]
===== Features

* The agent now supports the 3.x branch of apollo-server-express. ({pull}2155[#2155])

* Add instrumentation support for mongodb@4.x. ({pull}2171[#2171])

[float]
===== Bug fixes

* The agent will no longer report counting metrics with a value of zero, and will
  remove these metrics from the registry. ({pull}2163[#2163])


[[release-notes-3.18.0]]
==== 3.18.0 2021/07/20

[float]
===== Features

* Trace an incoming HTTP/1.1 request to an HTTP/2 server using the
  https://nodejs.org/api/http2.html#http2_http2_createsecureserver_options_onrequesthandler[allowHTTP1]
  option. Before this change only incoming requests supporting HTTP/2 would
  be traced. ({pull}2143[#2143])

* Add instrumentation of the AWS SNS publish method when using the
  https://www.npmjs.com/package/aws-sdk[JavaScript AWS SDK v2] (`aws-sdk`). ({pull}2157[#2157])

[float]
===== Bug fixes

* Fixed naming for outgoing HTTP spans to comply with the spec.
  https://github.com/elastic/apm/blob/main/specs/agents/tracing-instrumentation-http.md#http-client-spans
  Span names no longer include the path portion of the URL. ({pull}2161[#2161])

* Fix a header object re-use bug that prevented propagation of trace-context
  headers (`traceparent` et al) in AWS requests using AWS v4 signature auth.
  ({issues}2134[#2134])

* Fix a possible infinite loop in `captureError` when handling uncaught
  exceptions and the process is at or near its file descriptor limit
  (receiving EMFILE errors).  ({issues}2148[#2148])


[[release-notes-3.17.0]]
==== 3.17.0 2021/07/05

[float]
===== Features

* Add instrumentation of all AWS S3 methods when using the
  https://www.npmjs.com/package/aws-sdk[JavaScript AWS SDK v2] (`aws-sdk`).

* Add <<disable-send, `disableSend`>> configuration option. This supports some
  use cases using the APM agent **without** an APM server. ({issues}2101[#2101])

* Add instrumentation of all DynamoDB methods when using the
  https://www.npmjs.com/package/aws-sdk[JavaScript AWS SDK v2] (`aws-sdk`).

[float]
===== Bug fixes

* Fix inconsistencies in HTTP spans from other APM agents.
  <<span-subtype, `span.subtype`>> will now be "http" for HTTP, HTTPS, and
  HTTP/2 outgoing spans -- previously it was "http", "https", "http2",
  respectively. As well, <<span-action, `span.action`>> will now be the HTTP
  method (e.g. "GET", "PUT", "POST"), rather than "http". ({pull}2075[#2075])

* Fixed error where SQS messages sent without an active transactions could
  crash the agent. ({issues}2113[#2113])

* Fixed support for proxies in destination context ({issues}1770[#1770])

[[release-notes-3.16.0]]
==== 3.16.0 - 2021/06/14

[float]
===== Features

* Added <<span-frames-min-duration, `spanFramesMinDuration`>>
  configuration field, allowing users to set a time threshold value that spans
  must reach before the agent will add a stack trace to the span. As a result,
  many short spans that previously included stack traces by default no longer
  will.

* Prefer W3C "traceparent" header over "elastic-apm-traceparent" for incoming
  requests. {pull}2079[#2079]

[float]
===== Bug fixes

* Fix a crash (`TypeError: lastPrepareStackTrace`) in the agent when used with
  React v17 and later ({issues}1980[#1980]).

* Performance improvements have been made in error and stacktrace capture ({pull}2094[#2094]).
  This also included in two bug fixes:
+
** Before this change, some captured errors (for example a `next(new Error('boom')` from
   an Express handler) would mark the error as "unhandled" incorrectly. "Unhandled"
   exceptions are those caught by an `uncaughtException` handler.
** Before this change, source context lines for a stacktrace would not properly
   use the "sourcesContext" field of a file's source map.


[[release-notes-3.15.0]]
==== 3.15.0 - 2021/05/19

[float]
===== Features

* Add support for Node.js v16. (This also drops testing of Node.js v13
  releases.) {pull}2055[#2055]

[float]
===== Bug fixes

* Update TypeScript typings for `Agent.setLabel` and `Agent.addLabels` to
  include the `stringify` argument that was added in v3.11.0.


[[release-notes-3.14.0]]
==== 3.14.0 - 2021/04/19

[float]
===== Features

* Add `apm.addMetadataFilter(fn)` for filtering the
  https://www.elastic.co/guide/en/apm/server/current/metadata-api.html[metadata object]
  sent to APM server.

* The handling of sending events (transactions, spans, errors) to APM server
  has improved in a few ways. During temporary spikes in load and/or an APM
  server that is unresponsive, the agent will buffer a number of events and
  *drop* them above a certain limit (configurable via <<max-queue-size>>).
  This helps ensure the agent does not overly consume memory and CPU. As well,
  the agent will now https://github.com/elastic/apm/blob/main/specs/agents/transport.md#transport-errors[backoff]
  when the APM server errors. Finally, improved error handling means it will
  terminate failing requests to the APM server more quickly.
+
Note: v1 of this agent (EOL'd 2 years ago), included a `maxQueueSize` config
variable with a different meaning. If you have a lingering usage of that
setting (also possibly as the `ELASTIC_APM_MAX_QUEUE_SIZE` environment
variable), then it should be removed.

* Adds support for Amazon SQS queues via `aws-sdk` instrumentation that
  partially implements the https://github.com/elastic/apm/blob/main/specs/agents/tracing-instrumentation-messaging.md[APM messaging spec],
  and adds `queue.latency.min.ms`, `queue.latency.max.ms`, and `queue.latency.avg.ms`
  metrics for SQS queues.

[float]
===== Bug fixes

* Fixed bug where the URL property for outgoing HTTP request spans was set
  with the server's IP address rather than its hostname. The Agent now sets
  this property with the actual URL requested by Node.js. {issues}2035[#2035]

* Fixed bug where external services were not listed under Dependencies on the
  APM Service Overview page due to the trace-context propagated `sample_rate`
  value not being set on either transactions or spans.

[[release-notes-3.13.0]]
==== 3.13.0 - 2021/04/06

[float]
===== Features

* The APM agent's own internal logging now uses structured JSON logging using
  the https://getpino.io/#/docs/api?id=logger[pino API], and formatted in
  {ecs-logging-ref}/intro.html[ecs-logging] format. The log records on stdout
  are now single-line JSON objects. For example:
+
[source,bash]
----
# Before
APM Server transport error (ECONNREFUSED): connect ECONNREFUSED 127.0.0.1:8200

# After
{"log.level":"error","@timestamp":"2021-03-19T00:21:17.571Z","log":{"logger":"elastic-apm-node"},
"ecs":{"version":"1.6.0"},"message":"APM Server transport error (ECONNREFUSED): connect ECONNREFUSED 127.0.0.1:8200"}
----
+
Pretty formatting (and filtering) on the console may be done via the
https://github.com/trentm/go-ecslog[`ecslog`] tool.
+
A custom <<logger>> is still supported as before. However, a non-pino custom
logger will only receive the "message" field, and not structured log fields
as they are added over time.

* Add support for setting the `ELASTIC_APM_LOGGER=false` environment variable
  to disable/ignore a given custom <<logger>>. This is to support easier
  <<debug-mode>> for troubleshooting.

[float]
===== Bug fixes

* Lock package dependency "elastic-apm-http-client@9.6.0" to avoid using
  v9.7.0 for now, because it is breaking tests. A coming release will get back
  on the latest of this dependency. {issues}2032[#2032]

* Remove the "ancestors" field from a log.trace message on startup. Its info
  is a duplicate of info in the "startTrace" field in the same log record.
  {pull}2005[#2005]

* Remove the accidental `nodejs.eventloop.delay.ns` metric that was always
  reporting a zero value. The existing `nodejs.eventloop.delay.avg.ms` is
  the intended metric. {pull}1993[#1993]


[[release-notes-3.12.1]]
==== 3.12.1 - 2021/02/25

[float]
===== Bug fixes

* fix: Update https://github.com/elastic/apm-nodejs-http-client/blob/main/CHANGELOG.md#v951[apm-server client]
  to fix a {issues}1749[possible crash] when polling for central config.


[[release-notes-3.12.0]]
==== 3.12.0 - 2021/02/21

[float]
===== Features

* feat: Set span outcome to success or failure depending on whether an error
  was captured during when the span was active. {issues}1814[#1814]

* feat: Adds public `setOutcome` method to span and transaction APIs, and
  adds a top level `setTransactionOutcome` and `setSpanOutcome` to set
  outcome values for the current active transaction or active span.
* Limit the `transactionSampleRate` value to 4 decimal places of precision
  according to the shared https://github.com/elastic/apm/blob/main/specs/agents/tracing-sampling.md#transaction_sample_rate-configuration[APM spec]. This ensures that propagated sampling rate
  in the `tracestate` header is short and consistent. {pull}1979[#1979]

[float]
===== Bug fixes

* fix: It was possible for fetching central config to result in the
  `cloudProvider` config value being reset to its default. {issues}1976[#1976]

* fix: fixes bug where tedious could crash the agent on bulk inserts {pull}1935[#1935] +
  Reported https://discuss.elastic.co/t/apm-agent-crashes-nodejs-after-reporting-exception-in-tedious-instrumentation-code/259851[via the forum].
  The error symptom was: `Cannot read property 'statement' of undefined`

[[release-notes-3.11.0]]
==== 3.11.0 - 2021/02/08

[float]
===== Features

* feat: add `apm.getServiceName()` {pull}1949[#1949] +
  This will be used by https://github.com/elastic/ecs-logging-nodejs[ecs-logging packages]
  to integrate with APM.

* feat: support numeric and boolean labels {pull}1909[#1909] +
  Add an optional `stringify` option to `apm.setLabel(name, version, stringify = true)`
  and `apm.addLabels(labels, stringify = true)`, which can be set `false` to
  allow numeric and boolean labels. Stringify defaults to true for backwards
  compatibility -- stringification will be removed in a future major version.

* feat: added support for cloud metadata fetching {pull}1937[#1937] +
  Agent now collects information about its cloud environment and includes this
  data in the APM Server's metadata payload. See
  https://github.com/elastic/apm/blob/3acd10afa0a9d3510e819229dfce0764133083d3/specs/agents/metadata.md#cloud-provider-metadata[the spec]
  for more information.

[[release-notes-3.10.0]]
==== 3.10.0 - 2021/01/11

[float]
===== Features

* feat: Improve handling of raw body parsing
  The agent will now report raw/`Buffer` encoded post bodies as '<Buffer>'.

* feat: Add support for api keys {pull}1818[#1818] +
  This allows the usage of API keys for authentication to the APM server

* feat: Add automatic instrumentation of the https://github.com/elastic/elasticsearch-js[@elastic/elasticsearch] package {pull}1877[#1870]
+
The instrumentation of the legacy "elasticsearch" package has also changed
slightly to commonalize:
+
** "span.context.destination" is set on all Elasticsearch spans, not just a
   subset of query-like API endpoints.
** For query-like API endpoints (e.g. `/_search`), the capturing of query details
   on "span.context.db.statement" has changed (a) to include *both* the
   query params and the request body if both exist (separated by `\n\n`) and
   (b) to *URL encode* the query params, rather than JSON encoding.

* feat: Add `captureAttributes` boolean option to `apm.captureError()` to
  allow *disabling* the automatic capture of Error object properties. This
  is useful for cases where those properties should not be sent to the APM
  Server, e.g. for performance (large string fields) or security (PII data).
  {pull}1912[#1912]

* feat: Add `log_level` central config support. {pull}1908[#1908] +
  Spec: https://github.com/elastic/apm/blob/main/specs/agents/logging.md

* feat: Add `sanitize_field_names` configuration option. +
  Allows users to configure a list of wildcard patterns to _remove_ items
  from the agent's HTTP header and `application/x-www-form-urlencoded` payloads.
  {pull}1898[#1898]
  ** https://github.com/elastic/apm/blob/main/specs/agents/sanitization.md[spec]
  ** https://github.com/elastic/apm-agent-nodejs/blob/main/docs/configuration.asciidoc#sanitize-field-names[docs]

[float]
===== Bug fixes

* fix: Fix parsing of comma-separated strings for relevant config vars to allow
  whitespace around the commas. E.g.:
+
----
export ELASTIC_APM_TRANSACTION_IGNORE_URLS='/ping, /metrics*'
----
+
Config vars affected are: `disableInstrumentations`, `transactionIgnoreUrls`
`addPatch`, and `globalLabels`.
* fix: Correct the environment variable for setting `transactionIgnoreUrl`
  (added in v3.9.0) from `ELASTIC_TRANSACTION_IGNORE_URLS` to
  `ELASTIC_APM_TRANSACTION_IGNORE_URLS`.


[[release-notes-3.9.0]]
==== 3.9.0 - 2020/11/30

[float]
===== Features

* feat: support fastify 3 {pull}1891[#1891] +
  Adds .default and .fastify module.exports to instrumented fastify function
  for 3.x line, and prefers req.routerMethod and req.routerPath for
  transaction name
* feat: Set "destination" context on spans for "mongodb". {pull}1893[#1893] +
  This allows Kibana APM Service Maps to show a "mongodb" node for services using
  the https://www.npmjs.com/package/mongodb[mongodb] package (which includes
  mongoose and mongojs).
* feat: transactionIgnoreUrl wildcard matching {pull}1870[#1870] +
  Allows users to ignore URLs using simple wildcard matching patterns that behave
  the same across language agents. See https://github.com/elastic/apm/issues/144

[float]
===== Bug fixes

* fix: treat set-cookie in response headers as sensitive data {pull}1886[#1886]
* fix: Synchronous spans would never have `span.sync == true`. {pull}1879[#1879]


[[release-notes-3.8.0]]
==== 3.8.0 - 2020/11/09

[float]
===== Features

* feat: expand k8s pod ID discovery regex {pull}1863[#1863]
* feat: implements tracestate {pull}1828[#1828] +
  Expands support for the W3C Trace Context specification by adding a tracestate
  header implementation, and uses this new header to track the Elastic
  transaction sample rate across a trace's service boundaries.
* feat: add span and transaction outcome {pull}1824[#1824] +
  This adds an "outcome" field to HTTP(S)
  https://github.com/elastic/apm/blob/main/specs/agents/tracing-transactions.md#transaction-outcome[transactions]
  and https://github.com/elastic/apm/blob/main/specs/agents/tracing-spans.md#span-outcome[spans].

[float]
===== Bug fixes

* fix(pg): prevent unhandled promise rejection {pull}1846[#1846]
* fix: redis@2.x instrumentation was broken {pull}1852[#1852]
* A number of fixes to the test suite.

[[release-notes-3.7.0]]
==== 3.7.0 - 2020/8/10

* feat(knex): add support for 0.21.x {pull}1801[#1801]
* feat(redis): add support for v3.x {pull}1641[#1641]
* feat(graphql): add support for 15.x {pull}1795[#1795]
* feat(koa-router): add support for 9.x {pull}1772[#1772]
* fix(elasticsearch): ensure requests can be aborted {pull}1566[#1566]
* fix: end span if outgoing http request ends prematurely {pull}1583[#1583]
* fix: don't throw on invalid URL {pull}1771[#1771]
* fix: patch apollo-server-core > 2.14 correctly {pull}1796[#1796]
* fix: add currentTraceIds to typings {pull}1733[#1733]

[[release-notes-3.6.1]]
==== 3.6.1 - 2020/5/20

* fix(package): bump elastic-apm-http-client to ^9.4.0 {pull}1756[#1756]

[[release-notes-3.6.0]]
==== 3.6.0 - 2020/5/18

* feat: add destination metadata for db spans {pull}1687[#1687]
* feat: add support for Node.js 14 {pull}1742[#1742]
* feat(pg): add support for pg v8.x {pull}1743[#1743]
* feat: add metrics for external memory {pull}1724[#1724]
* feat: enrich spans with destination info {pull}1685[#1685]
* fix(instrumentation): add .js to module path {pull}1711[#1711]

[[release-notes-3.5.0]]
==== 3.5.0 - 2020/3/9

* feat(error): get stack trace from Error-like objects {pull}1613[#1613]
* fix: add logUncaughtExceptions conf option to TypeScript typings {pull}1668[#1668]

[[release-notes-3.4.0]]
==== 3.4.0 - 2020/2/21

* feat: support W3C TraceContext traceparent header {pull}1587[#1587]
* feat: add custom metrics API (experimental) {pull}1571[#1571]
* feat(koa-router): add support for v8.x {pull}1642[#1642]
* fix(cassandra): improve support for cassandra-driver v4.4.0+ {pull}1636[#1636]
* fix: support promisifying setTimeout and friends {pull}1636[#1636]

[[release-notes-3.3.0]]
==== 3.3.0 - 2019/12/13

* feat(config): add serverCaCertFile config {pull}1560[#1560]
* feat(config): add central config support for transactionMaxSpans and captureBody {pull}1555[#1555]

[[release-notes-3.2.0]]
==== 3.2.0 - 2019/11/19

* fix(metrics): only register collectors if enabled {pull}1520[#1520]
* fix(ioredis): prevent unhandled promise rejection {pull}1523[#1523]
* chore: add Node 13 to supported engines {pull}1524[#1524]

[[release-notes-3.1.0]]
==== 3.1.0 - 2019/10/16

[float]
===== Features
* feat(mongodb): instrumentation {pull}1423[#1423]
* fix(package): update elastic-apm-http-client to version 9.0.0 {pull}1419[#1419]
* perf: cache 'ids' value of transactions and spans {pull}1434[#1434]

[float]
===== Bug fixes
* fix: always end transaction when socket is closed prematurely {pull}1439[#1439]
* fix: change logUncaughtExceptions default to false {pull}1432[#1432]
* fix: write stack trace of uncaught exceptions to STDERR {pull}1429[#1429]

[[release-notes-3.0.0]]
==== 3.0.0 - 2019/9/30

[float]
===== Breaking changes
* feat: allow manual instrumentation with `instrument: false` {pull}1114[#1114]
* feat: allow setting span/transaction `type`, `subtype`, and `action` separately (the behavior of the old `type` has changed) {pull}1292[#1292]
* feat: use `external` as span type instead of `ext` {pull}1291[#1291]
* refactor(graphql): use custom transaction type `graphql` for graphql requests instead of `request` {pull}1245[#1245]
* feat(http): add `instrumentIncomingHTTPRequests` config (`disableInstrumentations` now behaves differently) {pull}1298[#1298]
* chore: remove deprecated APIs {pull}1413[#1413]
* chore: drop support for older Node.js versions {pull}1383[#1383]

[[release-notes-2.x]]
=== Node.js Agent version 2.x

[[release-notes-2.17.3]]
==== 2.17.3 - 2020/2/27

[float]
===== Bug fixes
* fix: support promisifying setTimeout and friends {pull}1649[#1649]
* fix(cassandra): improve support for cassandra-driver v4.4.0+ {pull}1649[#1649]
* fix(knex): make stack traces work in 0.18+ {pull}1500[#1500]
* fix(tedious): ensure shimmed module exposes same API {pull}1496[#1496]
* fix(metrics): do not send transaction breakdowns when disabled {pull}1489[#1489]
* fix(tedious): support 6.5+ {pull}1488[#1488]
* fix: always end transaction when socket is closed prematurely {pull}1445[#1445]
* perf: cache 'ids' value of transactions and spans {pull}1438[#1438]

[[release-notes-2.17.2]]
==== 2.17.2 - 2019/10/2

[float]
===== Bug fixes
* chore(http): workaround(s) to suppress DEP0066 warnings {pull}1424[#1424]

[[release-notes-2.17.1]]
==== 2.17.1 - 2019/9/26

[float]
===== Bug fixes
* fix: support all falsy return values from error filters {pull}1394[#1394]
* fix: capture all non-string http bodies {pull}1381[#1381]

[[release-notes-2.17.0]]
==== 2.17.0 - 2019/9/19

[float]
===== Features
* feat: add support for @koa/router {pull}1346[#1346]
* feat: add methods for logging trace information {pull}1335[#1335]

[float]
===== Bug fixes
* fix: improve debug output when detecting incoming http request {pull}1357[#1357]
* fix(http): response context propagation on Node.js 12.0 - 12.2 {pull}1339[#1339]

[[release-notes-2.16.2]]
==== 2.16.2 - 2019/9/3

[float]
===== Bug fixes
* fix(lambda): handle traceparent case-insensitively {pull}1319[#1319]

[[release-notes-2.16.1]]
==== 2.16.1 - 2019/8/28

[float]
===== Bug fixes
* fix: avoid throwing when agent is in active: false mode {pull}1278[#1278]

[[release-notes-2.16.0]]
==== 2.16.0 - 2019/8/26

[float]
===== Features
* feat(memcached): instrument memcached v2.2.0 and above {pull}1144[#1144]
* feat(config): add configFile config option {pull}1303[#1303]

[float]
===== Bug fixes
* fix: bug where spans sometimes wouldn't have stack traces {pull}1299[#1299]
* fix(async_hooks): properly update sync flag {pull}1306[#1306]
* fix: change agent active status log message to debug level {pull}1300[#1300]

[[release-notes-2.15.0]]
==== 2.15.0 - 2019/8/15

[float]
===== Features
* feat(express-graphql): add support for v0.9 {pull}1255[#1255]
* feat(metrics): add metricsLimit option {pull}1273[#1273]

[[release-notes-2.14.0]]
==== 2.14.0 - 2019/8/12

[float]
===== Features
* feat(hapi): support new @hapi/hapi module {pull}1246[#1246]
* feat: allow agent.clearPatches to be called with array of names {pull}1262[#1262]

[float]
===== Bug fixes
* fix: be less chatty if span stack traces cannot be parsed {pull}1274[#1274]
* perf: use for-of instead of forEach {pull}1275[#1275]

[[release-notes-2.13.0]]
==== 2.13.0 - 2019/7/30

[float]
===== Bug fixes
* fix: standardize user-agent header {pull}1238[#1238]

[float]
===== Features
* feat: add support for APM Agent Configuration via Kibana {pull}1197[#1197]
* feat(metrics): breakdown graphs {pull}1219[#1219]
* feat(config): default serviceVersion to package version {pull}1237[#1237]

[[release-notes-2.12.1]]
==== 2.12.1 - 2019/7/7

[float]
===== Bug fixes
* fix(knex): abort early on unsupported version of knex {pull}1189[#1189]

[[release-notes-2.12.0]]
==== 2.12.0 - 2019/7/2

[float]
===== Features
* feat(metrics): add runtime metrics {pull}1021[#1021]
* feat(config): add environment option {pull}1106[#1106]

[[release-notes-2.11.6]]
==== 2.11.6 - 2019/6/11

[float]
===== Bug fixes
* fix(express): don't swallow error handling middleware {pull}1111[#1111]

[[release-notes-2.11.5]]
==== 2.11.5 - 2019/5/27

[float]
===== Bug fixes
* fix(metrics): report correct CPU usage on Linux {pull}1092[#1092]
* fix(express): improve names for routes added via app.use() {pull}1013[#1013]

[[release-notes-2.11.4]]
==== 2.11.4 - 2019/5/27

[float]
===== Bug fixes
* fix: don't add traceparent header to signed AWS requests {pull}1089[#1089]

[[release-notes-2.11.3]]
==== 2.11.3 - 2019/5/22

[float]
===== Bug fixes
* fix(span): use correct logger location {pull}1081[#1081]

[[release-notes-2.11.2]]
==== 2.11.2 - 2019/5/21

[float]
===== Bug fixes
* fix: url.parse expects req.url not req {pull}1074[#1074]
* fix(express-slash): expose express handle properties {pull}1070[#1070]

[[release-notes-2.11.1]]
==== 2.11.1 - 2019/5/10

[float]
===== Bug fixes
* fix(instrumentation): explicitly use `require` {pull}1059[#1059]
* chore: add Node.js 12 to package.json engines field {pull}1057[#1057]

[[release-notes-2.11.0]]
==== 2.11.0 - 2019/5/3

[float]
===== Bug fixes
* chore: rename tags to labels {pull}1019[#1019]

[float]
===== Features
* feat(config): support global labels {pull}1020[#1020]

[float]
===== Bug fixes
* fix(config): do not use ELASTIC_APM_ prefix for k8s {pull}1041[#1041]
* fix(instrumentation): prevent handler leak in bindEmitter {pull}1044[#1044]

[[release-notes-2.10.0]]
==== 2.10.0 - 2019/4/15

[float]
===== Features
* feat(express-graphql): add support for version ^0.8.0 {pull}1010[#1010]

[float]
===== Bug fixes
* fix(package): bump elastic-apm-http-client to ^7.2.2 so Kubernetes metadata gets corrected recorded {pull}1011[#1011]
* fix(ts): add TypeScript typings for new traceparent API {pull}1001[#1001]

[[release-notes-2.9.0]]
==== 2.9.0 - 2019/4/10

[float]
===== Features
* feat: add traceparent getter to agent, span and transaction {pull}969[#969]
* feat(template): add support for jade and pug {pull}914[#914]
* feat(elasticsearch): capture more types of queries {pull}967[#967]
* feat: sync flag on spans and transactions {pull}980[#980]

[float]
===== Bug fixes
* fix(agent): init config/logger before usage {pull}956[#956]
* fix: don't add response listener to outgoing requests {pull}974[#974]
* fix(agent): fix basedir in debug mode when starting agent with -r {pull}981[#981]
* fix: ensure Kubernetes/Docker container info is captured {pull}995[#995]

[[release-notes-2.8.0]]
==== 2.8.0 - 2019/4/2

[float]
===== Features
* feat: add agent.setFramework() method {pull}966[#966]
* feat(config): add usePathAsTransactionName config option {pull}907[#907]
* feat(debug): output configuration if logLevel is trace {pull}972[#972]

[float]
===== Bug fixes
* fix(express): transaction default name is incorrect {pull}938[#938]

[[release-notes-2.7.1]]
==== 2.7.1 - 2019/3/28

[float]
===== Bug fixes
* fix: instrument http/https.get requests {pull}954[#954]
* fix: don't add traceparent header to S3 requests {pull}952[#952]

[[release-notes-2.7.0]]
==== 2.7.0 - 2019/3/26

[float]
===== Features
* feat: add patch registry {pull}803[#803]
* feat: allow sub-modules to be patched {pull}920[#920]
* feat: add TypeScript typings {pull}926[#926]

[float]
===== Bug fixes
* fix: update measured-reporting to fix Windows installation issue {pull}933[#933]
* fix(lambda): do not wrap context {pull}931[#931]
* fix(lambda): fix cloning issues of context {pull}947[#947]
* fix(metrics): use noop logger in metrics reporter {pull}912[#912]
* fix(transaction): don't set transaction result if it's null {pull}936[#936]
* fix(agent): allow flush callback to be undefined {pull}934[#934]
* fix: handle promise rejection in case Elasticsearch client throws {pull}870[#870]
* chore: change 'npm run' command namespaces {pull}944[#944]

[[release-notes-2.6.0]]
==== 2.6.0 - 2019/3/5

[float]
===== Features
* feat: add support for Fastify framework {pull}594[#594]
* feat(lambda): accept parent span in lambda wrapper {pull}881[#881]
* feat(lambda): support promise form {pull}871[#871]

[float]
===== Bug fixes
* fix: ensure http headers are always recorded as strings {pull}895[#895]
* fix(metrics): prevent 0ms timers from being created {pull}872[#872]
* fix(config): apiRequestSize should be 768kb {pull}848[#848]
* fix(express): ensure correct transaction names {pull}842[#842]

[[release-notes-2.5.1]]
==== 2.5.1 - 2019/2/4

[float]
===== Bug fixes
* fix(metrics): ensure NaN becomes 0, not null {pull}837[#837]

[[release-notes-2.5.0]]
==== 2.5.0 - 2019/1/29

[float]
===== Features
* feat(metrics): added basic metrics gathering {pull}731[#731]

[[release-notes-2.4.0]]
==== 2.4.0 - 2019/1/24

[float]
===== Features
* feat: add ability to set custom log message for errors {pull}824[#824]
* feat: add ability to set custom timestamp for errors {pull}823[#823]
* feat: add support for custom start/end times {pull}818[#818]

[[release-notes-2.3.0]]
==== 2.3.0 - 2019/1/22

[float]
===== Bug fixes
* fix(parsers): move port fix into parser {pull}820[#820]
* fix(mongo): support 3.1.10+ {pull}793[#793]

[float]
===== Features
* feat(config): add captureHeaders config {pull}788[#788]
* feat(config): add container info options {pull}766[#766]

[[release-notes-2.2.1]]
==== 2.2.1 - 2019/1/21

[float]
===== Bug fixes
* fix: ensure request.url.port is a string on transactions {pull}814[#814]

[[release-notes-2.2.0]]
==== 2.2.0 - 2019/1/21

[float]
===== Features
* feat(koa): record framework name and version {pull}810[#810]
* feat(cassandra): support 4.x {pull}784[#784]
* feat(config): validate serverUrl port {pull}795[#795]
* feat: add transaction.type to errors {pull}805[#805]

[float]
===== Bug fixes
* fix: filter outgoing http headers with any case {pull}799[#799]
* fix: we don't support mongodb-core v3.1.10+ {pull}792[#792]

[[release-notes-2.1.0]]
==== 2.1.0 - 2019/1/15

[float]
===== Features
* feat(error): include sampled flag on errors {pull}767[#767]
* feat(span): add tags to spans {pull}757[#757]

[float]
===== Bug fixes
* fix(tedious): don't fail on newest tedious v4.1.3 {pull}775[#775]
* fix(graphql): fix span name for unknown queries {pull}756[#756]

[[release-notes-2.0.6]]
==== 2.0.6 - 2018/12/18

[float]
===== Bug fixes
* fix(graphql): don't throw on invalid query {pull}747[#747]
* fix(koa-router): support more complex routes {pull}749[#749]

[[release-notes-2.0.5]]
==== 2.0.5 - 2018/12/12

[float]
===== Bug fixes
* fix: don't create spans for APM Server requests {pull}735[#735]

[[release-notes-2.0.4]]
==== 2.0.4 - 2018/12/7
* chore: update engines field in package.json {pull}727[#727]
* chore(package): bump random-poly-fill to ^1.0.1 {pull}726[#726]

[[release-notes-2.0.3]]
==== 2.0.3 - 2018/12/7

[float]
===== Bug fixes
* fix(restify): support an array of handlers {pull}709[#709]
* fix: don't throw on older versions of Node.js 6 {pull}711[#711]

[[release-notes-2.0.2]]
==== 2.0.2 - 2018/12/4

[float]
===== Bug fixes
* fix: use randomFillSync polyfill on Node.js <6.13.0 {pull}702[#702]
* fix(hapi): ignore internal events channel {pull}700[#700]

[[release-notes-2.0.1]]
==== 2.0.1 - 2018/11/26

[float]
===== Bug fixes
* fix: log APM Server API errors correctly {pull}692[#692]

[[release-notes-2.0.0]]
==== 2.0.0 - 2018/11/14

[float]
===== Breaking changes
* chore: remove support for Node.js 4 and 9
* chore: remove deprecated buildSpan function {pull}642[#642]
* feat: support APM Server intake API version 2 {pull}465[#465]
* feat: improved filtering function API {pull}579[#579]
* feat: replace double-quotes with underscores in tag names {pull}666[#666]
* feat(config): change config order {pull}604[#604]
* feat(config): support time suffixes {pull}602[#602]
* feat(config): stricter boolean parsing {pull}613[#613]

[float]
===== Features
  * feat: add support for Distributed Tracing {pull}538[#538]
  * feat(transaction): add transaction.ensureParentId function {pull}661[#661]
  * feat(config): support byte suffixes {pull}601[#601]
  * feat(transaction): restructure span_count and include total {pull}553[#553]
  * perf: improve Async Hooks implementation {pull}679[#679]

[[release-notes-1.x]]
=== Node.js Agent version 1.x

[[release-notes-1.14.3]]
==== 1.14.3 - 2018/11/13
  * fix(async_hooks): more reliable cleanup {pull}674[#674]

[[release-notes-1.14.2]]
==== 1.14.2 - 2018/11/10
  * fix: prevent memory leak due to potential reference cycle {pull}667[#667]

[[release-notes-1.14.1]]
==== 1.14.1 - 2018/11/8
  * fix: promise.then() resolve point {pull}663[#663]

[[release-notes-1.14.0]]
==== 1.14.0 - 2018/11/6
  * feat(agent): return uuid in captureError callback {pull}636[#636]
  * feat(apollo-server-express): set custom GraphQL transaction names {pull}648[#648]
  * feat(finalhandler): improve capturing of errors in Express {pull}629[#629]
  * fix(http): bind writeHead to transaction {pull}637[#637]
  * fix(shimmer): safely handle property descriptors {pull}634[#634]

[[release-notes-1.13.0]]
==== 1.13.0 - 2018/10/19
  * feat(ioredis): add support for ioredis version 4.x {pull}516[#516]
  * fix(ws): allow disabling WebSocket instrumentation {pull}599[#599]
  * fix: allow flushInterval to be set from env {pull}568[#568]
  * fix: default transactionMaxSpans to 500 {pull}567[#567]

[[release-notes-1.12.0]]
==== 1.12.0 - 2018/8/31
  * feat(restify): add Restify instrumentation {pull}517[#517]
  * feat(config): default serviceName to package name {pull}508[#508]
  * fix: always call agent.flush() callback {pull}537[#537]

[[release-notes-1.11.0]]
==== 1.11.0 - 2018/8/15
  * feat(filters): filter set-cookie headers {pull}485[#485]
  * fix(express): cannot create property symbol {pull}510[#510]

[[release-notes-1.10.2]]
==== 1.10.2 - 2018/8/8
  * fix: ensure logger config can update {pull}503[#503]
  * perf: improve request body parsing speed {pull}492[#492]

[[release-notes-1.10.1]]
==== 1.10.1 - 2018/7/31
  * fix(graphql): handle execute args object {pull}484[#484]

[[release-notes-1.10.0]]
==== 1.10.0 - 2018/7/30
  * feat(cassandra): instrument Cassandra queries {pull}437[#437]
  * feat(mssql): instrument SQL Server queries {pull}444[#444]

[[release-notes-1.9.0]]
==== 1.9.0 - 2018/7/25
  * fix(parsers): use basic-auth rather than req.auth {pull}475[#475]
  * feat(agent): add currentTransaction getter {pull}462[#462]
  * feat: add support for ws 6.x {pull}464[#464]

[[release-notes-1.8.3]]
==== 1.8.3 - 2018/7/11
  * perf: don't patch newer versions of mimic-response {pull}442[#442]

[[release-notes-1.8.2]]
==== 1.8.2 - 2018/7/4
  * fix: ensure correct streaming when using mimic-response {pull}429[#429]

[[release-notes-1.8.1]]
==== 1.8.1 - 2018/6/27
  * fix: improve ability to run in an environment with muliple APM vendors {pull}417[#417]

[[release-notes-1.8.0]]
==== 1.8.0 - 2018/6/23
  * feat: truncate very long error messages {pull}413[#413]
  * fix: be unicode aware when truncating body {pull}412[#412]

[[release-notes-1.7.1]]
==== 1.7.1 - 2018/6/20
  * fix(express-queue): retain continuity through express-queue {pull}396[#396]

[[release-notes-1.7.0]]
==== 1.7.0 - 2018/6/18
  * feat(mysql): support mysql2 module {pull}298[#298]
  * feat(graphql): add support for the upcoming GraphQL v14.x {pull}399[#399]
  * feat(config): add option to disable certain instrumentations {pull}353[#353]
  * feat(http2): instrument client requests {pull}326[#326]
  * fix: get remoteAddress before HTTP request close event {pull}384[#384]
  * fix: improve capture of spans when EventEmitter is in use {pull}371[#371]

[[release-notes-1.6.0]]
==== 1.6.0 - 2018/5/28
  * feat(http2): instrument incoming http2 requests {pull}205[#205]
  * fix(agent): allow agent.endTransaction() to set result {pull}350[#350]

[[release-notes-1.5.4]]
==== 1.5.4 - 2018/5/15
  * chore: allow Node.js 10 in package.json engines field {pull}345[#345]

[[release-notes-1.5.3]]
==== 1.5.3 - 2018/5/14
  * fix: guard against non string err.message

[[release-notes-1.5.2]]
==== 1.5.2 - 2018/5/11
  * fix(express): string errors should not be reported

[[release-notes-1.5.1]]
==== 1.5.1 - 2018/5/10
  * fix: don't throw if span callsites can't be collected

[[release-notes-1.5.0]]
==== 1.5.0 - 2018/5/9
  * feat: add agent.addTags() method {pull}313[#313]
  * feat: add agent.isStarted() method {pull}311[#311]
  * feat: allow calling transaction.end() with transaction result {pull}328[#328]
  * fix: encode spans even if their stack trace can't be captured {pull}321[#321]
  * fix(config): restore custom logger feature {pull}299[#299]
  * fix(doc): lambda getting started had old argument {pull}296[#296]

[[release-notes-1.4.0]]
==== 1.4.0 - 2018/4/9
  * feat(lambda): implement manual lambda instrumentation {pull}234[#234]

[[release-notes-1.3.0]]
==== 1.3.0 - 2018/3/22
  * feat(request): include ppid {pull}286[#286]

[[release-notes-1.2.1]]
==== 1.2.1 - 2018/3/15
  * fix(span): Do not pass stack frames into promises (memory leak fix) {pull}269[#269]

[[release-notes-1.2.0]]
==== 1.2.0 - 2018/3/13
  * feat(config): add serverTimeout {pull}238[#238]
  * fix(config): set default maxQueueSize to 100 {pull}270[#270]
  * feat(ws): add support for ws v5 {pull}267[#267]

[[release-notes-1.1.1]]
==== 1.1.1 - 2018/3/4
  * fix(mongodb): don't throw if span cannot be built {pull}265[#265]

[[release-notes-1.1.0]]
==== 1.1.0 - 2018/2/28
  * feat: add agent.startSpan() function {pull}262[#262]
  * feat(debug): output more debug info on start {pull}254[#254]

[[release-notes-1.0.3]]
==== 1.0.3 - 2018/2/14
  * fix: ensure context.url.full property is truncated if too long {pull}242[#242]

[[release-notes-1.0.2]]
==== 1.0.2 - 2018/2/13
  * fix(express): prevent invalid errors from crashing {pull}240[#240]

[[release-notes-1.0.1]]
==== 1.0.1 - 2018/2/9
  * fix: don't add req/res to unsampled transactions {pull}236[#236]

[[release-notes-1.0.0]]
==== 1.0.0 - 2018/2/6
  * feat(instrumentation): support sampling {pull}154[#154]
  * feat(transaction): add `transactionMaxSpans` config option {pull}170[#170]
  * feat(errors): add captureError call location stack trace {pull}181[#181]
  * feat: allow setting of framework name and version {pull}228[#228]
  * feat(protcol): add `url.full` to intake API payload {pull}166[#166]
  * refactor(config): replace `logBody` with `captureBody` {pull}214[#214]
  * refactor(config): unify config options with python {pull}213[#213]
  * fix: don't collect source code for in-app span frames by default {pull}229[#229]
  * fix(protocol): report dropped span counts in intake API payload {pull}172[#172]
  * refactor(protocol): always include handled flag in intake API payload {pull}191[#191]
  * refactor(protocol): move process fields to own namespace in intake API payload {pull}155[#155]
  * refactor(protocol): rename `uncaught` to `handled` in intake API payload {pull}140[#140]
  * refactor(protocol): rename `in_app` to `library_frame` in intake API payload {pull}96[#96]
  * refactor: rename app to service {pull}93[#93]
  * refactor: rename trace to span {pull}92[#92]

[[release-notes-0.x]]
=== Node.js Agent version 0.x

[[release-notes-0.12.0]]
==== 0.12.0 - 2018/1/24
  * feat(*): control amount of source context lines collected using new config options {pull}196[#196]
  * feat(agent): add public flush function to force flush of transaction queue: agent.flush([callback]) {pull}187[#187]
  * feat(mongodb): add support for mongodb-core 3.x {pull}190[#190]
  * refactor(config): update default flushInterval to 10 seconds (lower memory usage) {pull}186[#186]
  * chore(*): drop support for Node.js 5 and 7 {pull}169[#169]
  * refactor(instrumentation): encode transactions as they are added to the queue (lower memory usage) {pull}184[#184]

[[release-notes-0.11.0]]
==== 0.11.0 - 2018/1/11
  * feat(*): Set default stack trace limit to 50 frames {pull}171[#171]
  * feat(ws): add support for ws@4.x {pull}164[#164]
  * feat(errors): associate errors with active transaction

[[release-notes-0.10.0]]
==== 0.10.0 - 2018/1/3
  * feat(express): auto-track errors (BREAKING CHANGE: removed express middleware) {pull}127[#127]
  * feat(hapi): add hapi 17 support {pull}146[#146]
  * fix(*): fix Node.js 8 support using async_hooks {pull}77[#77]
  * fix(graphql): support sync execute {pull}139[#139]
  * refactor(agent): make all config properties private (BREAKING CHANGE) {pull}107[#107]

[[release-notes-0.9.0]]
==== 0.9.0 - 2017/12/15
  * feat(conf): allow serverUrl to contain a sub-path {pull}116[#116]
  * refactor(*): better format of error messages from the APM Server {pull}108[#108]

[[release-notes-0.8.1]]
==== 0.8.1 - 2017/12/13
  * docs(*): we're now in beta! {pull}103[#103]

[[release-notes-0.8.0]]
==== 0.8.0 - 2017/12/13
  * feat(handlebars): instrument handlebars {pull}98[#98]

[[release-notes-0.7.0]]
==== 0.7.0 - 2017/12/6
  * feat(parser): add sourceContext config option to control if code snippets are sent to the APM Server {pull}87[#87]
  * fix(*): move https-pem to list of devDependencies

[[release-notes-0.6.0]]
==== 0.6.0 - 2017/11/17
  * feat(queue): add maxQueueSize config option {pull}56[#56]

[[release-notes-0.5.0]]
==== 0.5.0 - 2017/11/17
  * refactor(*): drop support for Node.js <4 {pull}65[#65]
  * refactor(*): rename module to elastic-apm-node {pull}71[#71]
  * feat(queue): add fuzziness to flushInterval {pull}63[#63]

[[release-notes-0.4.0]]
==== 0.4.0 - 2017/11/15
  * fix(https): instrument https.request in Node.js v9
  * refactor(http): log HTTP results in groups of 100 {pull}68[#68]
  * fix(api): add language to APM Server requests {pull}64[#64]
  * refactor(trans): set default transaction.result to success {pull}67[#67]
  * refactor(config): rename timeout config options {pull}59[#59]

[[release-notes-0.3.1]]
==== 0.3.1 - 2017/10/3
  * fix(parsers): don't log context.request.url.search as null {pull}48[#48]
  * fix(parsers): separate hostname and port when parsing Host header {pull}47[#47]

[[release-notes-0.3.0]]
==== 0.3.0 - 2017/9/20
  * fix(instrumentation): don't sample transactions {pull}40[#40]
  * feat(graphql): include GraphQL operation name in trace and transaction names {pull}27[#27]
  * feat(tls): add validateServerCert config option {pull}32[#32]
  * feat(parser): support http requests with full URI's {pull}26[#26]
  * refactor(*): remove appGitRef config option
  * fix(instrumentation): fix setting of custom flushInterval
  * feat(elasticsearch): add simple Elasticsearch instrumentation
  * fix(*): don't start agent if appName is invalid

[[release-notes-0.2.0]]
==== 0.2.0 - 2017/8/28
  * refactor(*): support new default port 8200 in APM Server
  * refactor(*): support new context.response status code format

[[release-notes-0.1.1]]
==== 0.1.1 - 2017/8/17
  * fix(instrumentation): don't fail when sending transactions to APM Server

[[release-notes-0.1.0]]
==== 0.1.0 - 2017/8/17
  * Initial release<|MERGE_RESOLUTION|>--- conflicted
+++ resolved
@@ -31,13 +31,15 @@
 [[release-notes-3.x]]
 === Node.js Agent version 3.x
 
-[[release-notes-3.47.0]]
-==== 3.47.0 - 2023/06/14
-
-[float]
-===== Features
-
-<<<<<<< HEAD
+
+==== Unreleased
+
+[float]
+===== Breaking changes
+
+[float]
+===== Features
+
 * Initial and experimental ECMAScript Module (ESM) support.
   With the following invocation the APM agent will now be able to instrument
   modules loaded via `import`. (See the https://nodejs.org/api/esm.html#introduction[Node.js introduction to ESM].)
@@ -62,10 +64,20 @@
 https://nodejs.org/api/esm.html#loaders[Node.js Loaders API] is experimental.
 See <<esm>> for full details.
 
-* Add support for 'knex' version v1 and v2. ({pull}3355[#3355])
-=======
+[float]
+===== Bug fixes
+
+[float]
+===== Chores
+
+
+[[release-notes-3.47.0]]
+==== 3.47.0 - 2023/06/14
+
+[float]
+===== Features
+
 * Add support for `knex` version v1 and v2. ({pull}3355[#3355])
->>>>>>> 65c4b827
 
 * Add `tedious@16.x` support. ({pull}3366[#3366])
 
