--- conflicted
+++ resolved
@@ -39,13 +39,10 @@
 [float]
 ===== Bug fixes
 
-<<<<<<< HEAD
 * Fix 'http2' instrumentation for outgoing requests to not have the created
   HTTP span context be active in user code.
-=======
 * Fix 'http' and 'https' instrumentation for outgoing requests to not have the
   'http' span context be active in user code. ({pull}2470[#2470])
->>>>>>> 31d7c518
 
 * Fixes for 'ioredis' instrumentation ({pull}2460[#2460]):
 +
