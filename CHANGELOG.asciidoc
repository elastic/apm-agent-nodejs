--- conflicted
+++ resolved
@@ -29,7 +29,6 @@
 === Node.js Agent version 3.x
 
 
-<<<<<<< HEAD
 ==== Unreleased
 
 [float]
@@ -37,21 +36,16 @@
 
 [float]
 ===== Features
-=======
 [[release-notes-3.20.0]]
 ==== 3.20.0 2021/08/12
->>>>>>> d7923d84
-
-[float]
-===== Bug fixes
-
-<<<<<<< HEAD
+
+[float]
+===== Bug fixes
+
 * Ensure the internal HTTP(S) client requests made by the APM agent to APM
   server are not themselves traced. ({issues}1168[#1168], {issues}1136[#1136])
-=======
 - Fix failing tests and a possible runtime crash in
   `@elastic/elasticsearch@7.14.0` instrumentation. ({issues}2187[#2187])
->>>>>>> d7923d84
 
 
 [[release-notes-3.19.0]]
