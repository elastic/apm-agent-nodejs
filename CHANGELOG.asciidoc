--- conflicted
+++ resolved
@@ -29,7 +29,6 @@
 === Node.js Agent version 3.x
 
 
-<<<<<<< HEAD
 ==== Unreleased
 
 [float]
@@ -37,15 +36,12 @@
 
 [float]
 ===== Features
-=======
 [[release-notes-3.21.1]]
 ==== 3.21.1 2021/09/16
->>>>>>> a69e8d49
-
-[float]
-===== Bug fixes
-
-<<<<<<< HEAD
+
+[float]
+===== Bug fixes
+
 * Guard against a negative value of `metricsInterval`, which can lead to
   high CPU usage as metrics are collected as fast as possible. Also ensure
   no metrics collection can happen if `metricsInterval="0s"` as intended.
@@ -56,12 +52,10 @@
 configuration options: `abortedErrorThreshold`, `apiRequestTime`, and
 `serverTimeout`. If an invalid value is given, then will fallback to their
 default value.
-=======
 * Update types to avoid imports of `@types/...` modules (other than
   `@types/node`), so that TypeScript users of elastic-apm-node need not
   manually `npm install @types/connect @types/pino @types/aws-lambda` to
   compile. ({issues}2331[#2331])
->>>>>>> a69e8d49
 
 
 [[release-notes-3.21.0]]
