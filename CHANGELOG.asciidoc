ifdef::env-github[]
NOTE: Release notes are best read in our documentation at
https://www.elastic.co/guide/en/apm/agent/nodejs/current/release-notes.html[elastic.co]
endif::[]

////
Notes:
1. When adding a changelog entry, if the "Unreleased" section doesn't yet exist,
   please add the following under the "=== Node.js Agent version 3.x" header:

        ==== Unreleased

        [float]
        ===== Breaking changes

        [float]
        ===== Features

        [float]
        ===== Bug fixes

2. When making a release, change the "==== Unreleased" section header to:

        [[release-notes-x.x.x]]
        ==== x.x.x - YYYY/MM/DD
////


[[release-notes-3.x]]
=== Node.js Agent version 3.x


[[release-notes-3.9.0]]
==== 3.9.0 - 2020/11/30

[float]
===== Features

<<<<<<< HEAD
* feat: Add automatic instrumentation of the new https://github.com/elastic/elasticsearch-js[@elastic/elasticsearch client] {pull}1877[#1870]

  This change included some changes to the instrumentation of the old
  "elasticsearch" client to commonalize:
  - "span.context.destination" is set on all Elasticsearch spans, not just a
    subset of query-like API endpoints.
  - For query-like API endpoints (e.g. `/_search`), the capturing of query details
    on "span.context.db.statement" has changed (a) to include *both* the
    query params and the request body if both exist (separated by `\n\n`) and
    (b) to *URL encode* the query params, rather than JSON encoding.

=======
* feat: support fastify 3 {pull}1891[#1891] +
  Adds .default and .fastify module.exports to instrumented fastify function
  for 3.x line, and prefers req.routerMethod and req.routerPath for
  transaction name
>>>>>>> 2c4f81e0
* feat: Set "destination" context on spans for "mongodb". {pull}1893[#1893] +
  This allows Kibana APM Service Maps to show a "mongodb" node for services using
  the https://www.npmjs.com/package/mongodb[mongodb] package (which includes
  mongoose and mongojs).
* feat: transactionIgnoreUrl wildcard matching {pull}1870[#1870] +
  Allows users to ignore URLs using simple wildcard matching patterns that behave
  the same across language agents. See https://github.com/elastic/apm/issues/144

[float]
===== Bug fixes

* fix: treat set-cookie in response headers as sensitive data {pull}1886[#1886]
* fix: Synchronous spans would never have `span.sync == true`. {pull}1879[#1879]


[[release-notes-3.8.0]]
==== 3.8.0 - 2020/11/09

[float]
===== Features

* feat: expand k8s pod ID discovery regex {pull}1863[#1863]
* feat: implements tracestate {pull}1828[#1828] +
  Expands support for the W3C Trace Context specification by adding a tracestate
  header implementation, and uses this new header to track the Elastic
  transaction sample rate across a trace's service boundaries.
* feat: add span and transaction outcome {pull}1824[#1824] +
  This adds an "outcome" field to HTTP(S)
  https://github.com/elastic/apm/blob/master/specs/agents/tracing-transactions.md#transaction-outcome[transactions]
  and https://github.com/elastic/apm/blob/master/specs/agents/tracing-spans.md#span-outcome[spans].

[float]
===== Bug fixes

* fix(pg): prevent unhandled promise rejection {pull}1846[#1846]
* fix: redis@2.x instrumentation was broken {pull}1852[#1852]
* A number of fixes to the test suite.

[[release-notes-3.7.0]]
==== 3.7.0 - 2020/8/10

* feat(knex): add support for 0.21.x {pull}1801[#1801]
* feat(redis): add support for v3.x {pull}1641[#1641]
* feat(graphql): add support for 15.x {pull}1795[#1795]
* feat(koa-router): add support for 9.x {pull}1772[#1772]
* fix(elasticsearch): ensure requests can be aborted {pull}1566[#1566]
* fix: end span if outgoing http request ends prematurely {pull}1583[#1583]
* fix: don't throw on invalid URL {pull}1771[#1771]
* fix: patch apollo-server-core > 2.14 correctly {pull}1796[#1796]
* fix: add currentTraceIds to typings {pull}1733[#1733]

[[release-notes-3.6.1]]
==== 3.6.1 - 2020/5/20

* fix(package): bump elastic-apm-http-client to ^9.4.0 {pull}1756[#1756]

[[release-notes-3.6.0]]
==== 3.6.0 - 2020/5/18

* feat: add destination metadata for db spans {pull}1687[#1687]
* feat: add support for Node.js 14 {pull}1742[#1742]
* feat(pg): add support for pg v8.x {pull}1743[#1743]
* feat: add metrics for external memory {pull}1724[#1724]
* feat: enrich spans with destination info {pull}1685[#1685]
* fix(instrumentation): add .js to module path {pull}1711[#1711]

[[release-notes-3.5.0]]
==== 3.5.0 - 2020/3/9

* feat(error): get stack trace from Error-like objects {pull}1613[#1613]
* fix: add logUncaughtExceptions conf option to TypeScript typings {pull}1668[#1668]

[[release-notes-3.4.0]]
==== 3.4.0 - 2020/2/21

* feat: support W3C TraceContext traceparent header {pull}1587[#1587]
* feat: add custom metrics API (experimental) {pull}1571[#1571]
* feat(koa-router): add support for v8.x {pull}1642[#1642]
* fix(cassandra): improve support for cassandra-driver v4.4.0+ {pull}1636[#1636]
* fix: support promisifying setTimeout and friends {pull}1636[#1636]

[[release-notes-3.3.0]]
==== 3.3.0 - 2019/12/13

* feat(config): add serverCaCertFile config {pull}1560[#1560]
* feat(config): add central config support for transactionMaxSpans and captureBody {pull}1555[#1555]

[[release-notes-3.2.0]]
==== 3.2.0 - 2019/11/19

* fix(metrics): only register collectors if enabled {pull}1520[#1520]
* fix(ioredis): prevent unhandled promise rejection {pull}1523[#1523]
* chore: add Node 13 to supported engines {pull}1524[#1524]

[[release-notes-3.1.0]]
==== 3.1.0 - 2019/10/16

[float]
===== Features
* feat(mongodb): instrumentation {pull}1423[#1423]
* fix(package): update elastic-apm-http-client to version 9.0.0 {pull}1419[#1419]
* perf: cache 'ids' value of transactions and spans {pull}1434[#1434]

[float]
===== Bug fixes
* fix: always end transaction when socket is closed prematurely {pull}1439[#1439]
* fix: change logUncaughtExceptions default to false {pull}1432[#1432]
* fix: write stack trace of uncaught exceptions to STDERR {pull}1429[#1429]

[[release-notes-3.0.0]]
==== 3.0.0 - 2019/9/30

[float]
===== Breaking changes
* feat: allow manual instrumentation with `instrument: false` {pull}1114[#1114]
* feat: allow setting span/transaction `type`, `subtype`, and `action` separately (the behavior of the old `type` has changed) {pull}1292[#1292]
* feat: use `external` as span type instead of `ext` {pull}1291[#1291]
* refactor(graphql): use custom transaction type `graphql` for graphql requests instead of `request` {pull}1245[#1245]
* feat(http): add `instrumentIncomingHTTPRequests` config (`disableInstrumentations` now behaves differently) {pull}1298[#1298]
* chore: remove deprecated APIs {pull}1413[#1413]
* chore: drop support for older Node.js versions {pull}1383[#1383]

[[release-notes-2.x]]
=== Node.js Agent version 2.x

[[release-notes-2.17.3]]
==== 2.17.3 - 2020/2/27

[float]
===== Bug fixes
* fix: support promisifying setTimeout and friends {pull}1649[#1649]
* fix(cassandra): improve support for cassandra-driver v4.4.0+ {pull}1649[#1649]
* fix(knex): make stack traces work in 0.18+ {pull}1500[#1500]
* fix(tedious): ensure shimmed module exposes same API {pull}1496[#1496]
* fix(metrics): do not send transaction breakdowns when disabled {pull}1489[#1489]
* fix(tedious): support 6.5+ {pull}1488[#1488]
* fix: always end transaction when socket is closed prematurely {pull}1445[#1445]
* perf: cache 'ids' value of transactions and spans {pull}1438[#1438]

[[release-notes-2.17.2]]
==== 2.17.2 - 2019/10/2

[float]
===== Bug fixes
* chore(http): workaround(s) to suppress DEP0066 warnings {pull}1424[#1424]

[[release-notes-2.17.1]]
==== 2.17.1 - 2019/9/26

[float]
===== Bug fixes
* fix: support all falsy return values from error filters {pull}1394[#1394]
* fix: capture all non-string http bodies {pull}1381[#1381]

[[release-notes-2.17.0]]
==== 2.17.0 - 2019/9/19

[float]
===== Features
* feat: add support for @koa/router {pull}1346[#1346]
* feat: add methods for logging trace information {pull}1335[#1335]

[float]
===== Bug fixes
* fix: improve debug output when detecting incoming http request {pull}1357[#1357]
* fix(http): response context propagation on Node.js 12.0 - 12.2 {pull}1339[#1339]

[[release-notes-2.16.2]]
==== 2.16.2 - 2019/9/3

[float]
===== Bug fixes
* fix(lambda): handle traceparent case-insensitively {pull}1319[#1319]

[[release-notes-2.16.1]]
==== 2.16.1 - 2019/8/28

[float]
===== Bug fixes
* fix: avoid throwing when agent is in active: false mode {pull}1278[#1278]

[[release-notes-2.16.0]]
==== 2.16.0 - 2019/8/26

[float]
===== Features
* feat(memcached): instrument memcached v2.2.0 and above {pull}1144[#1144]
* feat(config): add configFile config option {pull}1303[#1303]

[float]
===== Bug fixes
* fix: bug where spans sometimes wouldn't have stack traces {pull}1299[#1299]
* fix(async_hooks): properly update sync flag {pull}1306[#1306]
* fix: change agent active status log message to debug level {pull}1300[#1300]

[[release-notes-2.15.0]]
==== 2.15.0 - 2019/8/15

[float]
===== Features
* feat(express-graphql): add support for v0.9 {pull}1255[#1255]
* feat(metrics): add metricsLimit option {pull}1273[#1273]

[[release-notes-2.14.0]]
==== 2.14.0 - 2019/8/12

[float]
===== Features
* feat(hapi): support new @hapi/hapi module {pull}1246[#1246]
* feat: allow agent.clearPatches to be called with array of names {pull}1262[#1262]

[float]
===== Bug fixes
* fix: be less chatty if span stack traces cannot be parsed {pull}1274[#1274]
* perf: use for-of instead of forEach {pull}1275[#1275]

[[release-notes-2.13.0]]
==== 2.13.0 - 2019/7/30

[float]
===== Bug fixes
* fix: standardize user-agent header {pull}1238[#1238]

[float]
===== Features
* feat: add support for APM Agent Configuration via Kibana {pull}1197[#1197]
* feat(metrics): breakdown graphs {pull}1219[#1219]
* feat(config): default serviceVersion to package version {pull}1237[#1237]

[[release-notes-2.12.1]]
==== 2.12.1 - 2019/7/7

[float]
===== Bug fixes
* fix(knex): abort early on unsupported version of knex {pull}1189[#1189]

[[release-notes-2.12.0]]
==== 2.12.0 - 2019/7/2

[float]
===== Features
* feat(metrics): add runtime metrics {pull}1021[#1021]
* feat(config): add environment option {pull}1106[#1106]

[[release-notes-2.11.6]]
==== 2.11.6 - 2019/6/11

[float]
===== Bug fixes
* fix(express): don't swallow error handling middleware {pull}1111[#1111]

[[release-notes-2.11.5]]
==== 2.11.5 - 2019/5/27

[float]
===== Bug fixes
* fix(metrics): report correct CPU usage on Linux {pull}1092[#1092]
* fix(express): improve names for routes added via app.use() {pull}1013[#1013]

[[release-notes-2.11.4]]
==== 2.11.4 - 2019/5/27

[float]
===== Bug fixes
* fix: don't add traceparent header to signed AWS requests {pull}1089[#1089]

[[release-notes-2.11.3]]
==== 2.11.3 - 2019/5/22

[float]
===== Bug fixes
* fix(span): use correct logger location {pull}1081[#1081]

[[release-notes-2.11.2]]
==== 2.11.2 - 2019/5/21

[float]
===== Bug fixes
* fix: url.parse expects req.url not req {pull}1074[#1074]
* fix(express-slash): expose express handle properties {pull}1070[#1070]

[[release-notes-2.11.1]]
==== 2.11.1 - 2019/5/10

[float]
===== Bug fixes
* fix(instrumentation): explicitly use `require` {pull}1059[#1059]
* chore: add Node.js 12 to package.json engines field {pull}1057[#1057]

[[release-notes-2.11.0]]
==== 2.11.0 - 2019/5/3

[float]
===== Bug fixes
* chore: rename tags to labels {pull}1019[#1019]

[float]
===== Features
* feat(config): support global labels {pull}1020[#1020]

[float]
===== Bug fixes
* fix(config): do not use ELASTIC_APM_ prefix for k8s {pull}1041[#1041]
* fix(instrumentation): prevent handler leak in bindEmitter {pull}1044[#1044]

[[release-notes-2.10.0]]
==== 2.10.0 - 2019/4/15

[float]
===== Features
* feat(express-graphql): add support for version ^0.8.0 {pull}1010[#1010]

[float]
===== Bug fixes
* fix(package): bump elastic-apm-http-client to ^7.2.2 so Kubernetes metadata gets corrected recorded {pull}1011[#1011]
* fix(ts): add TypeScript typings for new traceparent API {pull}1001[#1001]

[[release-notes-2.9.0]]
==== 2.9.0 - 2019/4/10

[float]
===== Features
* feat: add traceparent getter to agent, span and transaction {pull}969[#969]
* feat(template): add support for jade and pug {pull}914[#914]
* feat(elasticsearch): capture more types of queries {pull}967[#967]
* feat: sync flag on spans and transactions {pull}980[#980]

[float]
===== Bug fixes
* fix(agent): init config/logger before usage {pull}956[#956]
* fix: don't add response listener to outgoing requests {pull}974[#974]
* fix(agent): fix basedir in debug mode when starting agent with -r {pull}981[#981]
* fix: ensure Kubernetes/Docker container info is captured {pull}995[#995]

[[release-notes-2.8.0]]
==== 2.8.0 - 2019/4/2

[float]
===== Features
* feat: add agent.setFramework() method {pull}966[#966]
* feat(config): add usePathAsTransactionName config option {pull}907[#907]
* feat(debug): output configuration if logLevel is trace {pull}972[#972]

[float]
===== Bug fixes
* fix(express): transaction default name is incorrect {pull}938[#938]

[[release-notes-2.7.1]]
==== 2.7.1 - 2019/3/28

[float]
===== Bug fixes
* fix: instrument http/https.get requests {pull}954[#954]
* fix: don't add traceparent header to S3 requests {pull}952[#952]

[[release-notes-2.7.0]]
==== 2.7.0 - 2019/3/26

[float]
===== Features
* feat: add patch registry {pull}803[#803]
* feat: allow sub-modules to be patched {pull}920[#920]
* feat: add TypeScript typings {pull}926[#926]

[float]
===== Bug fixes
* fix: update measured-reporting to fix Windows installation issue {pull}933[#933]
* fix(lambda): do not wrap context {pull}931[#931]
* fix(lambda): fix cloning issues of context {pull}947[#947]
* fix(metrics): use noop logger in metrics reporter {pull}912[#912]
* fix(transaction): don't set transaction result if it's null {pull}936[#936]
* fix(agent): allow flush callback to be undefined {pull}934[#934]
* fix: handle promise rejection in case Elasticsearch client throws {pull}870[#870]
* chore: change 'npm run' command namespaces {pull}944[#944]

[[release-notes-2.6.0]]
==== 2.6.0 - 2019/3/5

[float]
===== Features
* feat: add support for Fastify framework {pull}594[#594]
* feat(lambda): accept parent span in lambda wrapper {pull}881[#881]
* feat(lambda): support promise form {pull}871[#871]

[float]
===== Bug fixes
* fix: ensure http headers are always recorded as strings {pull}895[#895]
* fix(metrics): prevent 0ms timers from being created {pull}872[#872]
* fix(config): apiRequestSize should be 768kb {pull}848[#848]
* fix(express): ensure correct transaction names {pull}842[#842]

[[release-notes-2.5.1]]
==== 2.5.1 - 2019/2/4

[float]
===== Bug fixes
* fix(metrics): ensure NaN becomes 0, not null {pull}837[#837]

[[release-notes-2.5.0]]
==== 2.5.0 - 2019/1/29

[float]
===== Features
* feat(metrics): added basic metrics gathering {pull}731[#731]

[[release-notes-2.4.0]]
==== 2.4.0 - 2019/1/24

[float]
===== Features
* feat: add ability to set custom log message for errors {pull}824[#824]
* feat: add ability to set custom timestamp for errors {pull}823[#823]
* feat: add support for custom start/end times {pull}818[#818]

[[release-notes-2.3.0]]
==== 2.3.0 - 2019/1/22

[float]
===== Bug fixes
* fix(parsers): move port fix into parser {pull}820[#820]
* fix(mongo): support 3.1.10+ {pull}793[#793]

[float]
===== Features
* feat(config): add captureHeaders config {pull}788[#788]
* feat(config): add container info options {pull}766[#766]

[[release-notes-2.2.1]]
==== 2.2.1 - 2019/1/21

[float]
===== Bug fixes
* fix: ensure request.url.port is a string on transactions {pull}814[#814]

[[release-notes-2.2.0]]
==== 2.2.0 - 2019/1/21

[float]
===== Features
* feat(koa): record framework name and version {pull}810[#810]
* feat(cassandra): support 4.x {pull}784[#784]
* feat(config): validate serverUrl port {pull}795[#795]
* feat: add transaction.type to errors {pull}805[#805]

[float]
===== Bug fixes
* fix: filter outgoing http headers with any case {pull}799[#799]
* fix: we don't support mongodb-core v3.1.10+ {pull}792[#792]

[[release-notes-2.1.0]]
==== 2.1.0 - 2019/1/15

[float]
===== Features
* feat(error): include sampled flag on errors {pull}767[#767]
* feat(span): add tags to spans {pull}757[#757]

[float]
===== Bug fixes
* fix(tedious): don't fail on newest tedious v4.1.3 {pull}775[#775]
* fix(graphql): fix span name for unknown queries {pull}756[#756]

[[release-notes-2.0.6]]
==== 2.0.6 - 2018/12/18

[float]
===== Bug fixes
* fix(graphql): don't throw on invalid query {pull}747[#747]
* fix(koa-router): support more complex routes {pull}749[#749]

[[release-notes-2.0.5]]
==== 2.0.5 - 2018/12/12

[float]
===== Bug fixes
* fix: don't create spans for APM Server requests {pull}735[#735]

[[release-notes-2.0.4]]
==== 2.0.4 - 2018/12/7
* chore: update engines field in package.json {pull}727[#727]
* chore(package): bump random-poly-fill to ^1.0.1 {pull}726[#726]

[[release-notes-2.0.3]]
==== 2.0.3 - 2018/12/7

[float]
===== Bug fixes
* fix(restify): support an array of handlers {pull}709[#709]
* fix: don't throw on older versions of Node.js 6 {pull}711[#711]

[[release-notes-2.0.2]]
==== 2.0.2 - 2018/12/4

[float]
===== Bug fixes
* fix: use randomFillSync polyfill on Node.js <6.13.0 {pull}702[#702]
* fix(hapi): ignore internal events channel {pull}700[#700]

[[release-notes-2.0.1]]
==== 2.0.1 - 2018/11/26

[float]
===== Bug fixes
* fix: log APM Server API errors correctly {pull}692[#692]

[[release-notes-2.0.0]]
==== 2.0.0 - 2018/11/14

[float]
===== Breaking changes
* chore: remove support for Node.js 4 and 9
* chore: remove deprecated buildSpan function {pull}642[#642]
* feat: support APM Server intake API version 2 {pull}465[#465]
* feat: improved filtering function API {pull}579[#579]
* feat: replace double-quotes with underscores in tag names {pull}666[#666]
* feat(config): change config order {pull}604[#604]
* feat(config): support time suffixes {pull}602[#602]
* feat(config): stricter boolean parsing {pull}613[#613]

[float]
===== Features
  * feat: add support for Distributed Tracing {pull}538[#538]
  * feat(transaction): add transaction.ensureParentId function {pull}661[#661]
  * feat(config): support byte suffixes {pull}601[#601]
  * feat(transaction): restructure span_count and include total {pull}553[#553]
  * perf: improve Async Hooks implementation {pull}679[#679]

[[release-notes-1.x]]
=== Node.js Agent version 1.x

[[release-notes-1.14.3]]
==== 1.14.3 - 2018/11/13
  * fix(async_hooks): more reliable cleanup {pull}674[#674]

[[release-notes-1.14.2]]
==== 1.14.2 - 2018/11/10
  * fix: prevent memory leak due to potential reference cycle {pull}667[#667]

[[release-notes-1.14.1]]
==== 1.14.1 - 2018/11/8
  * fix: promise.then() resolve point {pull}663[#663]

[[release-notes-1.14.0]]
==== 1.14.0 - 2018/11/6
  * feat(agent): return uuid in captureError callback {pull}636[#636]
  * feat(apollo-server-express): set custom GraphQL transaction names {pull}648[#648]
  * feat(finalhandler): improve capturing of errors in Express {pull}629[#629]
  * fix(http): bind writeHead to transaction {pull}637[#637]
  * fix(shimmer): safely handle property descriptors {pull}634[#634]

[[release-notes-1.13.0]]
==== 1.13.0 - 2018/10/19
  * feat(ioredis): add support for ioredis version 4.x {pull}516[#516]
  * fix(ws): allow disabling WebSocket instrumentation {pull}599[#599]
  * fix: allow flushInterval to be set from env {pull}568[#568]
  * fix: default transactionMaxSpans to 500 {pull}567[#567]

[[release-notes-1.12.0]]
==== 1.12.0 - 2018/8/31
  * feat(restify): add Restify instrumentation {pull}517[#517]
  * feat(config): default serviceName to package name {pull}508[#508]
  * fix: always call agent.flush() callback {pull}537[#537]

[[release-notes-1.11.0]]
==== 1.11.0 - 2018/8/15
  * feat(filters): filter set-cookie headers {pull}485[#485]
  * fix(express): cannot create property symbol {pull}510[#510]

[[release-notes-1.10.2]]
==== 1.10.2 - 2018/8/8
  * fix: ensure logger config can update {pull}503[#503]
  * perf: improve request body parsing speed {pull}492[#492]

[[release-notes-1.10.1]]
==== 1.10.1 - 2018/7/31
  * fix(graphql): handle execute args object {pull}484[#484]

[[release-notes-1.10.0]]
==== 1.10.0 - 2018/7/30
  * feat(cassandra): instrument Cassandra queries {pull}437[#437]
  * feat(mssql): instrument SQL Server queries {pull}444[#444]

[[release-notes-1.9.0]]
==== 1.9.0 - 2018/7/25
  * fix(parsers): use basic-auth rather than req.auth {pull}475[#475]
  * feat(agent): add currentTransaction getter {pull}462[#462]
  * feat: add support for ws 6.x {pull}464[#464]

[[release-notes-1.8.3]]
==== 1.8.3 - 2018/7/11
  * perf: don't patch newer versions of mimic-response {pull}442[#442]

[[release-notes-1.8.2]]
==== 1.8.2 - 2018/7/4
  * fix: ensure correct streaming when using mimic-response {pull}429[#429]

[[release-notes-1.8.1]]
==== 1.8.1 - 2018/6/27
  * fix: improve ability to run in an environment with muliple APM vendors {pull}417[#417]

[[release-notes-1.8.0]]
==== 1.8.0 - 2018/6/23
  * feat: truncate very long error messages {pull}413[#413]
  * fix: be unicode aware when truncating body {pull}412[#412]

[[release-notes-1.7.1]]
==== 1.7.1 - 2018/6/20
  * fix(express-queue): retain continuity through express-queue {pull}396[#396]

[[release-notes-1.7.0]]
==== 1.7.0 - 2018/6/18
  * feat(mysql): support mysql2 module {pull}298[#298]
  * feat(graphql): add support for the upcoming GraphQL v14.x {pull}399[#399]
  * feat(config): add option to disable certain instrumentations {pull}353[#353]
  * feat(http2): instrument client requests {pull}326[#326]
  * fix: get remoteAddress before HTTP request close event {pull}384[#384]
  * fix: improve capture of spans when EventEmitter is in use {pull}371[#371]

[[release-notes-1.6.0]]
==== 1.6.0 - 2018/5/28
  * feat(http2): instrument incoming http2 requests {pull}205[#205]
  * fix(agent): allow agent.endTransaction() to set result {pull}350[#350]

[[release-notes-1.5.4]]
==== 1.5.4 - 2018/5/15
  * chore: allow Node.js 10 in package.json engines field {pull}345[#345]

[[release-notes-1.5.3]]
==== 1.5.3 - 2018/5/14
  * fix: guard against non string err.message

[[release-notes-1.5.2]]
==== 1.5.2 - 2018/5/11
  * fix(express): string errors should not be reported

[[release-notes-1.5.1]]
==== 1.5.1 - 2018/5/10
  * fix: don't throw if span callsites can't be collected

[[release-notes-1.5.0]]
==== 1.5.0 - 2018/5/9
  * feat: add agent.addTags() method {pull}313[#313]
  * feat: add agent.isStarted() method {pull}311[#311]
  * feat: allow calling transaction.end() with transaction result {pull}328[#328]
  * fix: encode spans even if their stack trace can't be captured {pull}321[#321]
  * fix(config): restore custom logger feature {pull}299[#299]
  * fix(doc): lambda getting started had old argument {pull}296[#296]

[[release-notes-1.4.0]]
==== 1.4.0 - 2018/4/9
  * feat(lambda): implement manual lambda instrumentation {pull}234[#234]

[[release-notes-1.3.0]]
==== 1.3.0 - 2018/3/22
  * feat(request): include ppid {pull}286[#286]

[[release-notes-1.2.1]]
==== 1.2.1 - 2018/3/15
  * fix(span): Do not pass stack frames into promises (memory leak fix) {pull}269[#269]

[[release-notes-1.2.0]]
==== 1.2.0 - 2018/3/13
  * feat(config): add serverTimeout {pull}238[#238]
  * fix(config): set default maxQueueSize to 100 {pull}270[#270]
  * feat(ws): add support for ws v5 {pull}267[#267]

[[release-notes-1.1.1]]
==== 1.1.1 - 2018/3/4
  * fix(mongodb): don't throw if span cannot be built {pull}265[#265]

[[release-notes-1.1.0]]
==== 1.1.0 - 2018/2/28
  * feat: add agent.startSpan() function {pull}262[#262]
  * feat(debug): output more debug info on start {pull}254[#254]

[[release-notes-1.0.3]]
==== 1.0.3 - 2018/2/14
  * fix: ensure context.url.full property is truncated if too long {pull}242[#242]

[[release-notes-1.0.2]]
==== 1.0.2 - 2018/2/13
  * fix(express): prevent invalid errors from crashing {pull}240[#240]

[[release-notes-1.0.1]]
==== 1.0.1 - 2018/2/9
  * fix: don't add req/res to unsampled transactions {pull}236[#236]

[[release-notes-1.0.0]]
==== 1.0.0 - 2018/2/6
  * feat(instrumentation): support sampling {pull}154[#154]
  * feat(transaction): add `transactionMaxSpans` config option {pull}170[#170]
  * feat(errors): add captureError call location stack trace {pull}181[#181]
  * feat: allow setting of framework name and version {pull}228[#228]
  * feat(protcol): add `url.full` to intake API payload {pull}166[#166]
  * refactor(config): replace `logBody` with `captureBody` {pull}214[#214]
  * refactor(config): unify config options with python {pull}213[#213]
  * fix: don't collect source code for in-app span frames by default {pull}229[#229]
  * fix(protocol): report dropped span counts in intake API payload {pull}172[#172]
  * refactor(protocol): always include handled flag in intake API payload {pull}191[#191]
  * refactor(protocol): move process fields to own namespace in intake API payload {pull}155[#155]
  * refactor(protocol): rename `uncaught` to `handled` in intake API payload {pull}140[#140]
  * refactor(protocol): rename `in_app` to `library_frame` in intake API payload {pull}96[#96]
  * refactor: rename app to service {pull}93[#93]
  * refactor: rename trace to span {pull}92[#92]

[[release-notes-0.x]]
=== Node.js Agent version 0.x

[[release-notes-0.12.0]]
==== 0.12.0 - 2018/1/24
  * feat(*): control amount of source context lines collected using new config options {pull}196[#196]
  * feat(agent): add public flush function to force flush of transaction queue: agent.flush([callback]) {pull}187[#187]
  * feat(mongodb): add support for mongodb-core 3.x {pull}190[#190]
  * refactor(config): update default flushInterval to 10 seconds (lower memory usage) {pull}186[#186]
  * chore(*): drop support for Node.js 5 and 7 {pull}169[#169]
  * refactor(instrumentation): encode transactions as they are added to the queue (lower memory usage) {pull}184[#184]

[[release-notes-0.11.0]]
==== 0.11.0 - 2018/1/11
  * feat(*): Set default stack trace limit to 50 frames {pull}171[#171]
  * feat(ws): add support for ws@4.x {pull}164[#164]
  * feat(errors): associate errors with active transaction

[[release-notes-0.10.0]]
==== 0.10.0 - 2018/1/3
  * feat(express): auto-track errors (BREAKING CHANGE: removed express middleware) {pull}127[#127]
  * feat(hapi): add hapi 17 support {pull}146[#146]
  * fix(*): fix Node.js 8 support using async_hooks {pull}77[#77]
  * fix(graphql): support sync execute {pull}139[#139]
  * refactor(agent): make all config properties private (BREAKING CHANGE) {pull}107[#107]

[[release-notes-0.9.0]]
==== 0.9.0 - 2017/12/15
  * feat(conf): allow serverUrl to contain a sub-path {pull}116[#116]
  * refactor(*): better format of error messages from the APM Server {pull}108[#108]

[[release-notes-0.8.1]]
==== 0.8.1 - 2017/12/13
  * docs(*): we're now in beta! {pull}103[#103]

[[release-notes-0.8.0]]
==== 0.8.0 - 2017/12/13
  * feat(handlebars): instrument handlebars {pull}98[#98]

[[release-notes-0.7.0]]
==== 0.7.0 - 2017/12/6
  * feat(parser): add sourceContext config option to control if code snippets are sent to the APM Server {pull}87[#87]
  * fix(*): move https-pem to list of devDependencies

[[release-notes-0.6.0]]
==== 0.6.0 - 2017/11/17
  * feat(queue): add maxQueueSize config option {pull}56[#56]

[[release-notes-0.5.0]]
==== 0.5.0 - 2017/11/17
  * refactor(*): drop support for Node.js <4 {pull}65[#65]
  * refactor(*): rename module to elastic-apm-node {pull}71[#71]
  * feat(queue): add fuzziness to flushInterval {pull}63[#63]

[[release-notes-0.4.0]]
==== 0.4.0 - 2017/11/15
  * fix(https): instrument https.request in Node.js v9
  * refactor(http): log HTTP results in groups of 100 {pull}68[#68]
  * fix(api): add language to APM Server requests {pull}64[#64]
  * refactor(trans): set default transaction.result to success {pull}67[#67]
  * refactor(config): rename timeout config options {pull}59[#59]

[[release-notes-0.3.1]]
==== 0.3.1 - 2017/10/3
  * fix(parsers): don't log context.request.url.search as null {pull}48[#48]
  * fix(parsers): separate hostname and port when parsing Host header {pull}47[#47]

[[release-notes-0.3.0]]
==== 0.3.0 - 2017/9/20
  * fix(instrumentation): don't sample transactions {pull}40[#40]
  * feat(graphql): include GraphQL operation name in trace and transaction names {pull}27[#27]
  * feat(tls): add validateServerCert config option {pull}32[#32]
  * feat(parser): support http requests with full URI's {pull}26[#26]
  * refactor(*): remove appGitRef config option
  * fix(instrumentation): fix setting of custom flushInterval
  * feat(elasticsearch): add simple Elasticsearch instrumentation
  * fix(*): don't start agent if appName is invalid

[[release-notes-0.2.0]]
==== 0.2.0 - 2017/8/28
  * refactor(*): support new default port 8200 in APM Server
  * refactor(*): support new context.response status code format

[[release-notes-0.1.1]]
==== 0.1.1 - 2017/8/17
  * fix(instrumentation): don't fail when sending transactions to APM Server

[[release-notes-0.1.0]]
==== 0.1.0 - 2017/8/17
  * Initial release<|MERGE_RESOLUTION|>--- conflicted
+++ resolved
@@ -30,13 +30,14 @@
 === Node.js Agent version 3.x
 
 
-[[release-notes-3.9.0]]
-==== 3.9.0 - 2020/11/30
-
-[float]
-===== Features
-
-<<<<<<< HEAD
+==== Unreleased
+
+[float]
+===== Breaking changes
+
+[float]
+===== Features
+
 * feat: Add automatic instrumentation of the new https://github.com/elastic/elasticsearch-js[@elastic/elasticsearch client] {pull}1877[#1870]
 
   This change included some changes to the instrumentation of the old
@@ -48,12 +49,20 @@
     query params and the request body if both exist (separated by `\n\n`) and
     (b) to *URL encode* the query params, rather than JSON encoding.
 
-=======
+[float]
+===== Bug fixes
+
+
+[[release-notes-3.9.0]]
+==== 3.9.0 - 2020/11/30
+
+[float]
+===== Features
+
 * feat: support fastify 3 {pull}1891[#1891] +
   Adds .default and .fastify module.exports to instrumented fastify function
   for 3.x line, and prefers req.routerMethod and req.routerPath for
   transaction name
->>>>>>> 2c4f81e0
 * feat: Set "destination" context on spans for "mongodb". {pull}1893[#1893] +
   This allows Kibana APM Service Maps to show a "mongodb" node for services using
   the https://www.npmjs.com/package/mongodb[mongodb] package (which includes
