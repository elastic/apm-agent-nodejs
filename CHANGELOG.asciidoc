--- conflicted
+++ resolved
@@ -41,23 +41,17 @@
 [float]
 ===== Features
 
-<<<<<<< HEAD
 * Add support for `kafkajs` version v2. ({issues}2905[#2905])
 
-=======
->>>>>>> b619a23b
 [float]
 ===== Bug fixes
 
 [float]
 ===== Chores
-<<<<<<< HEAD
-=======
 
 * update `test-all-versions` to `v6.1.0` which supports include, exclude & mode
   in versions configuration. The `update-tav-versions.js` script is not necessary
   anymore.
->>>>>>> b619a23b
 
 [[release-notes-4.4.1]]
 ==== 4.4.1 - 2024/02/06
