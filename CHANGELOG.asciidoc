--- conflicted
+++ resolved
@@ -43,14 +43,12 @@
 [float]
 ===== Bug fixes
 
-<<<<<<< HEAD
 [float]
 ===== Chores
 
 - Restrict Next.js instrumentation to `<13.3.0` for now, because of a known
   issue with instrumentating the `next@13.3.0` dev server. ({issues}3263[#3263])
 
-=======
 * Fix an edge case in instrumentation of `http.request()` and `https.request()`
   with node v19.9.0 and recently nightly builds of node v20.
   ({issues}3261[#3261])
@@ -58,7 +56,6 @@
 [float]
 ===== Chores
 
->>>>>>> bea0ac59
 
 [[release-notes-3.44.1]]
 ==== 3.44.1 2023/04/06
