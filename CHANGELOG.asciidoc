--- conflicted
+++ resolved
@@ -60,12 +60,11 @@
   https://github.com/elastic/apm/issues/509[helpful for APM Server log analysis].
   ({issues}2364[#2364])
 
-<<<<<<< HEAD
 * In a Lambda enviornment we now collect a number of additional data fields
   on the Transaction object.  See the spec for more information on fields collected.
   https://github.com/elastic/apm/blob/master/specs/agents/tracing-instrumentation-aws-lambda.md
   ({issues}2156[#2156])
-=======
+
 * Zero configuration support. The only required agent configuration option
   is <<service-name, `serviceName`>>. Normally the agent will attempt to
   infer `serviceName` for the "name" field in a package.json file. However,
@@ -76,7 +75,7 @@
 +
 One consequence of this change is that `apm.getServiceName()` will return
 `undefined` until the agent is started (check with `apm.isStarted()`).
->>>>>>> 5b833e69
+
 
 [float]
 ===== Bug fixes
