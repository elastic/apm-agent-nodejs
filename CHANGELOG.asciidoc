--- conflicted
+++ resolved
@@ -46,11 +46,9 @@
 [float]
 ===== Features
 
-<<<<<<< HEAD
 * Gather https://github.com/elastic/apm/blob/master/specs/agents/tracing-instrumentation-aws-lambda.md#overwriting-metadata[AWS Lambda-specific metadata]
   on first function invocation and ensure no intake requests to APM Server are
   started before that metadata is available. ({issues}2404[#2404])
-=======
 * Add <<context-propagation-only, `contextPropagationOnly`>> configuration
   option. This supports the use case of using the APM agent to propagate HTTP
   trace-context and to support log-correlation (adding `trace.id` et al fields
@@ -59,7 +57,6 @@
 +
 This is similar to <<disable-send, `disableSend`>>, but differs in that
 `contextPropagationOnly: true` tells the agent to skip unnecessary work.
->>>>>>> ba570ba2
 
 * The User-Agent header used for communication with APM Server now includes
   the `serviceName` and `serviceVersion`. For some users this can be
