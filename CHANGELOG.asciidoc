--- conflicted
+++ resolved
@@ -36,9 +36,7 @@
 [float]
 ===== Features
 
-<<<<<<< HEAD
 * Adds support for Amazon SQS queues via `aws-sdk` instrumentation.
-=======
 * The APM agent's own internal logging now uses structured JSON logging using
   the https://getpino.io/#/docs/api?id=logger[pino API], and formatted in
   {ecs-logging-ref}/intro.html[ecs-logging] format. The log records on stdout
@@ -64,7 +62,6 @@
 * Add support for setting the `ELASTIC_APM_LOGGER=false` environment variable
   to disable/ignore a given custom <<logger>>. This is to support easier
   <<debug-mode>> for troubleshooting.
->>>>>>> 4b22bd08
 
 [float]
 ===== Bug fixes
