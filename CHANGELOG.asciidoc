--- conflicted
+++ resolved
@@ -52,11 +52,10 @@
 [float]
 ===== Bug fixes
 
-<<<<<<< HEAD
 * Fixes for run context handling for 'cassandra-driver' instrumentation.
-=======
+  ({issues}2430[#2430])
+
 * Fixes for run context handling for 'mongodb-core' instrumentation.
->>>>>>> 8a90e365
   ({issues}2430[#2430])
 
 
