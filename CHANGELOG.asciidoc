--- conflicted
+++ resolved
@@ -44,9 +44,7 @@
 [float]
 ===== Bug fixes
 
-<<<<<<< HEAD
 * Fix to support a internal refactor in `mysql2` v3.11.5. ({pull}4334[#4334])
-=======
 * Guard against a possible encoding error of tracing data in the APM client,
   before it is sent. It is *possible* this could wedge the APM client,
   resulting in the APM agent no longer sending tracing data.
@@ -54,7 +52,6 @@
 
 [float]
 ===== Chores
->>>>>>> 12d6d667
 
 
 [[release-notes-4.8.1]]
