--- conflicted
+++ resolved
@@ -81,17 +81,14 @@
 [float]
 ===== Bug fixes
 
-<<<<<<< HEAD
 - Updated `sanitizeFieldNames` and `ignoreMessageQueues` environment variables
   to use `ELASTIC_APM_` prefix. (previous variable names are still recgonized,
   but not documented) ({issues}2636[#2636])
 
 [float]
 ===== Chores
-=======
 - Fixes automatic Lambda handler wrapping to work with handlers that point to
   subfolders (ex. `_HANDLER=path/to/folder.methodName`) ({issues}2709[#2709])
->>>>>>> b3810a6c
 
 
 [[release-notes-3.34.0]]
