--- conflicted
+++ resolved
@@ -54,16 +54,13 @@
 [float]
 ===== Features
 
-<<<<<<< HEAD
 * Added automatic wrapping of AWS Lambda handlers ({pull}2577[#2577])
-=======
 * Improvements to AWS Lambda instrumentation: Better `transaction.name` for
   API Gateway-triggered lambdas. Respect explicitly set `serviceName`,
   `serviceVersion`, and `usePathAsTransactionName` config settings. Default
   `cloudProvider: none` and `centralConfig: false` to reduce required
   environment variables for setting up APM instrumentation of Lambdas.
   ({issues}2531[#2531])
->>>>>>> 981600e2
 
 [float]
 ===== Bug fixes
