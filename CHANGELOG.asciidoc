--- conflicted
+++ resolved
@@ -39,14 +39,11 @@
 [float]
 ===== Bug fixes
 
-<<<<<<< HEAD
 * Fix run-context handling in 'ws' instrumentation so that the span created
   for a `ws.send(...)` isn't the "current span" in subsequent code in the
   same tick. ({pull}2481[#2481])
-=======
 * Fix 'http' and 'https' instrumentation for outgoing requests to not have the
   'http' span context be active in user code. ({pull}2470[#2470])
->>>>>>> 31d7c518
 
 * Fixes for 'ioredis' instrumentation ({pull}2460[#2460]):
 +
