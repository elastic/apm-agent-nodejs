--- conflicted
+++ resolved
@@ -58,15 +58,12 @@
 [float]
 ===== Bug fixes
 
-<<<<<<< HEAD
 * Fixed bug where the URL property for outgoing HTTP request spans was set
   with the server's IP address rather than its hostname. The Agent now sets
   this property with the actual URL requested by Node.js.
-=======
 * Fixed bug where external services were not listed under Dependencies on the
   APM Service Overview page due to the trace-context propagated `sample_rate`
   value not being set on either transactions or spans.
->>>>>>> 9b25d11c
 
 [[release-notes-3.13.0]]
 ==== 3.13.0 - 2021/04/06
