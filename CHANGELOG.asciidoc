ifdef::env-github[]
NOTE: Release notes are best read in our documentation at
https://www.elastic.co/guide/en/apm/agent/nodejs/current/release-notes.html[elastic.co]
endif::[]

////
Notes:
1. When adding a changelog entry, if the "Unreleased" section doesn't yet exist,
   please add the following under the "=== Node.js Agent version 3.x" header:

        ==== Unreleased

        [float]
        ===== Breaking changes

        [float]
        ===== Features

        [float]
        ===== Bug fixes

2. When making a release, change the "==== Unreleased" section header to:

        [[release-notes-x.x.x]]
        ==== x.x.x - YYYY/MM/DD
////

[[release-notes-3.x]]
=== Node.js Agent version 3.x

==== Unreleased

[float]
===== Breaking changes

[float]
===== Features

<<<<<<< HEAD
* Add <<context-propagation-only, `contextPropagationOnly`>> configuration
  option. This supports the use case of using the APM agent to propagate HTTP
  trace-context and to support log-correlation (adding `trace.id` et al fields
  to log records) **without** an APM server, and to otherwise reduce the
  processing time of the agent. ({issues}2393[#2393])
+
This is similar to <<disable-send, `disableSend`>>, but differs in that
`contextPropagationOnly: true` tells the agent to skip unnecessary work.
=======
* The User-Agent header used for communication with APM Server now includes
  the `serviceName` and `serviceVersion`. For some users this can be
  https://github.com/elastic/apm/issues/509[helpful for APM Server log analysis].
  ({issues}2364[#2364])
>>>>>>> b2e41489

[float]
===== Bug fixes

* Wrap `fs.realpath.native` when configured with `asyncHooks=false`. This
  fixes using that function (which was undefined before this fix) and a
  crash when importing fs-extra@10. ({issues}2401[#2401])

* A significant change was made to internal run context tracking (a.k.a. async
  context tracking). There are no configuration changes or API changes for
  custom instrumentation. ({pull}2181[#2181])
+
One behavior change is that multiple spans created synchronously (in the same
async task) will form parent/child relationships; before this change they would
all be siblings. This fixes HTTP child spans of Elasticsearch and aws-sdk
automatic spans to properly be children. ({issues}1889[#1889])
+
Another behavior change is that a span B started after having ended span A in
the same async task will *no longer* be a child of span A. ({pull}1964[#1964])
+
This fixes an issue with context binding of EventEmitters, where
`removeListener` would fail to actually remove if the same handler function was
added to multiple events.


[[release-notes-3.23.0]]
==== 3.23.0 2021/10/25

[float]
===== Breaking changes

* Remove support for instrumenting versions of fastify earlier than 1.0.0.
  This instrumentation might still work, but is no longer supported.
  Fastify v1.0.0 was released in 2018. All current users should be using
  fastify v2 or v3 at least. See https://www.fastify.io/docs/latest/LTS/
  ({pull}2387[#2387])

[float]
===== Features

* Add initial support for version 8 of `@elastic/elasticsearch`, which is
  still in pre-release. ({pull}2385[#2385])


[[release-notes-3.22.0]]
==== 3.22.0 2021/10/21

[float]
===== Features

* Add support for node v17.

* When an error is captured, the APM agent will only immediately flush it to
  APM server if it is an "unhandled" error. Unhandled errors are typically those
  captured via the `uncaughtException` process event. Before this change, a
  captured error (e.g. for a 4xx or 5xx response from an HTTP server) was
  always immediately flushed. This could negatively impact performance for
  a service that was generating *frequent* errors. ({issues}686[#686])

[float]
===== Bug fixes

* Improve <<apm-flush,`apm.flush([cb])`>> to wait for inflight spans and errors
  before flushing data to APM server. Before this change, a recently ended span
  or recently <<apm-capture-error,captured error>> might not yet have completed
  processing (for example, stacktrace collection is asynchronous) and might
  not be included in the flush call. ({issues}2294[#2294])

* AWS Lambda changes: Disable metrics collection during the experimental phase
  of (re)implementing Lambda support ({pull}2363[#2363]). Some fixes for better
  flushing of data at the end of a Lambda invocation.

* <<span-to-string,`span.toString()`>> and <<transaction-to-string,`transaction.toString()`>>
  have been *deprecated*. The exact string output may change in v4 of the
  agent.

* Add `Span.ids` and `Transaction.ids` to TypeScript types. ({pull}2347[#2347])

* Improve `span.sync` determination (fixes {issues}1996[#1996]) and stop
  reporting `transaction.sync` which was never used ({issues}2292[#2292]).
  A minor semantic change is that `span.sync` is not set to a final value
  until `span.end()` is called. Before `span.end()` the value will always
  by `true`.

* Guard against a negative value of `metricsInterval`, which can lead to
  high CPU usage as metrics are collected as fast as possible. Also ensure
  no metrics collection can happen if `metricsInterval="0s"` as intended.
  Before this change it was possible for some metric collection to still
  happen, even though none would be reported. ({pull}2330[#2330])
+
This change also guards against negative and invalid values in the following
configuration options: `abortedErrorThreshold`, `apiRequestTime`, and
`serverTimeout`. If an invalid value is given, then will fallback to their
default value.


[[release-notes-3.21.1]]
==== 3.21.1 2021/09/16

[float]
===== Bug fixes

* Update types to avoid imports of `@types/...` modules (other than
  `@types/node`), so that TypeScript users of elastic-apm-node need not
  manually `npm install @types/connect @types/pino @types/aws-lambda` to
  compile. ({issues}2331[#2331])


[[release-notes-3.21.0]]
==== 3.21.0 2021/09/15

[float]
===== Features

* Add the `longFieldMaxLength` integer configuration option (default `10000`).
  Specific transaction/span/error fields (see the list below) will be truncated
  at this number of unicode characters. ({pull}2193[#2193], {issues}1921[#1921])
+
The `errorMessageMaxLength` configuration option is now *deprecated*, but
still supported. Users should switch to using `longFieldMaxLength`. If
`errorMessageMaxLength` is not specified, truncation of error messages will
now use the `longFieldMaxLength` value.
+
Note that ultimately the maximum length of any tracing field is limited by the
{apm-server-ref-v}/configuration-process.html#max_event_size[`max_event_size`]
configured for the receiving APM server.
+
The fields affected by `longFieldMaxLength` are:
+
** `transaction.context.request.body`, `error.context.request.body` - Before
   this change these fields were not truncated.
** `transaction.context.message.body`, `span.context.message.body`,
   `error.context.message.body` - Before this change these fields were not
   truncated.
** `span.context.db.statement` - Before this change this field was truncated
   at 10000 *bytes*. Truncation is now a number of unicode characters.
** `error.exception.message`, `error.log.message` - Before this change, the
   default 2kB `errorMessageMaxLength` would apply.

* Improve the TypeScript types by exporting more of interfaces:
  `AgentConfigOptions`, `Transaction`, `Span`, `TransactionOptions`,
  `SpanOptions`. ({issues}2118[#2118])

[float]
===== Bug fixes

* Fix a bug in `apm.removePatch(module, aHandler)` that would remove the
  last registered handler if `aHandler` did not match any currently
  registered handlers. ({pull}2315[#2315])

* Fix a crash in instrumentation of the old Elasticsearch client
  (`elasticsearch`) for some rarer cases of client options -- for example
  passing multiple hosts. ({pull}2312[#2312])

* Ensure the internal HTTP(S) client requests made by the APM agent to APM
  server are not themselves traced. ({issues}1168[#1168], {issues}1136[#1136])

* Fix crashing error with `agent.registerMetric` and `active:false` configuration. ({issues}1799[#1799], {pull}2290[#2290])


[[release-notes-3.20.0]]
==== 3.20.0 2021/08/12

[float]
===== Bug fixes

* Fix failing tests and a possible runtime crash in
  `@elastic/elasticsearch@7.14.0` instrumentation. ({issues}2187[#2187])


[[release-notes-3.19.0]]
==== 3.19.0 2021/08/05

[float]
===== Features

* The agent now supports the 3.x branch of apollo-server-express. ({pull}2155[#2155])

* Add instrumentation support for mongodb@4.x. ({pull}2171[#2171])

[float]
===== Bug fixes

* The agent will no longer report counting metrics with a value of zero, and will
  remove these metrics from the registry. ({pull}2163[#2163])


[[release-notes-3.18.0]]
==== 3.18.0 2021/07/20

[float]
===== Features

* Trace an incoming HTTP/1.1 request to an HTTP/2 server using the
  https://nodejs.org/api/http2.html#http2_http2_createsecureserver_options_onrequesthandler[allowHTTP1]
  option. Before this change only incoming requests supporting HTTP/2 would
  be traced. ({pull}2143[#2143])

* Add instrumentation of the AWS SNS publish method when using the
  https://www.npmjs.com/package/aws-sdk[JavaScript AWS SDK v2] (`aws-sdk`). ({pull}2157[#2157])

[float]
===== Bug fixes

* Fixed naming for outgoing HTTP spans to comply with the spec.
  https://github.com/elastic/apm/blob/master/specs/agents/tracing-instrumentation-http.md#http-client-spans
  Span names no longer include the path portion of the URL. ({pull}2161[#2161])

* Fix a header object re-use bug that prevented propagation of trace-context
  headers (`traceparent` et al) in AWS requests using AWS v4 signature auth.
  ({issues}2134[#2134])

* Fix a possible infinite loop in `captureError` when handling uncaught
  exceptions and the process is at or near its file descriptor limit
  (receiving EMFILE errors).  ({issues}2148[#2148])


[[release-notes-3.17.0]]
==== 3.17.0 2021/07/05

[float]
===== Features

* Add instrumentation of all AWS S3 methods when using the
  https://www.npmjs.com/package/aws-sdk[JavaScript AWS SDK v2] (`aws-sdk`).

* Add <<disable-send, `disableSend`>> configuration option. This supports some
  use cases using the APM agent **without** an APM server. ({issues}2101[#2101])

* Add instrumentation of all DynamoDB methods when using the
  https://www.npmjs.com/package/aws-sdk[JavaScript AWS SDK v2] (`aws-sdk`).

[float]
===== Bug fixes

* Fix inconsistencies in HTTP spans from other APM agents.
  <<span-subtype, `span.subtype`>> will now be "http" for HTTP, HTTPS, and
  HTTP/2 outgoing spans -- previously it was "http", "https", "http2",
  respectively. As well, <<span-action, `span.action`>> will now be the HTTP
  method (e.g. "GET", "PUT", "POST"), rather than "http". ({pull}2075[#2075])

* Fixed error where SQS messages sent without an active transactions could
  crash the agent. ({issues}2113[#2113])

* Fixed support for proxies in destination context ({issues}1770[#1770])

[[release-notes-3.16.0]]
==== 3.16.0 - 2021/06/14

[float]
===== Features

* Added <<span-frames-min-duration, `spanFramesMinDuration`>>
  configuration field, allowing users to set a time threshold value that spans
  must reach before the agent will add a stack trace to the span. As a result,
  many short spans that previously included stack traces by default no longer
  will.

* Prefer W3C "traceparent" header over "elastic-apm-traceparent" for incoming
  requests. {pull}2079[#2079]

[float]
===== Bug fixes

* Fix a crash (`TypeError: lastPrepareStackTrace`) in the agent when used with
  React v17 and later ({issues}1980[#1980]).

* Performance improvements have been made in error and stacktrace capture ({pull}2094[#2094]).
  This also included in two bug fixes:
+
** Before this change, some captured errors (for example a `next(new Error('boom')` from
   an Express handler) would mark the error as "unhandled" incorrectly. "Unhandled"
   exceptions are those caught by an `uncaughtException` handler.
** Before this change, source context lines for a stacktrace would not properly
   use the "sourcesContext" field of a file's source map.


[[release-notes-3.15.0]]
==== 3.15.0 - 2021/05/19

[float]
===== Features

* Add support for Node.js v16. (This also drops testing of Node.js v13
  releases.) {pull}2055[#2055]

[float]
===== Bug fixes

* Update TypeScript typings for `Agent.setLabel` and `Agent.addLabels` to
  include the `stringify` argument that was added in v3.11.0.


[[release-notes-3.14.0]]
==== 3.14.0 - 2021/04/19

[float]
===== Features

* Add `apm.addMetadataFilter(fn)` for filtering the
  https://www.elastic.co/guide/en/apm/server/current/metadata-api.html[metadata object]
  sent to APM server.

* The handling of sending events (transactions, spans, errors) to APM server
  has improved in a few ways. During temporary spikes in load and/or an APM
  server that is unresponsive, the agent will buffer a number of events and
  *drop* them above a certain limit (configurable via <<max-queue-size>>).
  This helps ensure the agent does not overly consume memory and CPU. As well,
  the agent will now https://github.com/elastic/apm/blob/master/specs/agents/transport.md#transport-errors[backoff]
  when the APM server errors. Finally, improved error handling means it will
  terminate failing requests to the APM server more quickly.
+
Note: v1 of this agent (EOL'd 2 years ago), included a `maxQueueSize` config
variable with a different meaning. If you have a lingering usage of that
setting (also possibly as the `ELASTIC_APM_MAX_QUEUE_SIZE` environment
variable), then it should be removed.

* Adds support for Amazon SQS queues via `aws-sdk` instrumentation that
  partially implements the https://github.com/elastic/apm/blob/master/specs/agents/tracing-instrumentation-messaging.md[APM messaging spec],
  and adds `queue.latency.min.ms`, `queue.latency.max.ms`, and `queue.latency.avg.ms`
  metrics for SQS queues.

[float]
===== Bug fixes

* Fixed bug where the URL property for outgoing HTTP request spans was set
  with the server's IP address rather than its hostname. The Agent now sets
  this property with the actual URL requested by Node.js. {issues}2035[#2035]

* Fixed bug where external services were not listed under Dependencies on the
  APM Service Overview page due to the trace-context propagated `sample_rate`
  value not being set on either transactions or spans.

[[release-notes-3.13.0]]
==== 3.13.0 - 2021/04/06

[float]
===== Features

* The APM agent's own internal logging now uses structured JSON logging using
  the https://getpino.io/#/docs/api?id=logger[pino API], and formatted in
  {ecs-logging-ref}/intro.html[ecs-logging] format. The log records on stdout
  are now single-line JSON objects. For example:
+
[source,bash]
----
# Before
APM Server transport error (ECONNREFUSED): connect ECONNREFUSED 127.0.0.1:8200

# After
{"log.level":"error","@timestamp":"2021-03-19T00:21:17.571Z","log":{"logger":"elastic-apm-node"},
"ecs":{"version":"1.6.0"},"message":"APM Server transport error (ECONNREFUSED): connect ECONNREFUSED 127.0.0.1:8200"}
----
+
Pretty formatting (and filtering) on the console may be done via the
https://github.com/trentm/go-ecslog[`ecslog`] tool.
+
A custom <<logger>> is still supported as before. However, a non-pino custom
logger will only receive the "message" field, and not structured log fields
as they are added over time.

* Add support for setting the `ELASTIC_APM_LOGGER=false` environment variable
  to disable/ignore a given custom <<logger>>. This is to support easier
  <<debug-mode>> for troubleshooting.

[float]
===== Bug fixes

* Lock package dependency "elastic-apm-http-client@9.6.0" to avoid using
  v9.7.0 for now, because it is breaking tests. A coming release will get back
  on the latest of this dependency. {issues}2032[#2032]

* Remove the "ancestors" field from a log.trace message on startup. Its info
  is a duplicate of info in the "startTrace" field in the same log record.
  {pull}2005[#2005]

* Remove the accidental `nodejs.eventloop.delay.ns` metric that was always
  reporting a zero value. The existing `nodejs.eventloop.delay.avg.ms` is
  the intended metric. {pull}1993[#1993]


[[release-notes-3.12.1]]
==== 3.12.1 - 2021/02/25

[float]
===== Bug fixes

* fix: Update https://github.com/elastic/apm-nodejs-http-client/blob/master/CHANGELOG.md#v951[apm-server client]
  to fix a {issues}1749[possible crash] when polling for central config.


[[release-notes-3.12.0]]
==== 3.12.0 - 2021/02/21

[float]
===== Features

* feat: Set span outcome to success or failure depending on whether an error
  was captured during when the span was active. {issues}1814[#1814]

* feat: Adds public `setOutcome` method to span and transaction APIs, and
  adds a top level `setTransactionOutcome` and `setSpanOutcome` to set
  outcome values for the current active transaction or active span.
* Limit the `transactionSampleRate` value to 4 decimal places of precision
  according to the shared https://github.com/elastic/apm/blob/master/specs/agents/tracing-sampling.md#transaction_sample_rate-configuration[APM spec]. This ensures that propagated sampling rate
  in the `tracestate` header is short and consistent. {pull}1979[#1979]

[float]
===== Bug fixes

* fix: It was possible for fetching central config to result in the
  `cloudProvider` config value being reset to its default. {issues}1976[#1976]

* fix: fixes bug where tedious could crash the agent on bulk inserts {pull}1935[#1935] +
  Reported https://discuss.elastic.co/t/apm-agent-crashes-nodejs-after-reporting-exception-in-tedious-instrumentation-code/259851[via the forum].
  The error symptom was: `Cannot read property 'statement' of undefined`

[[release-notes-3.11.0]]
==== 3.11.0 - 2021/02/08

[float]
===== Features

* feat: add `apm.getServiceName()` {pull}1949[#1949] +
  This will be used by https://github.com/elastic/ecs-logging-nodejs[ecs-logging packages]
  to integrate with APM.

* feat: support numeric and boolean labels {pull}1909[#1909] +
  Add an optional `stringify` option to `apm.setLabel(name, version, stringify = true)`
  and `apm.addLabels(labels, stringify = true)`, which can be set `false` to
  allow numeric and boolean labels. Stringify defaults to true for backwards
  compatibility -- stringification will be removed in a future major version.

* feat: added support for cloud metadata fetching {pull}1937[#1937] +
  Agent now collects information about its cloud environment and includes this
  data in the APM Server's metadata payload. See
  https://github.com/elastic/apm/blob/3acd10afa0a9d3510e819229dfce0764133083d3/specs/agents/metadata.md#cloud-provider-metadata[the spec]
  for more information.

[[release-notes-3.10.0]]
==== 3.10.0 - 2021/01/11

[float]
===== Features

* feat: Improve handling of raw body parsing
  The agent will now report raw/`Buffer` encoded post bodies as '<Buffer>'.

* feat: Add support for api keys {pull}1818[#1818] +
  This allows the usage of API keys for authentication to the APM server

* feat: Add automatic instrumentation of the https://github.com/elastic/elasticsearch-js[@elastic/elasticsearch] package {pull}1877[#1870]
+
The instrumentation of the legacy "elasticsearch" package has also changed
slightly to commonalize:
+
** "span.context.destination" is set on all Elasticsearch spans, not just a
   subset of query-like API endpoints.
** For query-like API endpoints (e.g. `/_search`), the capturing of query details
   on "span.context.db.statement" has changed (a) to include *both* the
   query params and the request body if both exist (separated by `\n\n`) and
   (b) to *URL encode* the query params, rather than JSON encoding.

* feat: Add `captureAttributes` boolean option to `apm.captureError()` to
  allow *disabling* the automatic capture of Error object properties. This
  is useful for cases where those properties should not be sent to the APM
  Server, e.g. for performance (large string fields) or security (PII data).
  {pull}1912[#1912]

* feat: Add `log_level` central config support. {pull}1908[#1908] +
  Spec: https://github.com/elastic/apm/blob/master/specs/agents/logging.md

* feat: Add `sanitize_field_names` configuration option. +
  Allows users to configure a list of wildcard patterns to _remove_ items
  from the agent's HTTP header and `application/x-www-form-urlencoded` payloads.
  {pull}1898[#1898]
  ** https://github.com/elastic/apm/blob/master/specs/agents/sanitization.md[spec]
  ** https://github.com/elastic/apm-agent-nodejs/blob/master/docs/configuration.asciidoc#sanitize-field-names[docs]

[float]
===== Bug fixes

* fix: Fix parsing of comma-separated strings for relevant config vars to allow
  whitespace around the commas. E.g.:
+
----
export ELASTIC_APM_TRANSACTION_IGNORE_URLS='/ping, /metrics*'
----
+
Config vars affected are: `disableInstrumentations`, `transactionIgnoreUrls`
`addPatch`, and `globalLabels`.
* fix: Correct the environment variable for setting `transactionIgnoreUrl`
  (added in v3.9.0) from `ELASTIC_TRANSACTION_IGNORE_URLS` to
  `ELASTIC_APM_TRANSACTION_IGNORE_URLS`.


[[release-notes-3.9.0]]
==== 3.9.0 - 2020/11/30

[float]
===== Features

* feat: support fastify 3 {pull}1891[#1891] +
  Adds .default and .fastify module.exports to instrumented fastify function
  for 3.x line, and prefers req.routerMethod and req.routerPath for
  transaction name
* feat: Set "destination" context on spans for "mongodb". {pull}1893[#1893] +
  This allows Kibana APM Service Maps to show a "mongodb" node for services using
  the https://www.npmjs.com/package/mongodb[mongodb] package (which includes
  mongoose and mongojs).
* feat: transactionIgnoreUrl wildcard matching {pull}1870[#1870] +
  Allows users to ignore URLs using simple wildcard matching patterns that behave
  the same across language agents. See https://github.com/elastic/apm/issues/144

[float]
===== Bug fixes

* fix: treat set-cookie in response headers as sensitive data {pull}1886[#1886]
* fix: Synchronous spans would never have `span.sync == true`. {pull}1879[#1879]


[[release-notes-3.8.0]]
==== 3.8.0 - 2020/11/09

[float]
===== Features

* feat: expand k8s pod ID discovery regex {pull}1863[#1863]
* feat: implements tracestate {pull}1828[#1828] +
  Expands support for the W3C Trace Context specification by adding a tracestate
  header implementation, and uses this new header to track the Elastic
  transaction sample rate across a trace's service boundaries.
* feat: add span and transaction outcome {pull}1824[#1824] +
  This adds an "outcome" field to HTTP(S)
  https://github.com/elastic/apm/blob/master/specs/agents/tracing-transactions.md#transaction-outcome[transactions]
  and https://github.com/elastic/apm/blob/master/specs/agents/tracing-spans.md#span-outcome[spans].

[float]
===== Bug fixes

* fix(pg): prevent unhandled promise rejection {pull}1846[#1846]
* fix: redis@2.x instrumentation was broken {pull}1852[#1852]
* A number of fixes to the test suite.

[[release-notes-3.7.0]]
==== 3.7.0 - 2020/8/10

* feat(knex): add support for 0.21.x {pull}1801[#1801]
* feat(redis): add support for v3.x {pull}1641[#1641]
* feat(graphql): add support for 15.x {pull}1795[#1795]
* feat(koa-router): add support for 9.x {pull}1772[#1772]
* fix(elasticsearch): ensure requests can be aborted {pull}1566[#1566]
* fix: end span if outgoing http request ends prematurely {pull}1583[#1583]
* fix: don't throw on invalid URL {pull}1771[#1771]
* fix: patch apollo-server-core > 2.14 correctly {pull}1796[#1796]
* fix: add currentTraceIds to typings {pull}1733[#1733]

[[release-notes-3.6.1]]
==== 3.6.1 - 2020/5/20

* fix(package): bump elastic-apm-http-client to ^9.4.0 {pull}1756[#1756]

[[release-notes-3.6.0]]
==== 3.6.0 - 2020/5/18

* feat: add destination metadata for db spans {pull}1687[#1687]
* feat: add support for Node.js 14 {pull}1742[#1742]
* feat(pg): add support for pg v8.x {pull}1743[#1743]
* feat: add metrics for external memory {pull}1724[#1724]
* feat: enrich spans with destination info {pull}1685[#1685]
* fix(instrumentation): add .js to module path {pull}1711[#1711]

[[release-notes-3.5.0]]
==== 3.5.0 - 2020/3/9

* feat(error): get stack trace from Error-like objects {pull}1613[#1613]
* fix: add logUncaughtExceptions conf option to TypeScript typings {pull}1668[#1668]

[[release-notes-3.4.0]]
==== 3.4.0 - 2020/2/21

* feat: support W3C TraceContext traceparent header {pull}1587[#1587]
* feat: add custom metrics API (experimental) {pull}1571[#1571]
* feat(koa-router): add support for v8.x {pull}1642[#1642]
* fix(cassandra): improve support for cassandra-driver v4.4.0+ {pull}1636[#1636]
* fix: support promisifying setTimeout and friends {pull}1636[#1636]

[[release-notes-3.3.0]]
==== 3.3.0 - 2019/12/13

* feat(config): add serverCaCertFile config {pull}1560[#1560]
* feat(config): add central config support for transactionMaxSpans and captureBody {pull}1555[#1555]

[[release-notes-3.2.0]]
==== 3.2.0 - 2019/11/19

* fix(metrics): only register collectors if enabled {pull}1520[#1520]
* fix(ioredis): prevent unhandled promise rejection {pull}1523[#1523]
* chore: add Node 13 to supported engines {pull}1524[#1524]

[[release-notes-3.1.0]]
==== 3.1.0 - 2019/10/16

[float]
===== Features
* feat(mongodb): instrumentation {pull}1423[#1423]
* fix(package): update elastic-apm-http-client to version 9.0.0 {pull}1419[#1419]
* perf: cache 'ids' value of transactions and spans {pull}1434[#1434]

[float]
===== Bug fixes
* fix: always end transaction when socket is closed prematurely {pull}1439[#1439]
* fix: change logUncaughtExceptions default to false {pull}1432[#1432]
* fix: write stack trace of uncaught exceptions to STDERR {pull}1429[#1429]

[[release-notes-3.0.0]]
==== 3.0.0 - 2019/9/30

[float]
===== Breaking changes
* feat: allow manual instrumentation with `instrument: false` {pull}1114[#1114]
* feat: allow setting span/transaction `type`, `subtype`, and `action` separately (the behavior of the old `type` has changed) {pull}1292[#1292]
* feat: use `external` as span type instead of `ext` {pull}1291[#1291]
* refactor(graphql): use custom transaction type `graphql` for graphql requests instead of `request` {pull}1245[#1245]
* feat(http): add `instrumentIncomingHTTPRequests` config (`disableInstrumentations` now behaves differently) {pull}1298[#1298]
* chore: remove deprecated APIs {pull}1413[#1413]
* chore: drop support for older Node.js versions {pull}1383[#1383]

[[release-notes-2.x]]
=== Node.js Agent version 2.x

[[release-notes-2.17.3]]
==== 2.17.3 - 2020/2/27

[float]
===== Bug fixes
* fix: support promisifying setTimeout and friends {pull}1649[#1649]
* fix(cassandra): improve support for cassandra-driver v4.4.0+ {pull}1649[#1649]
* fix(knex): make stack traces work in 0.18+ {pull}1500[#1500]
* fix(tedious): ensure shimmed module exposes same API {pull}1496[#1496]
* fix(metrics): do not send transaction breakdowns when disabled {pull}1489[#1489]
* fix(tedious): support 6.5+ {pull}1488[#1488]
* fix: always end transaction when socket is closed prematurely {pull}1445[#1445]
* perf: cache 'ids' value of transactions and spans {pull}1438[#1438]

[[release-notes-2.17.2]]
==== 2.17.2 - 2019/10/2

[float]
===== Bug fixes
* chore(http): workaround(s) to suppress DEP0066 warnings {pull}1424[#1424]

[[release-notes-2.17.1]]
==== 2.17.1 - 2019/9/26

[float]
===== Bug fixes
* fix: support all falsy return values from error filters {pull}1394[#1394]
* fix: capture all non-string http bodies {pull}1381[#1381]

[[release-notes-2.17.0]]
==== 2.17.0 - 2019/9/19

[float]
===== Features
* feat: add support for @koa/router {pull}1346[#1346]
* feat: add methods for logging trace information {pull}1335[#1335]

[float]
===== Bug fixes
* fix: improve debug output when detecting incoming http request {pull}1357[#1357]
* fix(http): response context propagation on Node.js 12.0 - 12.2 {pull}1339[#1339]

[[release-notes-2.16.2]]
==== 2.16.2 - 2019/9/3

[float]
===== Bug fixes
* fix(lambda): handle traceparent case-insensitively {pull}1319[#1319]

[[release-notes-2.16.1]]
==== 2.16.1 - 2019/8/28

[float]
===== Bug fixes
* fix: avoid throwing when agent is in active: false mode {pull}1278[#1278]

[[release-notes-2.16.0]]
==== 2.16.0 - 2019/8/26

[float]
===== Features
* feat(memcached): instrument memcached v2.2.0 and above {pull}1144[#1144]
* feat(config): add configFile config option {pull}1303[#1303]

[float]
===== Bug fixes
* fix: bug where spans sometimes wouldn't have stack traces {pull}1299[#1299]
* fix(async_hooks): properly update sync flag {pull}1306[#1306]
* fix: change agent active status log message to debug level {pull}1300[#1300]

[[release-notes-2.15.0]]
==== 2.15.0 - 2019/8/15

[float]
===== Features
* feat(express-graphql): add support for v0.9 {pull}1255[#1255]
* feat(metrics): add metricsLimit option {pull}1273[#1273]

[[release-notes-2.14.0]]
==== 2.14.0 - 2019/8/12

[float]
===== Features
* feat(hapi): support new @hapi/hapi module {pull}1246[#1246]
* feat: allow agent.clearPatches to be called with array of names {pull}1262[#1262]

[float]
===== Bug fixes
* fix: be less chatty if span stack traces cannot be parsed {pull}1274[#1274]
* perf: use for-of instead of forEach {pull}1275[#1275]

[[release-notes-2.13.0]]
==== 2.13.0 - 2019/7/30

[float]
===== Bug fixes
* fix: standardize user-agent header {pull}1238[#1238]

[float]
===== Features
* feat: add support for APM Agent Configuration via Kibana {pull}1197[#1197]
* feat(metrics): breakdown graphs {pull}1219[#1219]
* feat(config): default serviceVersion to package version {pull}1237[#1237]

[[release-notes-2.12.1]]
==== 2.12.1 - 2019/7/7

[float]
===== Bug fixes
* fix(knex): abort early on unsupported version of knex {pull}1189[#1189]

[[release-notes-2.12.0]]
==== 2.12.0 - 2019/7/2

[float]
===== Features
* feat(metrics): add runtime metrics {pull}1021[#1021]
* feat(config): add environment option {pull}1106[#1106]

[[release-notes-2.11.6]]
==== 2.11.6 - 2019/6/11

[float]
===== Bug fixes
* fix(express): don't swallow error handling middleware {pull}1111[#1111]

[[release-notes-2.11.5]]
==== 2.11.5 - 2019/5/27

[float]
===== Bug fixes
* fix(metrics): report correct CPU usage on Linux {pull}1092[#1092]
* fix(express): improve names for routes added via app.use() {pull}1013[#1013]

[[release-notes-2.11.4]]
==== 2.11.4 - 2019/5/27

[float]
===== Bug fixes
* fix: don't add traceparent header to signed AWS requests {pull}1089[#1089]

[[release-notes-2.11.3]]
==== 2.11.3 - 2019/5/22

[float]
===== Bug fixes
* fix(span): use correct logger location {pull}1081[#1081]

[[release-notes-2.11.2]]
==== 2.11.2 - 2019/5/21

[float]
===== Bug fixes
* fix: url.parse expects req.url not req {pull}1074[#1074]
* fix(express-slash): expose express handle properties {pull}1070[#1070]

[[release-notes-2.11.1]]
==== 2.11.1 - 2019/5/10

[float]
===== Bug fixes
* fix(instrumentation): explicitly use `require` {pull}1059[#1059]
* chore: add Node.js 12 to package.json engines field {pull}1057[#1057]

[[release-notes-2.11.0]]
==== 2.11.0 - 2019/5/3

[float]
===== Bug fixes
* chore: rename tags to labels {pull}1019[#1019]

[float]
===== Features
* feat(config): support global labels {pull}1020[#1020]

[float]
===== Bug fixes
* fix(config): do not use ELASTIC_APM_ prefix for k8s {pull}1041[#1041]
* fix(instrumentation): prevent handler leak in bindEmitter {pull}1044[#1044]

[[release-notes-2.10.0]]
==== 2.10.0 - 2019/4/15

[float]
===== Features
* feat(express-graphql): add support for version ^0.8.0 {pull}1010[#1010]

[float]
===== Bug fixes
* fix(package): bump elastic-apm-http-client to ^7.2.2 so Kubernetes metadata gets corrected recorded {pull}1011[#1011]
* fix(ts): add TypeScript typings for new traceparent API {pull}1001[#1001]

[[release-notes-2.9.0]]
==== 2.9.0 - 2019/4/10

[float]
===== Features
* feat: add traceparent getter to agent, span and transaction {pull}969[#969]
* feat(template): add support for jade and pug {pull}914[#914]
* feat(elasticsearch): capture more types of queries {pull}967[#967]
* feat: sync flag on spans and transactions {pull}980[#980]

[float]
===== Bug fixes
* fix(agent): init config/logger before usage {pull}956[#956]
* fix: don't add response listener to outgoing requests {pull}974[#974]
* fix(agent): fix basedir in debug mode when starting agent with -r {pull}981[#981]
* fix: ensure Kubernetes/Docker container info is captured {pull}995[#995]

[[release-notes-2.8.0]]
==== 2.8.0 - 2019/4/2

[float]
===== Features
* feat: add agent.setFramework() method {pull}966[#966]
* feat(config): add usePathAsTransactionName config option {pull}907[#907]
* feat(debug): output configuration if logLevel is trace {pull}972[#972]

[float]
===== Bug fixes
* fix(express): transaction default name is incorrect {pull}938[#938]

[[release-notes-2.7.1]]
==== 2.7.1 - 2019/3/28

[float]
===== Bug fixes
* fix: instrument http/https.get requests {pull}954[#954]
* fix: don't add traceparent header to S3 requests {pull}952[#952]

[[release-notes-2.7.0]]
==== 2.7.0 - 2019/3/26

[float]
===== Features
* feat: add patch registry {pull}803[#803]
* feat: allow sub-modules to be patched {pull}920[#920]
* feat: add TypeScript typings {pull}926[#926]

[float]
===== Bug fixes
* fix: update measured-reporting to fix Windows installation issue {pull}933[#933]
* fix(lambda): do not wrap context {pull}931[#931]
* fix(lambda): fix cloning issues of context {pull}947[#947]
* fix(metrics): use noop logger in metrics reporter {pull}912[#912]
* fix(transaction): don't set transaction result if it's null {pull}936[#936]
* fix(agent): allow flush callback to be undefined {pull}934[#934]
* fix: handle promise rejection in case Elasticsearch client throws {pull}870[#870]
* chore: change 'npm run' command namespaces {pull}944[#944]

[[release-notes-2.6.0]]
==== 2.6.0 - 2019/3/5

[float]
===== Features
* feat: add support for Fastify framework {pull}594[#594]
* feat(lambda): accept parent span in lambda wrapper {pull}881[#881]
* feat(lambda): support promise form {pull}871[#871]

[float]
===== Bug fixes
* fix: ensure http headers are always recorded as strings {pull}895[#895]
* fix(metrics): prevent 0ms timers from being created {pull}872[#872]
* fix(config): apiRequestSize should be 768kb {pull}848[#848]
* fix(express): ensure correct transaction names {pull}842[#842]

[[release-notes-2.5.1]]
==== 2.5.1 - 2019/2/4

[float]
===== Bug fixes
* fix(metrics): ensure NaN becomes 0, not null {pull}837[#837]

[[release-notes-2.5.0]]
==== 2.5.0 - 2019/1/29

[float]
===== Features
* feat(metrics): added basic metrics gathering {pull}731[#731]

[[release-notes-2.4.0]]
==== 2.4.0 - 2019/1/24

[float]
===== Features
* feat: add ability to set custom log message for errors {pull}824[#824]
* feat: add ability to set custom timestamp for errors {pull}823[#823]
* feat: add support for custom start/end times {pull}818[#818]

[[release-notes-2.3.0]]
==== 2.3.0 - 2019/1/22

[float]
===== Bug fixes
* fix(parsers): move port fix into parser {pull}820[#820]
* fix(mongo): support 3.1.10+ {pull}793[#793]

[float]
===== Features
* feat(config): add captureHeaders config {pull}788[#788]
* feat(config): add container info options {pull}766[#766]

[[release-notes-2.2.1]]
==== 2.2.1 - 2019/1/21

[float]
===== Bug fixes
* fix: ensure request.url.port is a string on transactions {pull}814[#814]

[[release-notes-2.2.0]]
==== 2.2.0 - 2019/1/21

[float]
===== Features
* feat(koa): record framework name and version {pull}810[#810]
* feat(cassandra): support 4.x {pull}784[#784]
* feat(config): validate serverUrl port {pull}795[#795]
* feat: add transaction.type to errors {pull}805[#805]

[float]
===== Bug fixes
* fix: filter outgoing http headers with any case {pull}799[#799]
* fix: we don't support mongodb-core v3.1.10+ {pull}792[#792]

[[release-notes-2.1.0]]
==== 2.1.0 - 2019/1/15

[float]
===== Features
* feat(error): include sampled flag on errors {pull}767[#767]
* feat(span): add tags to spans {pull}757[#757]

[float]
===== Bug fixes
* fix(tedious): don't fail on newest tedious v4.1.3 {pull}775[#775]
* fix(graphql): fix span name for unknown queries {pull}756[#756]

[[release-notes-2.0.6]]
==== 2.0.6 - 2018/12/18

[float]
===== Bug fixes
* fix(graphql): don't throw on invalid query {pull}747[#747]
* fix(koa-router): support more complex routes {pull}749[#749]

[[release-notes-2.0.5]]
==== 2.0.5 - 2018/12/12

[float]
===== Bug fixes
* fix: don't create spans for APM Server requests {pull}735[#735]

[[release-notes-2.0.4]]
==== 2.0.4 - 2018/12/7
* chore: update engines field in package.json {pull}727[#727]
* chore(package): bump random-poly-fill to ^1.0.1 {pull}726[#726]

[[release-notes-2.0.3]]
==== 2.0.3 - 2018/12/7

[float]
===== Bug fixes
* fix(restify): support an array of handlers {pull}709[#709]
* fix: don't throw on older versions of Node.js 6 {pull}711[#711]

[[release-notes-2.0.2]]
==== 2.0.2 - 2018/12/4

[float]
===== Bug fixes
* fix: use randomFillSync polyfill on Node.js <6.13.0 {pull}702[#702]
* fix(hapi): ignore internal events channel {pull}700[#700]

[[release-notes-2.0.1]]
==== 2.0.1 - 2018/11/26

[float]
===== Bug fixes
* fix: log APM Server API errors correctly {pull}692[#692]

[[release-notes-2.0.0]]
==== 2.0.0 - 2018/11/14

[float]
===== Breaking changes
* chore: remove support for Node.js 4 and 9
* chore: remove deprecated buildSpan function {pull}642[#642]
* feat: support APM Server intake API version 2 {pull}465[#465]
* feat: improved filtering function API {pull}579[#579]
* feat: replace double-quotes with underscores in tag names {pull}666[#666]
* feat(config): change config order {pull}604[#604]
* feat(config): support time suffixes {pull}602[#602]
* feat(config): stricter boolean parsing {pull}613[#613]

[float]
===== Features
  * feat: add support for Distributed Tracing {pull}538[#538]
  * feat(transaction): add transaction.ensureParentId function {pull}661[#661]
  * feat(config): support byte suffixes {pull}601[#601]
  * feat(transaction): restructure span_count and include total {pull}553[#553]
  * perf: improve Async Hooks implementation {pull}679[#679]

[[release-notes-1.x]]
=== Node.js Agent version 1.x

[[release-notes-1.14.3]]
==== 1.14.3 - 2018/11/13
  * fix(async_hooks): more reliable cleanup {pull}674[#674]

[[release-notes-1.14.2]]
==== 1.14.2 - 2018/11/10
  * fix: prevent memory leak due to potential reference cycle {pull}667[#667]

[[release-notes-1.14.1]]
==== 1.14.1 - 2018/11/8
  * fix: promise.then() resolve point {pull}663[#663]

[[release-notes-1.14.0]]
==== 1.14.0 - 2018/11/6
  * feat(agent): return uuid in captureError callback {pull}636[#636]
  * feat(apollo-server-express): set custom GraphQL transaction names {pull}648[#648]
  * feat(finalhandler): improve capturing of errors in Express {pull}629[#629]
  * fix(http): bind writeHead to transaction {pull}637[#637]
  * fix(shimmer): safely handle property descriptors {pull}634[#634]

[[release-notes-1.13.0]]
==== 1.13.0 - 2018/10/19
  * feat(ioredis): add support for ioredis version 4.x {pull}516[#516]
  * fix(ws): allow disabling WebSocket instrumentation {pull}599[#599]
  * fix: allow flushInterval to be set from env {pull}568[#568]
  * fix: default transactionMaxSpans to 500 {pull}567[#567]

[[release-notes-1.12.0]]
==== 1.12.0 - 2018/8/31
  * feat(restify): add Restify instrumentation {pull}517[#517]
  * feat(config): default serviceName to package name {pull}508[#508]
  * fix: always call agent.flush() callback {pull}537[#537]

[[release-notes-1.11.0]]
==== 1.11.0 - 2018/8/15
  * feat(filters): filter set-cookie headers {pull}485[#485]
  * fix(express): cannot create property symbol {pull}510[#510]

[[release-notes-1.10.2]]
==== 1.10.2 - 2018/8/8
  * fix: ensure logger config can update {pull}503[#503]
  * perf: improve request body parsing speed {pull}492[#492]

[[release-notes-1.10.1]]
==== 1.10.1 - 2018/7/31
  * fix(graphql): handle execute args object {pull}484[#484]

[[release-notes-1.10.0]]
==== 1.10.0 - 2018/7/30
  * feat(cassandra): instrument Cassandra queries {pull}437[#437]
  * feat(mssql): instrument SQL Server queries {pull}444[#444]

[[release-notes-1.9.0]]
==== 1.9.0 - 2018/7/25
  * fix(parsers): use basic-auth rather than req.auth {pull}475[#475]
  * feat(agent): add currentTransaction getter {pull}462[#462]
  * feat: add support for ws 6.x {pull}464[#464]

[[release-notes-1.8.3]]
==== 1.8.3 - 2018/7/11
  * perf: don't patch newer versions of mimic-response {pull}442[#442]

[[release-notes-1.8.2]]
==== 1.8.2 - 2018/7/4
  * fix: ensure correct streaming when using mimic-response {pull}429[#429]

[[release-notes-1.8.1]]
==== 1.8.1 - 2018/6/27
  * fix: improve ability to run in an environment with muliple APM vendors {pull}417[#417]

[[release-notes-1.8.0]]
==== 1.8.0 - 2018/6/23
  * feat: truncate very long error messages {pull}413[#413]
  * fix: be unicode aware when truncating body {pull}412[#412]

[[release-notes-1.7.1]]
==== 1.7.1 - 2018/6/20
  * fix(express-queue): retain continuity through express-queue {pull}396[#396]

[[release-notes-1.7.0]]
==== 1.7.0 - 2018/6/18
  * feat(mysql): support mysql2 module {pull}298[#298]
  * feat(graphql): add support for the upcoming GraphQL v14.x {pull}399[#399]
  * feat(config): add option to disable certain instrumentations {pull}353[#353]
  * feat(http2): instrument client requests {pull}326[#326]
  * fix: get remoteAddress before HTTP request close event {pull}384[#384]
  * fix: improve capture of spans when EventEmitter is in use {pull}371[#371]

[[release-notes-1.6.0]]
==== 1.6.0 - 2018/5/28
  * feat(http2): instrument incoming http2 requests {pull}205[#205]
  * fix(agent): allow agent.endTransaction() to set result {pull}350[#350]

[[release-notes-1.5.4]]
==== 1.5.4 - 2018/5/15
  * chore: allow Node.js 10 in package.json engines field {pull}345[#345]

[[release-notes-1.5.3]]
==== 1.5.3 - 2018/5/14
  * fix: guard against non string err.message

[[release-notes-1.5.2]]
==== 1.5.2 - 2018/5/11
  * fix(express): string errors should not be reported

[[release-notes-1.5.1]]
==== 1.5.1 - 2018/5/10
  * fix: don't throw if span callsites can't be collected

[[release-notes-1.5.0]]
==== 1.5.0 - 2018/5/9
  * feat: add agent.addTags() method {pull}313[#313]
  * feat: add agent.isStarted() method {pull}311[#311]
  * feat: allow calling transaction.end() with transaction result {pull}328[#328]
  * fix: encode spans even if their stack trace can't be captured {pull}321[#321]
  * fix(config): restore custom logger feature {pull}299[#299]
  * fix(doc): lambda getting started had old argument {pull}296[#296]

[[release-notes-1.4.0]]
==== 1.4.0 - 2018/4/9
  * feat(lambda): implement manual lambda instrumentation {pull}234[#234]

[[release-notes-1.3.0]]
==== 1.3.0 - 2018/3/22
  * feat(request): include ppid {pull}286[#286]

[[release-notes-1.2.1]]
==== 1.2.1 - 2018/3/15
  * fix(span): Do not pass stack frames into promises (memory leak fix) {pull}269[#269]

[[release-notes-1.2.0]]
==== 1.2.0 - 2018/3/13
  * feat(config): add serverTimeout {pull}238[#238]
  * fix(config): set default maxQueueSize to 100 {pull}270[#270]
  * feat(ws): add support for ws v5 {pull}267[#267]

[[release-notes-1.1.1]]
==== 1.1.1 - 2018/3/4
  * fix(mongodb): don't throw if span cannot be built {pull}265[#265]

[[release-notes-1.1.0]]
==== 1.1.0 - 2018/2/28
  * feat: add agent.startSpan() function {pull}262[#262]
  * feat(debug): output more debug info on start {pull}254[#254]

[[release-notes-1.0.3]]
==== 1.0.3 - 2018/2/14
  * fix: ensure context.url.full property is truncated if too long {pull}242[#242]

[[release-notes-1.0.2]]
==== 1.0.2 - 2018/2/13
  * fix(express): prevent invalid errors from crashing {pull}240[#240]

[[release-notes-1.0.1]]
==== 1.0.1 - 2018/2/9
  * fix: don't add req/res to unsampled transactions {pull}236[#236]

[[release-notes-1.0.0]]
==== 1.0.0 - 2018/2/6
  * feat(instrumentation): support sampling {pull}154[#154]
  * feat(transaction): add `transactionMaxSpans` config option {pull}170[#170]
  * feat(errors): add captureError call location stack trace {pull}181[#181]
  * feat: allow setting of framework name and version {pull}228[#228]
  * feat(protcol): add `url.full` to intake API payload {pull}166[#166]
  * refactor(config): replace `logBody` with `captureBody` {pull}214[#214]
  * refactor(config): unify config options with python {pull}213[#213]
  * fix: don't collect source code for in-app span frames by default {pull}229[#229]
  * fix(protocol): report dropped span counts in intake API payload {pull}172[#172]
  * refactor(protocol): always include handled flag in intake API payload {pull}191[#191]
  * refactor(protocol): move process fields to own namespace in intake API payload {pull}155[#155]
  * refactor(protocol): rename `uncaught` to `handled` in intake API payload {pull}140[#140]
  * refactor(protocol): rename `in_app` to `library_frame` in intake API payload {pull}96[#96]
  * refactor: rename app to service {pull}93[#93]
  * refactor: rename trace to span {pull}92[#92]

[[release-notes-0.x]]
=== Node.js Agent version 0.x

[[release-notes-0.12.0]]
==== 0.12.0 - 2018/1/24
  * feat(*): control amount of source context lines collected using new config options {pull}196[#196]
  * feat(agent): add public flush function to force flush of transaction queue: agent.flush([callback]) {pull}187[#187]
  * feat(mongodb): add support for mongodb-core 3.x {pull}190[#190]
  * refactor(config): update default flushInterval to 10 seconds (lower memory usage) {pull}186[#186]
  * chore(*): drop support for Node.js 5 and 7 {pull}169[#169]
  * refactor(instrumentation): encode transactions as they are added to the queue (lower memory usage) {pull}184[#184]

[[release-notes-0.11.0]]
==== 0.11.0 - 2018/1/11
  * feat(*): Set default stack trace limit to 50 frames {pull}171[#171]
  * feat(ws): add support for ws@4.x {pull}164[#164]
  * feat(errors): associate errors with active transaction

[[release-notes-0.10.0]]
==== 0.10.0 - 2018/1/3
  * feat(express): auto-track errors (BREAKING CHANGE: removed express middleware) {pull}127[#127]
  * feat(hapi): add hapi 17 support {pull}146[#146]
  * fix(*): fix Node.js 8 support using async_hooks {pull}77[#77]
  * fix(graphql): support sync execute {pull}139[#139]
  * refactor(agent): make all config properties private (BREAKING CHANGE) {pull}107[#107]

[[release-notes-0.9.0]]
==== 0.9.0 - 2017/12/15
  * feat(conf): allow serverUrl to contain a sub-path {pull}116[#116]
  * refactor(*): better format of error messages from the APM Server {pull}108[#108]

[[release-notes-0.8.1]]
==== 0.8.1 - 2017/12/13
  * docs(*): we're now in beta! {pull}103[#103]

[[release-notes-0.8.0]]
==== 0.8.0 - 2017/12/13
  * feat(handlebars): instrument handlebars {pull}98[#98]

[[release-notes-0.7.0]]
==== 0.7.0 - 2017/12/6
  * feat(parser): add sourceContext config option to control if code snippets are sent to the APM Server {pull}87[#87]
  * fix(*): move https-pem to list of devDependencies

[[release-notes-0.6.0]]
==== 0.6.0 - 2017/11/17
  * feat(queue): add maxQueueSize config option {pull}56[#56]

[[release-notes-0.5.0]]
==== 0.5.0 - 2017/11/17
  * refactor(*): drop support for Node.js <4 {pull}65[#65]
  * refactor(*): rename module to elastic-apm-node {pull}71[#71]
  * feat(queue): add fuzziness to flushInterval {pull}63[#63]

[[release-notes-0.4.0]]
==== 0.4.0 - 2017/11/15
  * fix(https): instrument https.request in Node.js v9
  * refactor(http): log HTTP results in groups of 100 {pull}68[#68]
  * fix(api): add language to APM Server requests {pull}64[#64]
  * refactor(trans): set default transaction.result to success {pull}67[#67]
  * refactor(config): rename timeout config options {pull}59[#59]

[[release-notes-0.3.1]]
==== 0.3.1 - 2017/10/3
  * fix(parsers): don't log context.request.url.search as null {pull}48[#48]
  * fix(parsers): separate hostname and port when parsing Host header {pull}47[#47]

[[release-notes-0.3.0]]
==== 0.3.0 - 2017/9/20
  * fix(instrumentation): don't sample transactions {pull}40[#40]
  * feat(graphql): include GraphQL operation name in trace and transaction names {pull}27[#27]
  * feat(tls): add validateServerCert config option {pull}32[#32]
  * feat(parser): support http requests with full URI's {pull}26[#26]
  * refactor(*): remove appGitRef config option
  * fix(instrumentation): fix setting of custom flushInterval
  * feat(elasticsearch): add simple Elasticsearch instrumentation
  * fix(*): don't start agent if appName is invalid

[[release-notes-0.2.0]]
==== 0.2.0 - 2017/8/28
  * refactor(*): support new default port 8200 in APM Server
  * refactor(*): support new context.response status code format

[[release-notes-0.1.1]]
==== 0.1.1 - 2017/8/17
  * fix(instrumentation): don't fail when sending transactions to APM Server

[[release-notes-0.1.0]]
==== 0.1.0 - 2017/8/17
  * Initial release<|MERGE_RESOLUTION|>--- conflicted
+++ resolved
@@ -36,7 +36,6 @@
 [float]
 ===== Features
 
-<<<<<<< HEAD
 * Add <<context-propagation-only, `contextPropagationOnly`>> configuration
   option. This supports the use case of using the APM agent to propagate HTTP
   trace-context and to support log-correlation (adding `trace.id` et al fields
@@ -45,12 +44,10 @@
 +
 This is similar to <<disable-send, `disableSend`>>, but differs in that
 `contextPropagationOnly: true` tells the agent to skip unnecessary work.
-=======
 * The User-Agent header used for communication with APM Server now includes
   the `serviceName` and `serviceVersion`. For some users this can be
   https://github.com/elastic/apm/issues/509[helpful for APM Server log analysis].
   ({issues}2364[#2364])
->>>>>>> b2e41489
 
 [float]
 ===== Bug fixes
