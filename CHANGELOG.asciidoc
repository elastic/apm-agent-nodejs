ifdef::env-github[]
NOTE: Release notes are best read in our documentation at
https://www.elastic.co/guide/en/apm/agent/nodejs/current/release-notes.html[elastic.co]
endif::[]

////
Notes:
1. When adding a changelog entry, if the "Unreleased" section doesn't yet exist,
   please add the following under the "=== Node.js Agent version 4.x" header:

        ==== Unreleased

        [float]
        ===== Breaking changes

        [float]
        ===== Features

        [float]
        ===== Bug fixes

        [float]
        ===== Chores

2. When making a release, change the "==== Unreleased" section header to:

        [[release-notes-x.x.x]]
        ==== x.x.x - YYYY/MM/DD
////

[[release-notes-4.x]]
=== Node.js Agent version 4.x

See the <<upgrade-to-v4>> guide.

<<<<<<< HEAD
=======

>>>>>>> 87ea2d56
==== Unreleased

[float]
===== Breaking changes

[float]
===== Features
<<<<<<< HEAD
Add support for mariadb >=3.1.0 instrumentation
=======
>>>>>>> 87ea2d56

[float]
===== Bug fixes

<<<<<<< HEAD
[float]
===== Chores

=======
* Mark the published AWS Lambda layers as supporting the "nodejs20.x" Lambda
  Runtime (`--compatible-runtimes`). The "nodejs20.x" runtime was released by
  AWS on 2023-11-15. ({issues}4033[#4033])
+
Note that this Node.js APM agent supports Node.js 20.x, so the new AWS Lambda
runtime was supported when it was released. However, the metadata stating
compatible runtimes (which is advisory) was not updated until now.

[float]
===== Chores


>>>>>>> 87ea2d56
[[release-notes-4.5.4]]
==== 4.5.4 - 2024/05/13

[float]
===== Bug fixes

* Change how the "cookie" HTTP request header is represented in APM transaction
  data to avoid a rare, but possible, intake bug where the transaction could be
  rejected due to a mapping conflict.
+
Before this change a `Cookie: foo=bar; sessionid=42` HTTP request header
would be represented in the transaction document in Elasticsearch with these
document fields (the example assumes <<sanitize-field-names>> matches
"sessionid", as it does by default):
+
[source]
----
http.request.headers.cookie: "[REDACTED]"
...
http.request.cookies.foo: "bar"
http.request.cookies.sessionid: "[REDACTED]"
----
+
After this change it is represented as:
+
[source]
----
http.request.headers.cookie: "foo=bar; sessionid=REDACTED"
----
+
In other words, `http.request.cookies` are no longer separated out.
({issues}4006[#4006])


[[release-notes-4.5.3]]
==== 4.5.3 - 2024/04/23

[float]
===== Bug fixes

* Fix message handling for tombstone messages in `kafkajs` instrumentation.
  ({pull}3985[#3985])


[[release-notes-4.5.2]]
==== 4.5.2 - 2024/04/12

[float]
===== Bug fixes

* Fix path resolution for requests that contain invalid characters in its
  host header. ({pull}3923[#3923])
* Fix span names for `getMore` command of mongodb. ({pull}3919[#3919])
* Fix undici instrumentation to cope with a bug in undici@6.11.0 where
  `request.addHeader()` was accidentally removed. (It was re-added in
  undici@6.11.1.) ({pull}3963[#3963])
* Update undici instrumentation to avoid possibly adding a *second*
  'traceparent' header to outgoing HTTP requests, because this can break
  Elasticsearch requests. ({issues}3964[#3964])


[[release-notes-4.5.0]]
==== 4.5.0 - 2024/03/13

[float]
===== Features

* Update <<opentelemetry-bridge>> support to `@opentelemetry/api` version 1.8.0.
* Update `tedious` instrumentation to support versions 17 and 18. ({pull}3901[#3901], {pull}3911[#3911])
* Add new `kafkajs` instrumentation. ({issues}2905[#2905])

[float]
===== Bug fixes

* Fix instrumentation of mongodb to not break mongodb@6.4.0. Mongodb v6.4.0
  included changes that resulted in the APM agent's instrumentation breaking it.
  ({pull}3897[#3897])
* Fix hostname detection on Windows in some cases (where a powershell profile
  could break collection). ({pull}3899[#3899])
* Fix a path normalization issue that broke (or partially broke) instrumentation
  of some modules on Windows: Next.js, redis v4+, mongodb. ({pull}3905[#3905])


[[release-notes-4.4.1]]
==== 4.4.1 - 2024/02/06

[float]
===== Bug fixes

* Add support for <<esm,instrumentation of ES module-using (ESM) code>> with
  Node.js versions matching `^18.19.0 || >=20.2.0`. Before this version of
  the APM agent, ESM instrumentation was only supported for some *earlier*
  Node.js versions. Changes in Node.js's ESM loader in v18.19.0 and v20 broke
  earlier ESM support. ({issues}3784[#3784], {pull}3844[#3844])


[[release-notes-4.4.0]]
==== 4.4.0 - 2024/01/12

*Known issue*: Using the APM agent's <<esm>> with Node.js *v18.19.0* is not
supported in this version. Upgrade to APM agent version v4.5.0 or later, or use
Node.js v18.18.1 or earlier.
See https://github.com/elastic/apm-agent-nodejs/issues/3784 for details.

[float]
===== Features

* Support `ELASTIC_APM_ACTIVATION_METHOD=K8S_ATTACH` (in addition to the
  current `K8S` value) to indicate the agent is being started by
  apm-k8s-attacher.  Newer releases of apm-k8s-attacher will be using this
  value (to have a common value used between APM agents).

[float]
===== Bug fixes

* Fix bug where `NODE_ENV` environment value was not used as a default for
  the <<environment>> config setting. The bug was introduced in v4.2.0.
  ({issues}3807[#3807])

* Improve Fastify instrumentation to no longer cause the https://fastify.dev/docs/latest/Reference/Warnings/#FSTDEP017[`FSTDEP017`]
  and https://fastify.dev/docs/latest/Reference/Warnings/#FSTDEP018[`FSTDEP018`]
  deprecation warnings. ({pull}3814[#3814])


[[release-notes-4.3.0]]
==== 4.3.0 - 2023/12/05

*Known issue*: Using the APM agent's <<esm>> with Node.js *v18.19.0* is not
supported in this version. Upgrade to APM agent version v4.5.0 or later, or use
Node.js v18.18.1 or earlier.
See https://github.com/elastic/apm-agent-nodejs/issues/3784 for details.

[float]
===== Features

* Add the <<apm-client-headers>> config option, to allow adding custom headers
  to HTTP requests made to APM server by the APM agent. ({issues}3759[#3759])

[float]
===== Bug fixes

* Fix the dependency version range for `@elastic/ecs-pino-format`.
  ({issues}3774[#3774])

[float]
===== Chores

* Skip undici tests for `undici` `>=5.28.0` and NodeJS `<14.18.0`.
  ({pull}3755[#3755])

* Change the log level of `Sending error to Elastic APM: ...` from `info` to
  `debug`. There is no need to clutter the log output with this message.
  ({issues}3748[#3748])

* Explicitly mark this package as being of type="commonjs". The experimental
  `node --experimental-default-type=module ...` option
  https://nodejs.org/en/blog/release/v20.10.0#--experimental-default-type-flag-to-flip-module-defaults[added in Node.js v20.10.0]
  means that a default to "commonjs" isn't guaranteed.


[[release-notes-4.2.0]]
==== 4.2.0 - 2023/11/23

[float]
===== Breaking changes

* Drop support for next@11. Next.js instrumentation support is currently in
  technical preview, so it is not considered a semver-major change to drop
  support for this old version of next. ({pull}3664[#3664])

[float]
===== Features

* Add <<apm-get-service-version>>, <<apm-get-service-environment>>, and
  <<apm-get-service-node-name>>. These are intended for use by
  {ecs-logging-nodejs-ref}/intro.html[ecs-logging-nodejs formatting packages].
  See <https://github.com/elastic/ecs-logging-nodejs/pull/152>.
  ({issues}3195[#3195])

* Add knex@3 instrumentation. ({pull}3659[#3659])

* Update <<opentelemetry-bridge>> support to `@opentelemetry/api` version 1.7.0.

[float]
===== Bug fixes

* Fix `mongodb` instrumentation to avoid loosing context when multiple cursors
  are running concurrently. ({issues}3161[#3161])

* Set `mongodb` span's outcome according to the result of the command being traced.
  ({pull}3695[#3695])

* Fix `@aws-sdk/client-sqs` instrumentation which was failing for `SendMessageBatch`
  command when any of the entities does not contain `MessageAttributes`.
  ({issues}3746[#3746])


[[release-notes-4.1.0]]
==== 4.1.0 - 2023/10/09

[float]
===== Features

* Update <<opentelemetry-bridge>> support to `@opentelemetry/api` version 1.6.0.
  {pull}3622[#3622]

* Add support for `@aws-sdk/client-dynamodb`, one of the AWS SDK v3 clients.
  ({issues}2958[#2958])

* Add support for `@aws-sdk/client-sns`, one of the AWS SDK v3 clients.
  ({issues}2956[#2956])

* Add support for `@aws-sdk/client-sqs`, one of the AWS SDK v3 clients.
  ({issues}2957[#2957])

* Fixes for some values of the <<disable-instrumentations>> config setting.
  "redis" will now properly disable instrumentation for redis@4.
  "next" will propertly disable all Next.js instrumentation.
  ({pull}3658[#3658])

[float]
===== Bug fixes

* Changes to cloud metadata collection for Google Cloud (GCP). Most notably
  the `cloud.project.id` field is now the `project-id` from
  https://cloud.google.com/compute/docs/metadata/default-metadata-values#project_metadata
  rather than the `numeric-project-id`. This matches the value produced by
  Elastic Beats (like filebeat). {issues}3614[#3614]


[[release-notes-4.0.0]]
==== 4.0.0 - 2023/09/07

See the <<upgrade-to-v4>> guide.

[float]
===== Breaking changes

* Set the new minimum supported Node.js to version 14.17.0.
  Users of earlier Node.js versions can use elastic-apm-node v3.x, which
  supports back to Node.js v8.6.

* Ignore a `timer` option passed to `startTransaction()` and `startSpan()` APIs.
  This option was never documented. It would be surprising if any user is
  impacted by this.

* Remove long deprecated support for the `ELASTIC_APM_`-prefixed environment
  variables for the <<kubernetes-node-name,Kubernetes config options>>. For
  example, one must use `KUBERNETES_POD_NAME` and not
  `ELASTIC_APM_KUBERNETES_POD_NAME`. ({issues}2661[#2661])

* The config option `filterHttpHeaders` is now _removed_. ({pull}3539[#3539])

* Remove the deprecated `span.toString()` and `transaction.toString()` APIs.
  See <<v4-api-to-string,the upgrading doc>> for details. ({issues}2348[#2348])

* Remove instrumentation support for the old 'hapi' package -- the current
  '@hapi/hapi' package is still instrumented. ({issues}2691[#2691])

* Change `apm.startTransaction()` api to return a noop transaction instead of
  null, if the agent is not yet started. ({issues}2429[#2429])

* Drop support for the obsolete "patch" context manager, i.e. the
  `contextManager: "patch"` config option. This was a limited async context
  management that predated the preferred `AsyncLocalStorage` core Node.js
  mechanism for context tracking. It was deprecated in v3.37.0.  As well, the
  related and deprecated `asyncHooks` config option has been removed.
  ({issues}3529[#3529])

* Remove the `logUncaughtExceptions` config option.
  See <<v4-config-options,Upgrading to v4>> for details.
  ({issues}2412[#2412])

* Remove `transaction.subtype` and `transaction.action` properties from API.
  This also impacts <<apm-start-transaction>> and `transaction.setType(...)`,
  both of which now no longer accept `subtype` and `action` parameters.
  These two properties were deprecated in v3.25.0.
  ({issues}3557[#3557])

* Remove support for the erroneous `ELASTIC_SANITIZE_FIELD_NAMES` and
  `ELASTIC_IGNORE_MESSAGE_QUEUES` config environment variables. The correct env
  vars are `ELASTIC_APM_SANITIZE_FIELD_NAMES` and
  `ELASTIC_APM_IGNORE_MESSAGE_QUEUES`, respectively, and were supported starting
  in v3.36.0.

[float]
===== Features

* The `apm.destroy()` method is now async. Almost no users should need to use
  this method. However, if used, to be sure to wait for APM agent shutdown to
  be complete, one can now `await apm.destroy()`. ({issues}3222[#3222])

* Support instrumenting `mongodb` v6. ({pull}3596[#3596])

[float]
===== Bug fixes

* Fix instrumentation of `mongodb` to avoid multiple command handler
  registrations when client is created via `MongoClient.connect` static
  method. ({pull}3586[#3586])

[float]
===== Chores

* Add a warning message when a duration or size config option is provided
  without units. ({issues}2121[#2121])

* Change default value of `useElasticTraceparentHeader` config option to `false`.
  This means that for outgoing HTTP requests, the APM agent will no longer add the
  `elastic-apm-traceparent` header. This vendor-specific header was used in the past
  while the https://w3c.github.io/trace-context/[W3C trace-context] spec was still
  in development. Now that it is in wide use, the `elastic-apm-traceparent` header is
  only useful for interaction with very old Elastic APM agents.

* Add default ports into `context.service.target.name` for HTTP spans conforming to the
  spec update done in https://github.com/elastic/apm/pull/700 ({pull}3590[#3590])


[[release-notes-3.x]]
=== Node.js Agent version 3.x

NOTE: "3.x" releases are now maintenance releases.
See https://www.elastic.co/guide/en/apm/agent/nodejs/3.x/release-notes-3.x.html[the 3.x release notes in the "3.x" branch]
for the most recent 3.x releases. The 3.x branch will be maintained until
2024-03-07 (6 months after the 4.0.0 release).


[[release-notes-3.49.1]]
==== 3.49.1 - 2023/08/09

[float]
===== Bug fixes

* Upgrade import-in-the-middle dependency to v1.4.2 to fix a vulnerability
  (https://github.com/DataDog/import-in-the-middle/security/advisories/GHSA-5r27-rw8r-7967[CVE-2023-38704]).
  Note: This dependency is only used by elastic-apm-node when using the
  <<esm,experimental ESM support>>. ({pull}3569[#3569])

[float]
===== Chores

* Add debug logging for 4xx responses from APM server when polling for
  central config. This is based on https://github.com/elastic/apm-nodejs-http-client/pull/182
  by @linjunpop.


[[release-notes-3.49.0]]
==== 3.49.0 - 2023/08/03

[float]
===== Bug fixes

* Fix ESM support: the "loader.mjs" file was accidentally not included in
  the published package in v3.48.0. ({pull}3534[#3534])

* Fix instrumentation of `@aws-sdk/client-s3` from v3.378.0 and up. The new
  version requires `@smithy/smithy-client` v2.0.1 and the agent was
  instrumenting it within the semver range '>=1 <2'. ({issues}3523[#3523])

* Fix wrapping of `http.request()` for node v18.17.0. Before this change, a
  call with a non-Function callback -- `http.request(urlString, {}, 'this-is-not-a-cb-function')`
  -- would accidentally *not* fail because of the agent's instrumentation.
  ({pull}3511[#3511])

* Fix tedious instrumentation to recognize "connection.prepare()" usage in
  tedious@16.2.0 and later. ({pull}3470[#3470])

[float]
===== Chores

* Add min node verison in `tav.json` to generate lighter matrix for TAV commands.
  ({pull}3531[#3531])

* Inline the `elastic-apm-http-client` package code into this repo.
  ({issues}3506[#3506])


[[release-notes-3.48.0]]
==== 3.48.0 - 2023/07/07

*Known issue*: You must upgrade to 3.49.0 or later for the ESM support
described below to work, because the "loader.mjs" file was accidentally not
published.

[float]
===== Features

* Initial and experimental ECMAScript Module (ESM) support.
  With the following invocation the APM agent will now be able to instrument
  modules loaded via `import`. (See the https://nodejs.org/api/esm.html#introduction[Node.js introduction to ESM].)
+
[source,bash]
----
node -r elastic-apm-node/start.js \
  --experimental-loader=elastic-apm-node/loader.mjs \
  server.mjs

# or

NODE_OPTIONS='-r elastic-apm-node/start.js --experimental-loader=elastic-apm-node/loader.mjs'
node server.mjs
----
+
The new usage requirement is the `--experimental-loader=elastic-apm-node/loader.mjs` option.
This initial release only includes support for instrumenting a subset of the
modules listed at <<supported-technologies>>. This set will grow in subsequent
versions. Notably, ESM support does not currently work in node v20 -- only in
recent versions of node v12-v18. ESM support will remain experimental while the
https://nodejs.org/api/esm.html#loaders[Node.js Loaders API] is experimental.
See <<esm>> for full details.

* Send `configured_hostname` and `detected_hostname` metadata separately,
  rather than the old deprecated single `hostname` metadatum. As well, the
  detected hostname now attempts to collect a FQDN to be used in the
  `host.name` field in the Elasticsearch document. ({issues}3310[#3310])

[float]
===== Bug fixes

* Ensure `apm.setGlobalLabel(...)` does not throw an error when apm is inactive.
  ({issues}3442[#3442])

* Set the trace-context for an incoming HTTP/2 request. Contributed by @paulish.
  ({issues}1830[#1830])

* Fix aws-sdk v3 instrumentation (currently just `@aws-sdk/client-s3`) for
  versions 3.363.0 and later. ({pull}3455[#3455])

* Fix a possible crash when using `getSignedUrl()` from `@aws-sdk/s3-request-presigner`
  due to a bug in `@aws-sdk/client-s3` instrumentation. ({issues}3464[#3464])


[[release-notes-3.47.0]]
==== 3.47.0 - 2023/06/14

[float]
===== Features

* Add support for `knex` version v1 and v2. ({pull}3355[#3355])

* Add `tedious@16.x` support. ({pull}3366[#3366])

* Add `apm.setGlobalLabel()` to dynamically extend the `globalLabels` set in
  the initial config. Refer to <<apm-set-global-label>> for details. ({pull}3337[#3337])

[float]
===== Bug fixes

* Change the "start.js" export to *not* start the APM agent inside a
  https://nodejs.org/api/worker_threads.html[Node.js Worker thread].
+
One way to start the APM agent is via `node -r elastic-apm-node/start.js ...` or
`NODE_OPTIONS='-r elastic-apm-node/start.js`.  When a Node.js Worker thread is
started, it inherits the `process.execArgv` and environment, which results in
"start.js" being run in the context of the new thread. Starting an additional
APM agent in each new Worker is arguably surprising. For now, "start.js" will
avoid starting in a thread. The exact behavior may change in future versions.
+
One undesirable effect of this change is that explicit use of "start.js" in
code (`import 'elastic-apm-node/start.js'` or `require('elastic-apm-node/start.js')`)
in a Worker will *not* start the APM agent. Instead, one must use:
`require('elastic-apm-node').start()` or equivalent.

* Avoid redaction of response headers while extracting `transaction.context.response`
  data from the HTTP response. Contributed by @lytc. ({pull}3427[#3427])

[float]
===== Chores

* Refactor transport handling to new internal `apm-client` module.
  ({pull}3372[#3372])


[[release-notes-3.46.0]]
==== 3.46.0 - 2023/05/15

[float]
===== Features

* Add support for `@aws-sdk/client-s3`, one of the AWS SDK v3 clients.
  ({pull}3287[#3287])

* Add support for `@apollo/server@4` -- the new Apollo Server package which
  replaces `apollo-server`, `apollo-server-express`, etc. Contributed by
  @jmesimak. ({pull}3203[#3203])

* Add <<capture-body>> support for Fastify instrumentation.
  Contributed by @xxzefgh. ({pull}2681[#2681])

* Add support for mysql2@3. Contributed by @firecow. ({pull}3301[#3301])

* Improve error handling with AWS Lambda. When used together with the
  https://github.com/elastic/apm-aws-lambda[Elastic AWS Lambda extension]
  v1.4.0 or greater, the APM agent will pre-register a partial transaction
  before the user's handler function is run. If the handler function fails
  with a Lambda timeout, `uncaughtException`, `unhandledRejection`, or crash
  then the Lambda extension will report the failed transaction so it can be
  seen in the Kibana APM app. ({pull}3285[#3285])

* Add OpenTelemetry Metrics API and Metrics SDK support. This is currently
  experimental and may change. With this change, you may use the OpenTelemetry
  Metrics API to create custom metrics and the APM agent will ship those
  metrics to APM server. As well, you may use the OpenTelemetry Metrics SDK
  and the APM agent will automatically add a MetricReader to ship metrics to
  APM server. See the <<opentelemetry-bridge>> for details. ({pull}3152[#3152])


[float]
===== Chores

* The config option `filterHttpHeaders` is now *deprecated*. It will be
  removed in a future major version. ({pull}3333[#3333])

* Add cookie map in transactions' request context and redact cookie header ({pull}3322[#3322])

* Stop testing `express-graphql` instrumentation -- the module is deprecated.
  ({pull}3304[#3304])


[[release-notes-3.45.0]]
==== 3.45.0 2023/04/28

[float]
===== Features

* Add `aws.s3.bucket` and `aws.s3.key` attributes for OpenTelemetry in S3 instrumentation.
  Spec https://github.com/open-telemetry/opentelemetry-specification/blob/v1.20.0/semantic_conventions/trace/instrumentation/aws-sdk.yml#L435
  ({issues}3150[#3150]).

[float]
===== Bug fixes

* Fix a possible crash in AWS Lambda Function instrumentation when an ELB-
  or API Gateway-triggered invocation received an `event` object with no
  `headers` field. ({issues}3286[#3286])

* Fix an edge case in instrumentation of `http.request()` and `https.request()`
  with node v19.9.0 and recently nightly builds of node v20.
  ({issues}3261[#3261])

[float]
===== Chores

* Update "engines" to support node v20. ({pull}3278[#3278])

* Restrict Next.js instrumentation to `<13.3.0` for now, because of a known
  issue with instrumentating the `next@13.3.0` dev server. ({issues}3263[#3263])


[[release-notes-3.44.1]]
==== 3.44.1 2023/04/06

[float]
===== Bug fixes

* Fix an issue where the APM agent receiving central config (from APM server)
  containing a value for `sanitized_field_names` would crash.
  ({issues}3247[#3247])


[[release-notes-3.44.0]]
==== 3.44.0 2023/04/03

[float]
===== Features

* Update the <<opentelemetry-bridge>> supported version of `@opentelemetry/api`
  to version 1.4.x. ({pull}3239[#3239])

[float]
===== Bug fixes

* Ensure `metadata.service.agent.activation_method` is only sent for APM
  server version 8.7.1 or later. APM server 8.7.0 included a bug where
  receiving `activation_method` is harmful. ({issues}3230[#3230])


[[release-notes-3.43.0]]
==== 3.43.0 2023/03/02

[float]
===== Features

* Support mongodb v5. ({issues}3138[#3138])

* Propagate trace-context in message attributes for SQS (SendMessage and
  SendMessageBatch) and SNS (Publish), provided the maximum 10 message
  attributes limit is not passed. SQS message reception (ReceiveMessage) and
  SQS- and SNS-triggered Lambda functions already produce _span links_ for
  incoming messages with trace-context. This allows linking between
  producer and consumer in the Kibana APM app. ({pull}3044[#3044])

* Extend Lambda instrumentation to capture details for Lambda function URL
  and ELB-triggered Lambdas. ({issues}2901[#2901])

* Make `Agent.flush()` return a `Promise` if no callback is passed as param.
  This means that flush is now `await`able: `await apm.flush()`.
  ({issues}2857[#2857])

[float]
===== Bug fixes

* Fix the transaction name for *API* routes in Next.js >=13.2.x. Before this
  change internal changes in next@13.2.0 resulted in transactions for Next.js
  API routes being `{method} unknown route`.

* Fix `metadata.service.agent.activation_method=k8s-attach` handling to
  (a) use an explicit marker from the k8s apm attacher
  (`ELASTIC_APM_ACTIVATION_METHOD`) and (b) use the specified "k8s-attach"
  value, rather than the incorrect "k8s-attacher".
  ({issue}3119[#3119])

* Add missing <<opentelemetry-bridge-enabled>> ({pull}3121[#3121]) and
  <<context-manager>> Agent configuration options to the TypeScript types.


[[release-notes-3.42.0]]
==== 3.42.0 2023/01/18

[float]
===== Features

* Support for tracing/monitoring https://learn.microsoft.com/en-us/azure/azure-functions/[Azure Functions].
  See the <<azure-functions>> document.
  ({pull}3071[#3071], https://github.com/elastic/apm/blob/main/specs/agents/tracing-instrumentation-azure-functions.md[spec])

* Support `restify@11`.

[float]
===== Bug fixes

* Fix instrumentation of `http.request()` and `http.get()` (and the same
  for `https.`) so that Basic auth fields are not lost. Before this change
  if the first arg was a URL or string with `username` and/or `password`
  values, e.g. `https://user:pass@...`, then the auth fields were not
  included in the actual HTTP request.  ({issues}2044[#2044])

* Fix `span.context.destination.service.resource` for S3 spans to have an
  "s3/" prefix.
+
*Note*: While this is considered a bugfix, but it can potentially be a breaking
change in the Kibana APM app: It can break the history of the S3-Spans / metrics
for users relying on `context.destination.service.resource`. If users happen to
run agents both with and without this fix (for same or different languages), the
same S3-buckets can appear twice in the service map (with and without
s3-prefix).

* Ensure collected dropped spans stats follow the intake API type requirements.
  Before this change `transaction.dropped_spans_stats[*].duration.sum.us` could
  have been a floating-point value, but the intake API requires an int. The
  result was dropped transactions and errors in the agent log.
  ({issues}3104[#3104])

[float]
===== Chores

* Add `service.agent.activation_method` metadatum.
  Spec: https://github.com/elastic/apm/blob/main/specs/agents/metadata.md#activation-method
  ({issues}3039[#3039])


[[release-notes-3.41.1]]
==== 3.41.1 2022/12/21

[float]
===== Bug fixes

* Fix a bug in span compression with sending spans that were buffered for
  possible compression. Before this fix, in some cases a compressible span could
  be sent *twice* or not sent at all. ({pull}3076[#3076])


[[release-notes-3.41.0]]
==== 3.41.0 2022/12/12

[float]
===== Features

* Capture HTTP context (status code, headers, etc.) on transactions (and
  captured errors) for Lambda functions triggered by API Gateway.
  ({issues}2419[#2419])

* Support instrumentation for restify@10.

[float]
===== Bug fixes

* Change default `serverUrl` from `http://localhost:8200` to `http://127.0.0.1:8200`
  to avoid ambiguity between possible IPv4 and IPv6 DNS-resolved values for "localhost".
  APM server only listens on IPv4 by default, so this avoids a possible surprising
  mismatch. ({issues}3045[#3045])

* Add `tracestate` to the `TransactionOptions` TypeScript type for
  `apm.startTransaction(..., options)`. ({issues}3061[#3061])

[float]
===== Chores

* Mark the published Lambda layer as supporting the recently released
  "nodejs18.x" Lambda Runtime (`--compatible-runtimes`).


[[release-notes-3.40.1]]
==== 3.40.1 2022/11/15

[float]
===== Bug fixes

* Prevent a possible tight loop in central config fetching. ({issues}3029[#3029])


[[release-notes-3.40.0]]
==== 3.40.0 2022/10/31

**Note**: This was a bad release. Users should upgrade to v3.40.1 or later.
This version of the agent could enter a tight loop re-fetching central config,
which increases network traffic, CPU usage, and load on the APM server.
See {issues}3029[issue #3029] for details.

[float]
===== Features

* Enable support for redis v4 ({pull}2945[#2945])

* preview:[] Next.js server-side instrumentation. See the <<nextjs>> document.
+
This adds instrumentation of the Next.js dev server (`next dev`) and prod
server (`next start`). The APM transactions for incoming HTTP requests to the
server will be named appropriately based on Next.js's routing -- both for
user page routes (e.g. `GET /a-dynamic-page/[id]`) and for internal Next.js
routes (e.g. `Next.js _next/data route my-page`,
`Next.js Rewrite route /foo -> /bar`). As well, exceptions in server-side code
(e.g. `getServerSideProps`, server-side run page handlers, API handlers) will
be reported. ({pull}2959[#2959])
+
This is a technical preview to get feedback from Next.js users. The details on
how exactly the instrumentation works may change in future versions.

* Improve container-info gathering to support AWS ECS/Fargate environments.
  ({issues}2914[#2914])

[float]
===== Bug fixes

* Source lines of context in stacktraces is *no longer reported* for "*.min.js"
  files that do not have source-map information. These files are assumed to
  be minimized files, for which source line context won't be useful. This
  change is to guard against excessively large stacktrace data.

[float]
===== Chores

* Add guards to ensure that a crazy `Cache-Control: max-age=...` response
  header cannot accidentally result in inappropriate intervals for fetching
  central config. The re-fetch delay is clamped to `[5 seconds, 1 day]`.
  ({issues}2941[#2941])


[[release-notes-3.39.0]]
==== 3.39.0 2022/10/17

[float]
===== Features

* Improve the granularity of data captured about downstream services, e.g.
  databases, for spans that represent an external call (known as "exit spans").
  This data is used for
  https://www.elastic.co/guide/en/kibana/current/service-maps.html[Service Maps]
  and
  https://www.elastic.co/guide/en/kibana/current/dependencies.html[Dependencies]
  in the Kibana APM app.
+
This is handled via the new span `service.target.*` fields that replace the
deprecated `destination.service.resource` field (https://github.com/elastic/apm/blob/main/specs/agents/tracing-spans-service-target.md[spec]). All instrumentations have
been updated to set appropriate service target values. If necessary, e.g. for manual
instrumentation, a new public <<span-setservicetarget>> API has been added to specify these values.
({pull}2882[#2882])
+
The never-public-but-available `span.setDestinationContext()` has been marked
for removal (using it will `process.emitWarning()`). Users of this internal
method should switch to the public <<span-setservicetarget>>.
+
As part of this change, improvements have been made to some module instrumentations:
+
  ** `redis` and `ioredis`: `span.type` has changed from "cache" to "db" per https://github.com/elastic/apm/blob/main/specs/agents/tracing-instrumentation-db.md#redis[spec]
  ** `mongodb`: `span.action` used to be "query", now it will be the mongodb command name, e.g. "find", "insert".
  ** `mongodb` and `mongodb-core`: `span.db.instance` is now set to the database name ({issues}1494[#1494])
  ** `mysql` and `mysql2`: `span.db.{instance,user}` are now populated.
  ** `@elastic/elasticsearch`: The cluster name is heuristically determined for Elastic Cloud deployments and used for the service target name.
  ** `sqs`: `span.destination.{address,port}` are now populated.
  ** `pg`: `span.db.{instance,user}` are now populated.
  ** `cassandra-driver`: the Cassandra keyspace is captured for service target data, if available.
  ** OpenTelemetry Bridge: OTel spans with kind PRODUCER and CLIENT are now handled as exit spans (e.g. span compression could apply).

* Support instrumentation of `@koa/router` (and `koa-router`) versions 11 and 12.
  Contributed by @sibelius. ({issues}2811[#2811])

* Support instrumentation of tedious@15. ({pull}2897[#2897])

* Improve the captured information for Elasticsearch client instrumentation.
  For all outgoing Elasticsearch client requests, the full HTTP url is
  now captured (stored in the "url.original" field). For Elasticsearch requests
  that do a search, the outgoing request body is captured (to the
  "span.db.statement" field) as before, but the format has changed to only
  hold the request body. Before this change the "span.db.statement" would
  also hold any HTTP query parameters. These are now more naturally captured
  in "url.original". ({issues}2019[#2019])
+
This change also introduces the <<elasticsearch-capture-body-urls>>
configuration option to enable controlling which Elasticsearch REST API
paths are considered for request body capture. ({pull}2873[#2873])

* Support instrumenting core modules when require'd with the optional
  https://nodejs.org/api/modules.html#core-modules['node:'-prefix].
  For example `require('node:http')` will now be instrumented.
  ({issues}2816[#2816])

* Agent will delay loading of the `error-callsites` module until agent start time,
  and will not load the module if the agent is disabled/inactive. This prevents the
  setting of an `Error.prepareStackTrace` handler until necessary for stacktrace
  collection. ({issues}2833[#2833] {pull}2906[#2906])

* Add `*principal*` pattern to default value for `sanitizeFieldNames` config
  var, so that it is more likely to redact authentication-related HTTP headers,
  e.g. on Azure. ({issues}2938[#2938])

[float]
===== Bug fixes

* Avoid a possible `RangeError: Maximum call stack size exceeded` in
  Span timer handler for exceedingly deep Span trees. ({pull}2939[#2939])

* Fix instrumentation of (very old) 'graphql' module versions <=0.9.6.
  Instrumentation of these older graphql versions was broken in v3.36.0.
  ({pull}2927[#2927])

[float]
===== Chores

* Disable knex instrumentation when not collecting span stack traces
  (because there is no point). This is a performance improvement for
  Knex usage in the default configuration. ({pull}2879[#2879])

* Document and add types for `parent` option to
  <<apm-capture-error,`apm.captureError()`>>. ({issues}2977[#2977])


[[release-notes-3.38.0]]
==== 3.38.0 2022/08/11

[float]
===== Features

- Add instrumentation for the https://undici.nodejs.org[undici] HTTP client
  library. This also adds instrumentation of Node.js v18's
  https://nodejs.org/api/all.html#all_globals_fetch[`fetch()`], which uses
  undici under the hood. For the instrumentation to work one must be using
  node v14.17.0 or later, or have installed the
  https://www.npmjs.com/package/diagnostics_channel['diagnostics_channel' polyfill].
  ({issues}2383[#2383])

- Added `exitSpanMinDuration` configuration field, allowing end users to
  set a time threshold for dropping exit spans. ({pull}2843[#2843])

[float]
===== Bug fixes

- Capturing an error would fail if the Error instance had an attribute that
  was an invalid date. ({issues}2030[#2030])

- Fix the span for an instrumented S3 ListBuckets API call to not be invalid
  for APM server intake. ({pull}2866[#2866])

- Fix an issue where the transaction `name` for a trace of a Lambda function
  implementing a GraphQL server (e.g. via https://www.apollographql.com/docs/apollo-server/deployment/lambda/[apollo-server-lambda])
  would not get the GraphQL-specific naming. ({issues}2832[#2832])


[[release-notes-3.37.0]]
==== 3.37.0 2022/07/18

[float]
===== Features

- The agent will now use https://nodejs.org/api/async_context.html#class-asynclocalstorage[`AsyncLocalStorage`]
  for run-context tracking in new enough versions of Node.js (versions >=14.5
  and >=12.19). This can reduce overhead from using the APM agent, especially in
  Promise-heavy applications. ({pull}2786[#2786])
+
This also adds a new <<context-manager,`contextManager`>> configuration option
to control which mechanism the agent uses for run-context tracking. It replaces
the, now deprecated, `asyncHooks` configuration option. If
you experience problems with the new AsyncLocalStorage-based tracking, you can
restore the older behavior with `contextManager: "asynchooks"`.

[float]
===== Chores

- The old "patch" mechanism that the APM agent uses for run-context tracking
  (enabled via <<context-manager,`contextManager: "patch"`>>, or previously
  enabled via `asyncHooks: false`) is now *deprecated*. It will be removed in a
  future major version (after an 18 month deprecation period).


[[release-notes-3.36.0]]
==== 3.36.0 2022/06/15

[float]
===== Features

- Adds https://github.com/elastic/apm/blob/main/specs/agents/handling-huge-traces/tracing-spans-dropped-stats.md[dropped span statistics]
  to transaction payloads allowing APM Server to calculate more accurate
  throughput metrics. ({issues}2302[#2302])

- Improve the grouping of captured API errors from `@elastic/elasticsearch`
  instrumentation. When an Elasticsearch client API error is captured, if
  the response body includes a `error.type`, e.g. `illegal_argument_exception`,
  the captured `error.exception.type` will be `ResponseError (illegal_argument_exception)`
  rather than `ResponseError`. This means that API errors will be grouped
  separately in the Kibana APM app based on their client API error type.
  ({issues}2770[#2770])

- Graphql v16 support ({issues}2508[#2508])


[float]
===== Bug fixes

- Fix the automatic wrapping of Lambda handlers to support handler modules
  created by `esbuild` bundling -- as is done in some Serverless Framework
  functions that use TypeScript. ({issues}2753[#2753])

- Fix Express route tracking (used for `transaction.name`) when an argument
  is passed to the `next(arg)` callback of a request handler. Before this
  change passing `next(<some object not an instance of Error>)` would be
  considered an error by Express, but not by the APM agent's route
  tracking. ({pull}2750[#2750])

- Updated `sanitizeFieldNames` and `ignoreMessageQueues` environment variables
  to use `ELASTIC_APM_` prefix. (previous variable names are still recgonized,
  but not documented) ({issues}2636[#2636])


[[release-notes-3.35.0]]
==== 3.35.0 2022/06/01

[float]
===== Features

- Add support for 'knex' version v0.21 to v1 ({issues}2699[#2699]).
  Note that instrumentation of knex >=0.95.0 is not support when using the
  deprecated <<context-manager,`contextManager=patch`>> configuration option.

- Change the instrumentation of SQS- and SNS-triggered AWS Lambda invocations:
  The special-casing of triggers with a *single* message/record has been
  removed.  That means that instead of a possible continued distributed trace
  (if a single received message has a 'traceparent'), a *span link* will be
  added to the APM transaction for each message with a 'traceparent'.
  `transaction.context.message.` fields are no longer collected.
  ({pull}2708[#2708])

- Enable support for ioredis v5 ({pull}2714[#2714])

- A Docker image with the APM agent will be published for each release to
  `docker.elastic.co/observability/apm-agent-nodejs:VERSION`, for example:
  `docker.elastic.co/observability/apm-agent-nodejs:3.35.0`. ({pull}2742[#2742])

[float]
===== Bug fixes

- Fixes automatic Lambda handler wrapping to work with handlers that point to
  subfolders (ex. `_HANDLER=path/to/folder.methodName`) ({issues}2709[#2709])


[[release-notes-3.34.0]]
==== 3.34.0 2022/05/26

[float]
===== Features

- Add support for 'tedious' version v10 to v14 ({issues}2517[#2517])

- When automatically determining <<service-name>> and <<service-version>> by
  looking for a "package.json", the agent will now prefer to start looking
  from the directory of the script being executed, rather than the current
  working directory. ({issues}2420[#2420])

- Add an experimental <<opentelemetry-bridge>>.  Briefly, the OpenTelemetry
  Bridge allows one to use the vendor-neutral
  https://opentelemetry.io/docs/instrumentation/js/api/[OpenTelemetry Tracing
  API] (https://www.npmjs.com/package/@opentelemetry/api[`@opentelemetry/api`])
  to manually instrument your code, and have the Elastic Node.js APM agent
  handle those API calls. ({pull}2641[#2641])

- Add https://github.com/open-telemetry/opentelemetry-specification/blob/main/specification/overview.md#links-between-spans)[Span Links] support. ({issues}2673[#2673])
+
The <<transaction-start-span,`transaction.startSpan()`>> and
<<apm-start-transaction,`apm.startTransaction()`>> public APIs now accept
a `links` option for specify links. The OpenTelemetry Bridge also supports
specifying links during span creation (with the limitation that span link
*attributes* are not supported).

- Add a <<trace-continuation-strategy>> configuration option to allow some
  control over how the APM Agent uses incoming trace-context headers for context
  propagation. ({issues}2592[#2592])

- Add span links to AWS SQS messaging spans on 'ReceiveMessage', one for each
  message (up to 1000) which has a 'traceparent' message attribute.
  ({issues}2593[#2593])

- Add "nodejs16.x" as one of the compatible runtimes for the Node.js APM agent
  Lambda layers now that
  https://aws.amazon.com/blogs/compute/node-js-16-x-runtime-now-available-in-aws-lambda/[this runtime is available on AWS].

[float]
===== Bug fixes

- Fixes a bug where the the agent would not serialize the database context of
  a span. ({issues}2715[#2715])

- Fix a possible crash in span compression handling on a span that was manually
  created without a parent span (e.g. if created with a custom `childOf`
  option). ({pull}2701[#2701])

[float]
===== Chores

- Add a package-lock.json file to ensure repeatable builds of the AWS Lambda
  layer and to assist with security issue auditing. ({issues}2626[#2626])

- Deprecate instrumentation for the legacy "hapi" package. While the APM agent
  still supports it, that instrumentation is no longer tested and support
  will be dropped in the next major version of the agent. Note that the
  "@hapi/hapi" package is still fully supported. ({pull}2698[#2698])

- Deprecate instrumentation for the obsolete "jade" package. "jade" was renamed
  to "pug" in 2015.  While the APM agent still supports "jade", that
  instrumentation is no longer tested. ({pull}2711[#2711])


[[release-notes-3.33.0]]
==== 3.33.0 2022/05/05

[float]
===== Features

- Add a `parent` option to `agent.captureError(err[, options][, cb])` to allow
  passing in a Transaction or Span to use as the parent for the error. Before
  this change the *current* span or transaction, if any, was always used.
+
This option is not documented in the user docs, nor added to the TypeScript
types, because it is only expected to be useful for coming OTel Bridge work.

[float]
===== Bug fixes

- Fix a possible crash in the instrumentation of an incoming HTTP/2 request: if
  the underlying Http2Session was destroyed before the APM transaction was
  ended (on Http2Stream end). This resulted in the instrumentation using the
  [`stream.session.socket`](https://nodejs.org/api/http2.html#http2sessionsocket)
  proxy, which can throw `ERR_HTTP2_SOCKET_UNBOUND` after the session is
  destroyed. ({issues}2670[#2670])

[float]
===== Chores

- The release process is slightly changed. CI (Jenkins) now handles `npm
  publish ...` when a tag is pushed. ({pull}2667[#2667])

- Pulled the `traceparent` NPM module into a local module and replaced the
  `random-poly-fill` module with the built in `require('crypto').randomFillSync`
  function call ({pull}2669[#2669])


[[release-notes-3.32.0]]
==== 3.32.0 2022/04/27

[float]
===== Features

* Add support for node v18. ({pull}2652[#2652])

* Add support for https://github.com/elastic/apm/blob/main/specs/agents/handling-huge-traces/tracing-spans-compress.md[span compression].
  ({issues}2100[#2100], {issues}2604[#2604])
+
By default, consecutive (sibling) exit spans of the same name, type, subtype,
and destination with a duration of less than 50ms will be compressed into
a single composite span. A possible case is the
https://duckduckgo.com/?q=N%252B1+query+problem[N+1 query problem].
Traces with many consecutive matching spans will be represented -- both in data
and the APM UI -- more efficiently.
+
Span compression can be disabled or matching behavior configured with the
<<span-compression-enabled,`spanCompression* configuration options`>>.

* Marks spans as "exit spans" across all instrumentations, preventing additional
  child spans from being added to the exit spans.  See issue for a full list of
  spans types that will be treated as exit spans. ({issues}2601[#2601])

* Allow a new span to be created/started even if its transaction has ended.
  This is expected to be a very rare use case. ({pull}2653[#2653])

* The Trace Context headers are now propagated for http2 requests. ({pull}2656[#2656])


[[release-notes-3.31.0]]
==== 3.31.0 2022/03/23

[float]
===== Features

* Add `captureBody` support for Hapi. ({issues}1905[#1905])

* If a SNS or SQS single event trigger to an instrumented Lambda function
  includes message attributes with the name "traceparent" (and "tracestate"),
  case-insensitive, then those are used to continue the trace. This was already
  being done for API Gateway event headers.

[float]
===== Bug fixes

* Fix a bug with Lambda instrumentation where the APM agent would result in
  an otherwise working Lambda function to respond with `null` if the Lambda
  was missing the https://github.com/elastic/apm-aws-lambda[Elastic APM Lambda Extension].
  ({issues}2598[#2598])

* Fix a bug in Lambda instrumentation in the capturing of SNS and SQS event
  message attributes. ({issues}2605[#2605])


[[release-notes-3.30.0]]
==== 3.30.0 2022/03/10

[float]
===== Breaking changes

* Added a new config option <<span-stack-trace-min-duration,`spanStackTraceMinDuration`>>
  that replaces both <<capture-span-stack-traces,`captureSpanStackTraces`>>
  and <<span-frames-min-duration,`spanFramesMinDuration`>>. The latter two are
  now deprecated, but still supported. If `spanStackTraceMinDuration` is
  specified, then any value for the deprecated two options will be ignored.
+
There is a significant change in _default_ behavior of the APM agent. If none
of these configuration options is specified, then the default
(`spanStackTraceMinDuration: -1`) is that stack traces are *not* collected
and reported for any spans. This change in default behavior was made because
the CPU performance impact of collecting span stack traces was found to be
too high in practice for busy and/or complex applications. This is mentioned
in the "Breaking changes" section to highlight the change, but it is not
considered breaking in general. The impact is that the "Stack Trace" tab in
the "Span details" view in the Kibana APM app will be empty. This was already
the case for some spans based on span duration. ({pull}2565[#2565])

* Implement the explicit signaling of Lambda invocation completion to the
  Elastic AWS Lambda Extension. This improves data flushing in a Lambda
  environment to ensure tracing data is only sent when the Lambda is active.
  This avoids possible tracing data loss while a Lambda VM is frozen.
  ({issues}2485[#2485])
+
However, because this change triggers a bug in the extension, this version of
the APM Node.js Agent must only be used with versions of the
<<lambda,AWS Lambda Extension>>
after v0.0.3.

[float]
===== Features

* Add `faas.name` and `faas.version` fields to Lambda transactions. ({issues}2587[#2587])
* Added automatic wrapping of AWS Lambda handlers ({pull}2577[#2577])
* Improvements to AWS Lambda instrumentation: Better `transaction.name` for
  API Gateway-triggered lambdas. Respect explicitly set `serviceName`,
  `serviceVersion`, and `usePathAsTransactionName` config settings. Default
  `cloudProvider: none` and `centralConfig: false` to reduce required
  environment variables for setting up APM instrumentation of Lambdas.
  ({issues}2531[#2531])


[[release-notes-3.29.0]]
==== 3.29.0 2022/02/10

* Fix a bug in instrumentation of `@elastic/elasticsearch` that caused a
  memory leak. ({issues}2569[#2569])


[[release-notes-3.28.0]]
==== 3.28.0 2022/02/08

Known issue: This release includes a memory leak in instrumentation of the
`@elastic/elasticsearch` package. If you use that package, you should not
use v3.28.0 of this APM agent. ({issues}2569[#2569])

[float]
===== Breaking changes

The following changes are not considered *breaking*. However, they result in
a change in behavior and trace output that might impact some users, so they
are highlighted here.

* Change the `redis` and `mysql` instrumentations to not patch at all if
  they are listed in <<disable-instrumentations, `disableInstrumentations`>>.
  This means that an application that uses one of these packages *and* lists
  that package in `disableInstrumentations` could see changes in the async
  run-context of callbacks.  See {issues}2498[#2498] and the
  <<release-notes-3.26.0,v3.26.0 release notes>> which has a similar change.

* Elasticsearch spans (from `elasticsearch`, `@elastic/elasticsearch`, and
  `@elastic/elasticsearch-canary` instrumentation) will no longer have an HTTP
  child span(s) for the underlying HTTP request. This is listed in this section
  to provide awareness in case some users have custom analysis of APM trace
  data that expects those HTTP spans.
+
Per https://github.com/elastic/apm/blob/main/specs/agents/tracing-spans.md#exit-spans[the APM Agent spec for exit spans],
Elasticsearch spans are now marked as exit spans and as a result, HTTP child
spans are suppressed. ({issues}2000[#2000])
+
As part of this change, some HTTP context has been added to Elasticsearch
spans, when available: the HTTP response `status_code`, and the size of the
response body (`encoded_body_size`). ({issues}2484[#2484])

[float]
===== Features

* Drop unsampled transactions when sending to APM Server v8.0+. ({issues}2455[#2455])

* The default <<service-name, `serviceName`>> string (when it is not configured
  and cannot be inferred from a "package.json" file) has been changed from
  "nodejs_service" to "unknown-nodejs-service". This is a standardized pattern
  used across Elastic APM agents to allow the Kibana APM app to recognize when
  to provide help to the user on configuring the service name.
  ({issues}2491[#2491])

* Add `transaction.name` to captured APM errors. This will allow the Kibana APM
  app to correlate error groups and transaction groups. ({issues}2456[#2456])

* Mark S3 spans (from 'aws-sdk' instrumentation) as exit spans (per
  https://github.com/elastic/apm/blob/main/specs/agents/tracing-spans.md#exit-spans).
  The result is that HTTP child spans of S3 spans are no longer captured.
  ({issues}2125[#2125])

[float]
===== Bug fixes

* Fixes for run context handling for '@elastic/elasticsearch' instrumentation.
  ({issues}2430[#2430])

* Fixes for run context handling for 'cassandra-driver' instrumentation.
  ({issues}2430[#2430])

* Fixes for run context handling for 'mongodb-core' instrumentation.
  ({issues}2430[#2430])

* Fixes for run context handling for 'elasticsearch' instrumentation.
  ({issues}2430[#2430])


[[release-notes-3.27.0]]
==== 3.27.0 2022/01/17

[float]
===== Features

* Add support for express-graphql 0.10.0 - 0.12.0 inclusive. ({pull}2511[#2511])

[float]
===== Bug fixes

* Fix an issue where the agent's async task tracking could cause the user's
  application to use too much memory. In cases where an application is under
  sustained load and is running in a memory constrained container, this looked
  like a memory leak.
+
This high memory usage could happen when application code starts async tasks
(e.g. Promises, setTimeouts, async I/O) that outlive the APM Transaction
(typically an HTTP request handler). The agent's async task tracking keeps a
reference to the APM Transaction (and any APM Spans) until the async task
ends, thus extending the lifetime of those APM objects and the references
they hold -- in particular, HTTP request and response objects. This could lead
to higher memory usage.
+
With this change, those references are removed when APM Transactions and Spans
are ended, and agent memory usage is now the same as what it was before
v3.24.0 when this issue was introduced. ({pull}2528[#2528], {issues}2489[#2489])

* Fixes for run context handling for 'graphql' instrumentation.
  ({issues}2430[#2430])

* Fixes for run context handling for DynamoDB instrumentation ('aws-sdk'
  package) so that a span created after an AWS client command (in the same
  tick, in the command callback, or promise) is not a child of the automatic
  AWS span. This change also ensures captured errors from failing client
  commands are a child of the AWS span. ({issues}2430[#2430])

* Fixes for run context handling for 'pg' instrumentation. ({issues}2430[#2430])

* Fixes for run context handling for 'mongodb' instrumentation. ({issues}2512[#2512])


[[release-notes-3.26.0]]
==== 3.26.0 2021/12/07

[float]
===== Breaking changes

* In earlier versions, the agent would propagate run context in some packages
  *even if instrumentation for that package was disabled via
  <<disable-instrumentations, `disableInstrumentations`>>*. Recent versions
  change the semantics of `disableInstrumentations` to mean the agent should
  not touch the listed packages at all. This means that an application that
  uses one of these packages *and* lists that package in
  `disableInstrumentations` could see changes in the async run-context of
  callbacks. This affects: `pg` (v3.24.0), `redis` (v3.25.0), `mysql`
  (v3.25.0), `ioredis` (v3.26.0), `mysql2` (v3.26.0).  See {issues}2498[#2498]
  for details.

[float]
===== Features

* Add `*auth*` pattern to default value for `sanitizeFieldNames` config var, so
  that it is more likely to redact authentication/authorization-related HTTP
  headers and form fields. This pattern replaces the `authorization` pattern
  in the set of defaults. ({issues}2427[#2427])

[float]
===== Bug fixes

* Fix run-context handling for 'tedious' instrumentation so that automatically
  created 'mssql' spans are never the `currentSpan` in user code.
  ({issues}2430[#2430])

* Fix 'http2' instrumentation for outgoing requests to not have the created
  HTTP span context be active in user code. ({issues}2430[#2430])

* Fix run-context handling in 'ws' instrumentation so that the span created
  for a `ws.send(...)` isn't the "current span" in subsequent code in the
  same tick. ({pull}2481[#2481])

* Fix run-context handling for 'memcached' instrumentation so that the
  automatically created Memcached span is never the `currentSpan` in user
  code. ({issues}2430[#2430])

* Fix a possible crash when serializing a Transaction if the incoming
  `req.socket` is null (possible if the socket has been destroyed).
  ({issues}2479[#2479])

* Fixes for run context handling for 'aws-sdk' instrumentation (S3, SQS, SNS)
  so that a span created after an AWS client command (in the same tick, in
  the command callback, or promise) is not a child of the automatic AWS
  span. This change also ensures captured errors from failing client commands
  are a child of the AWS span. ({issues}2430[#2430])

* Fix 'http' and 'https' instrumentation for outgoing requests to not have the
  'http' span context be active in user code. ({pull}2470[#2470])

* Fixes for 'ioredis' instrumentation ({pull}2460[#2460]):
+
**  Fix run-context so that a span created in the same tick as an ioredis
    client command will no longer be a child of the redis span.
**  Capture an APM error and correctly set span.outcome to "failure" when
    a redis client command calls back with an error.
**  Avoid a rare possible double-instrumentation of redis commands
    internally-queued before the RedisClient is "ready". ({issues}2459[#2459])
**  Add destination context so Redis shows up on the Service Map.

* Fix run-context handling for 'mysql2' instrumentation to avoid accidental
  creation of *child* spans of the automatic mysql spans.
  ({issues}2430[#2430]})


[[release-notes-3.25.0]]
==== 3.25.0 2021/11/24

[float]
===== Bug fixes

* Fixes for 'redis' instrumentation:
+
**  Fix run-context so that a span created in the same tick as a redis client
    command will no longer be a child of the redis span. ({issues}2430[#2430])
**  Capture an APM error and correctly set span.outcome to "failure" when
    a redis client command calls back with an error.
**  Avoid a rare possible double-instrumentation of redis commands
    internally-queued before the RedisClient is "ready". ({pull}2446[#2446])

* Avoid setting the `tracestate` header for outgoing HTTP requests to the empty
  string. This can happen for non-trace-root transactions. While the HTTP spec
  allows empty header values, some servers do not. ({issues}2405[#2405])

* Deprecate `transaction.subtype` and `transaction.action`. These fields
  were never used by APM server. This also deprecates the
  `apm.startTransaction(...)` call signatures that take `subtype` and `action`
  arguments. In the next major version these two fields will be removed.
  ({issues}2356[#2356])

* Fix run-context handling for 'mysql' instrumentation to avoid accidental
  creation of *child* spans of the automatic 'mysql' spans.
  ({issues}2430[#2430]})


[[release-notes-3.24.0]]
==== 3.24.0 2021/11/09

[float]
===== Breaking changes

* Change <<disable-send, `disableSend`>> to no longer skip internal processing
  work. It now *only* disables communication with APM Server. Use
  <<context-propagation-only, `contextPropagationOnly`>> if your use case is
  to limit the APM agent's processing to the minimum to support context
  propagation and log correlation.
+
This is listed under "Breaking changes" as a heads-up. The only possible
negative result of this `disableSend` change is some extra CPU processing time
by the agent. There is no outward functionality change.

[float]
===== Features

* Gather https://github.com/elastic/apm/blob/main/specs/agents/tracing-instrumentation-aws-lambda.md#overwriting-metadata[AWS Lambda-specific metadata]
  on first function invocation and ensure no intake requests to APM Server are
  started before that metadata is available. ({issues}2404[#2404])

* Add <<context-propagation-only, `contextPropagationOnly`>> configuration
  option. This supports the use case of using the APM agent to propagate HTTP
  trace-context and to support log-correlation (adding `trace.id` et al fields
  to log records) **without** an APM server, and to otherwise reduce the
  processing time of the agent. ({issues}2393[#2393])
+
This is similar to <<disable-send, `disableSend`>>, but differs in that
`contextPropagationOnly: true` tells the agent to skip unnecessary work.

* The User-Agent header used for communication with APM Server now includes
  the `serviceName` and `serviceVersion`. For some users this can be
  https://github.com/elastic/apm/issues/509[helpful for APM Server log analysis].
  ({issues}2364[#2364])

* In a Lambda enviornment we now collect a number of additional data fields
  on the Transaction object.  See the spec for more information on fields collected.
  https://github.com/elastic/apm/blob/main/specs/agents/tracing-instrumentation-aws-lambda.md
  ({issues}2156[#2156])

* Zero configuration support. The only required agent configuration option
  is <<service-name, `serviceName`>>. Normally the agent will attempt to
  infer `serviceName` for the "name" field in a package.json file. However,
  that could fail. With this version, the agent will cope with: a scoped
  package name (`@scope/name` is normalized to `scope-name`), a "name" that
  isn't a valid `serviceName`, not being able to find a "package.json" file,
  etc. Ultimately it will fallback to "nodejs_service". ({issues}1944[#1944])
+
One consequence of this change is that `apm.getServiceName()` will return
`undefined` until the agent is started (check with `apm.isStarted()`).

[float]
===== Bug fixes

* Stop collecting transaction breakdown metrics (`transaction.breakdown.count`,
  `transaction.duration.sum.us`, `transaction.duration.count`), as they are not
  being used in APM UI. ({issues}2370[#2370])

* Wrap `fs.realpath.native` when configured with `asyncHooks=false`. This
  fixes using that function (which was undefined before this fix) and a
  crash when importing fs-extra@10. ({issues}2401[#2401])

* A significant change was made to internal run context tracking (a.k.a. async
  context tracking). There are no configuration changes or API changes for
  custom instrumentation. ({pull}2181[#2181])
+
One behavior change is that multiple spans created synchronously (in the same
async task) will form parent/child relationships; before this change they would
all be siblings. This fixes HTTP child spans of Elasticsearch and aws-sdk
automatic spans to properly be children. ({issues}1889[#1889])
+
Another behavior change is that a span B started after having ended span A in
the same async task will *no longer* be a child of span A. ({pull}1964[#1964])
+
This fixes an issue with context binding of EventEmitters, where
`removeListener` would fail to actually remove if the same handler function was
added to multiple events.

* Fix pino's deprecation warning when using a custom logger with pino@6 ({issues}2332[#2332])


[[release-notes-3.23.0]]
==== 3.23.0 2021/10/25

[float]
===== Breaking changes

* Remove support for instrumenting versions of fastify earlier than 1.0.0.
  This instrumentation might still work, but is no longer supported.
  Fastify v1.0.0 was released in 2018. All current users should be using
  fastify v2 or v3 at least. See https://www.fastify.io/docs/latest/LTS/
  ({pull}2387[#2387])

[float]
===== Features

* Add initial support for version 8 of `@elastic/elasticsearch`, which is
  still in pre-release. ({pull}2385[#2385])


[[release-notes-3.22.0]]
==== 3.22.0 2021/10/21

[float]
===== Features

* Add support for node v17.

* When an error is captured, the APM agent will only immediately flush it to
  APM server if it is an "unhandled" error. Unhandled errors are typically those
  captured via the `uncaughtException` process event. Before this change, a
  captured error (e.g. for a 4xx or 5xx response from an HTTP server) was
  always immediately flushed. This could negatively impact performance for
  a service that was generating *frequent* errors. ({issues}686[#686])

[float]
===== Bug fixes

* Improve <<apm-flush,`apm.flush([cb])`>> to wait for inflight spans and errors
  before flushing data to APM server. Before this change, a recently ended span
  or recently <<apm-capture-error,captured error>> might not yet have completed
  processing (for example, stacktrace collection is asynchronous) and might
  not be included in the flush call. ({issues}2294[#2294])

* AWS Lambda changes: Disable metrics collection during the experimental phase
  of (re)implementing Lambda support ({pull}2363[#2363]). Some fixes for better
  flushing of data at the end of a Lambda invocation.

* `span.toString()` and `transaction.toString()` have been *deprecated*. The
  exact string output may change in v4 of the agent.

* Add `Span.ids` and `Transaction.ids` to TypeScript types. ({pull}2347[#2347])

* Improve `span.sync` determination (fixes {issues}1996[#1996]) and stop
  reporting `transaction.sync` which was never used ({issues}2292[#2292]).
  A minor semantic change is that `span.sync` is not set to a final value
  until `span.end()` is called. Before `span.end()` the value will always
  by `true`.

* Guard against a negative value of `metricsInterval`, which can lead to
  high CPU usage as metrics are collected as fast as possible. Also ensure
  no metrics collection can happen if `metricsInterval="0s"` as intended.
  Before this change it was possible for some metric collection to still
  happen, even though none would be reported. ({pull}2330[#2330])
+
This change also guards against negative and invalid values in the following
configuration options: `abortedErrorThreshold`, `apiRequestTime`, and
`serverTimeout`. If an invalid value is given, then will fallback to their
default value.


[[release-notes-3.21.1]]
==== 3.21.1 2021/09/16

[float]
===== Bug fixes

* Update types to avoid imports of `@types/...` modules (other than
  `@types/node`), so that TypeScript users of elastic-apm-node need not
  manually `npm install @types/connect @types/pino @types/aws-lambda` to
  compile. ({issues}2331[#2331])


[[release-notes-3.21.0]]
==== 3.21.0 2021/09/15

[float]
===== Features

* Add the `longFieldMaxLength` integer configuration option (default `10000`).
  Specific transaction/span/error fields (see the list below) will be truncated
  at this number of unicode characters. ({pull}2193[#2193], {issues}1921[#1921])
+
The `errorMessageMaxLength` configuration option is now *deprecated*, but
still supported. Users should switch to using `longFieldMaxLength`. If
`errorMessageMaxLength` is not specified, truncation of error messages will
now use the `longFieldMaxLength` value.
+
Note that ultimately the maximum length of any tracing field is limited by the
{apm-guide-ref}/configuration-process.html#max_event_size[`max_event_size`]
configured for the receiving APM server.
+
The fields affected by `longFieldMaxLength` are:
+
** `transaction.context.request.body`, `error.context.request.body` - Before
   this change these fields were not truncated.
** `transaction.context.message.body`, `span.context.message.body`,
   `error.context.message.body` - Before this change these fields were not
   truncated.
** `span.context.db.statement` - Before this change this field was truncated
   at 10000 *bytes*. Truncation is now a number of unicode characters.
** `error.exception.message`, `error.log.message` - Before this change, the
   default 2kB `errorMessageMaxLength` would apply.

* Improve the TypeScript types by exporting more of interfaces:
  `AgentConfigOptions`, `Transaction`, `Span`, `TransactionOptions`,
  `SpanOptions`. ({issues}2118[#2118])

[float]
===== Bug fixes

* Fix a bug in `apm.removePatch(module, aHandler)` that would remove the
  last registered handler if `aHandler` did not match any currently
  registered handlers. ({pull}2315[#2315])

* Fix a crash in instrumentation of the old Elasticsearch client
  (`elasticsearch`) for some rarer cases of client options -- for example
  passing multiple hosts. ({pull}2312[#2312])

* Ensure the internal HTTP(S) client requests made by the APM agent to APM
  server are not themselves traced. ({issues}1168[#1168], {issues}1136[#1136])

* Fix crashing error with `agent.registerMetric` and `active:false` configuration. ({issues}1799[#1799], {pull}2290[#2290])


[[release-notes-3.20.0]]
==== 3.20.0 2021/08/12

[float]
===== Bug fixes

* Fix failing tests and a possible runtime crash in
  `@elastic/elasticsearch@7.14.0` instrumentation. ({issues}2187[#2187])


[[release-notes-3.19.0]]
==== 3.19.0 2021/08/05

[float]
===== Features

* The agent now supports the 3.x branch of apollo-server-express. ({pull}2155[#2155])

* Add instrumentation support for mongodb@4.x. ({pull}2171[#2171])

[float]
===== Bug fixes

* The agent will no longer report counting metrics with a value of zero, and will
  remove these metrics from the registry. ({pull}2163[#2163])


[[release-notes-3.18.0]]
==== 3.18.0 2021/07/20

[float]
===== Features

* Trace an incoming HTTP/1.1 request to an HTTP/2 server using the
  https://nodejs.org/api/http2.html#http2_http2_createsecureserver_options_onrequesthandler[allowHTTP1]
  option. Before this change only incoming requests supporting HTTP/2 would
  be traced. ({pull}2143[#2143])

* Add instrumentation of the AWS SNS publish method when using the
  https://www.npmjs.com/package/aws-sdk[JavaScript AWS SDK v2] (`aws-sdk`). ({pull}2157[#2157])

[float]
===== Bug fixes

* Fixed naming for outgoing HTTP spans to comply with the spec.
  https://github.com/elastic/apm/blob/main/specs/agents/tracing-instrumentation-http.md#http-client-spans
  Span names no longer include the path portion of the URL. ({pull}2161[#2161])

* Fix a header object re-use bug that prevented propagation of trace-context
  headers (`traceparent` et al) in AWS requests using AWS v4 signature auth.
  ({issues}2134[#2134])

* Fix a possible infinite loop in `captureError` when handling uncaught
  exceptions and the process is at or near its file descriptor limit
  (receiving EMFILE errors).  ({issues}2148[#2148])


[[release-notes-3.17.0]]
==== 3.17.0 2021/07/05

[float]
===== Features

* Add instrumentation of all AWS S3 methods when using the
  https://www.npmjs.com/package/aws-sdk[JavaScript AWS SDK v2] (`aws-sdk`).

* Add <<disable-send, `disableSend`>> configuration option. This supports some
  use cases using the APM agent **without** an APM server. ({issues}2101[#2101])

* Add instrumentation of all DynamoDB methods when using the
  https://www.npmjs.com/package/aws-sdk[JavaScript AWS SDK v2] (`aws-sdk`).

[float]
===== Bug fixes

* Fix inconsistencies in HTTP spans from other APM agents.
  <<span-subtype, `span.subtype`>> will now be "http" for HTTP, HTTPS, and
  HTTP/2 outgoing spans -- previously it was "http", "https", "http2",
  respectively. As well, <<span-action, `span.action`>> will now be the HTTP
  method (e.g. "GET", "PUT", "POST"), rather than "http". ({pull}2075[#2075])

* Fixed error where SQS messages sent without an active transactions could
  crash the agent. ({issues}2113[#2113])

* Fixed support for proxies in destination context ({issues}1770[#1770])

[[release-notes-3.16.0]]
==== 3.16.0 - 2021/06/14

[float]
===== Features

* Added <<span-frames-min-duration, `spanFramesMinDuration`>>
  configuration field, allowing users to set a time threshold value that spans
  must reach before the agent will add a stack trace to the span. As a result,
  many short spans that previously included stack traces by default no longer
  will.

* Prefer W3C "traceparent" header over "elastic-apm-traceparent" for incoming
  requests. {pull}2079[#2079]

[float]
===== Bug fixes

* Fix a crash (`TypeError: lastPrepareStackTrace`) in the agent when used with
  React v17 and later ({issues}1980[#1980]).

* Performance improvements have been made in error and stacktrace capture ({pull}2094[#2094]).
  This also included in two bug fixes:
+
** Before this change, some captured errors (for example a `next(new Error('boom')` from
   an Express handler) would mark the error as "unhandled" incorrectly. "Unhandled"
   exceptions are those caught by an `uncaughtException` handler.
** Before this change, source context lines for a stacktrace would not properly
   use the "sourcesContext" field of a file's source map.


[[release-notes-3.15.0]]
==== 3.15.0 - 2021/05/19

[float]
===== Features

* Add support for Node.js v16. (This also drops testing of Node.js v13
  releases.) {pull}2055[#2055]

[float]
===== Bug fixes

* Update TypeScript typings for `Agent.setLabel` and `Agent.addLabels` to
  include the `stringify` argument that was added in v3.11.0.


[[release-notes-3.14.0]]
==== 3.14.0 - 2021/04/19

[float]
===== Features

* Add `apm.addMetadataFilter(fn)` for filtering the
  https://www.elastic.co/guide/en/apm/server/current/metadata-api.html[metadata object]
  sent to APM server.

* The handling of sending events (transactions, spans, errors) to APM server
  has improved in a few ways. During temporary spikes in load and/or an APM
  server that is unresponsive, the agent will buffer a number of events and
  *drop* them above a certain limit (configurable via <<max-queue-size>>).
  This helps ensure the agent does not overly consume memory and CPU. As well,
  the agent will now https://github.com/elastic/apm/blob/main/specs/agents/transport.md#transport-errors[backoff]
  when the APM server errors. Finally, improved error handling means it will
  terminate failing requests to the APM server more quickly.
+
Note: v1 of this agent (EOL'd 2 years ago), included a `maxQueueSize` config
variable with a different meaning. If you have a lingering usage of that
setting (also possibly as the `ELASTIC_APM_MAX_QUEUE_SIZE` environment
variable), then it should be removed.

* Adds support for Amazon SQS queues via `aws-sdk` instrumentation that
  partially implements the https://github.com/elastic/apm/blob/main/specs/agents/tracing-instrumentation-messaging.md[APM messaging spec],
  and adds `queue.latency.min.ms`, `queue.latency.max.ms`, and `queue.latency.avg.ms`
  metrics for SQS queues.

[float]
===== Bug fixes

* Fixed bug where the URL property for outgoing HTTP request spans was set
  with the server's IP address rather than its hostname. The Agent now sets
  this property with the actual URL requested by Node.js. {issues}2035[#2035]

* Fixed bug where external services were not listed under Dependencies on the
  APM Service Overview page due to the trace-context propagated `sample_rate`
  value not being set on either transactions or spans.

[[release-notes-3.13.0]]
==== 3.13.0 - 2021/04/06

[float]
===== Features

* The APM agent's own internal logging now uses structured JSON logging using
  the https://getpino.io/#/docs/api?id=logger[pino API], and formatted in
  {ecs-logging-ref}/intro.html[ecs-logging] format. The log records on stdout
  are now single-line JSON objects. For example:
+
[source,bash]
----
# Before
APM Server transport error (ECONNREFUSED): connect ECONNREFUSED 127.0.0.1:8200

# After
{"log.level":"error","@timestamp":"2021-03-19T00:21:17.571Z","log":{"logger":"elastic-apm-node"},
"ecs":{"version":"1.6.0"},"message":"APM Server transport error (ECONNREFUSED): connect ECONNREFUSED 127.0.0.1:8200"}
----
+
Pretty formatting (and filtering) on the console may be done via the
https://github.com/trentm/go-ecslog[`ecslog`] tool.
+
A custom <<logger>> is still supported as before. However, a non-pino custom
logger will only receive the "message" field, and not structured log fields
as they are added over time.

* Add support for setting the `ELASTIC_APM_LOGGER=false` environment variable
  to disable/ignore a given custom <<logger>>. This is to support easier
  <<debug-mode>> for troubleshooting.

[float]
===== Bug fixes

* Lock package dependency "elastic-apm-http-client@9.6.0" to avoid using
  v9.7.0 for now, because it is breaking tests. A coming release will get back
  on the latest of this dependency. {issues}2032[#2032]

* Remove the "ancestors" field from a log.trace message on startup. Its info
  is a duplicate of info in the "startTrace" field in the same log record.
  {pull}2005[#2005]

* Remove the accidental `nodejs.eventloop.delay.ns` metric that was always
  reporting a zero value. The existing `nodejs.eventloop.delay.avg.ms` is
  the intended metric. {pull}1993[#1993]


[[release-notes-3.12.1]]
==== 3.12.1 - 2021/02/25

[float]
===== Bug fixes

* fix: Update https://github.com/elastic/apm-nodejs-http-client/blob/main/CHANGELOG.md#v951[apm-server client]
  to fix a {issues}1749[possible crash] when polling for central config.


[[release-notes-3.12.0]]
==== 3.12.0 - 2021/02/21

[float]
===== Features

* feat: Set span outcome to success or failure depending on whether an error
  was captured during when the span was active. {issues}1814[#1814]

* feat: Adds public `setOutcome` method to span and transaction APIs, and
  adds a top level `setTransactionOutcome` and `setSpanOutcome` to set
  outcome values for the current active transaction or active span.
* Limit the `transactionSampleRate` value to 4 decimal places of precision
  according to the shared https://github.com/elastic/apm/blob/main/specs/agents/tracing-sampling.md#transaction_sample_rate-configuration[APM spec]. This ensures that propagated sampling rate
  in the `tracestate` header is short and consistent. {pull}1979[#1979]

[float]
===== Bug fixes

* fix: It was possible for fetching central config to result in the
  `cloudProvider` config value being reset to its default. {issues}1976[#1976]

* fix: fixes bug where tedious could crash the agent on bulk inserts {pull}1935[#1935] +
  Reported https://discuss.elastic.co/t/apm-agent-crashes-nodejs-after-reporting-exception-in-tedious-instrumentation-code/259851[via the forum].
  The error symptom was: `Cannot read property 'statement' of undefined`

[[release-notes-3.11.0]]
==== 3.11.0 - 2021/02/08

[float]
===== Features

* feat: add `apm.getServiceName()` {pull}1949[#1949] +
  This will be used by https://github.com/elastic/ecs-logging-nodejs[ecs-logging packages]
  to integrate with APM.

* feat: support numeric and boolean labels {pull}1909[#1909] +
  Add an optional `stringify` option to `apm.setLabel(name, version, stringify = true)`
  and `apm.addLabels(labels, stringify = true)`, which can be set `false` to
  allow numeric and boolean labels. Stringify defaults to true for backwards
  compatibility -- stringification will be removed in a future major version.

* feat: added support for cloud metadata fetching {pull}1937[#1937] +
  Agent now collects information about its cloud environment and includes this
  data in the APM Server's metadata payload. See
  https://github.com/elastic/apm/blob/3acd10afa0a9d3510e819229dfce0764133083d3/specs/agents/metadata.md#cloud-provider-metadata[the spec]
  for more information.

[[release-notes-3.10.0]]
==== 3.10.0 - 2021/01/11

[float]
===== Features

* feat: Improve handling of raw body parsing
  The agent will now report raw/`Buffer` encoded post bodies as '<Buffer>'.

* feat: Add support for api keys {pull}1818[#1818] +
  This allows the usage of API keys for authentication to the APM server

* feat: Add automatic instrumentation of the https://github.com/elastic/elasticsearch-js[@elastic/elasticsearch] package {pull}1877[#1870]
+
The instrumentation of the legacy "elasticsearch" package has also changed
slightly to commonalize:
+
** "span.context.destination" is set on all Elasticsearch spans, not just a
   subset of query-like API endpoints.
** For query-like API endpoints (e.g. `/_search`), the capturing of query details
   on "span.context.db.statement" has changed (a) to include *both* the
   query params and the request body if both exist (separated by `\n\n`) and
   (b) to *URL encode* the query params, rather than JSON encoding.

* feat: Add `captureAttributes` boolean option to `apm.captureError()` to
  allow *disabling* the automatic capture of Error object properties. This
  is useful for cases where those properties should not be sent to the APM
  Server, e.g. for performance (large string fields) or security (PII data).
  {pull}1912[#1912]

* feat: Add `log_level` central config support. {pull}1908[#1908] +
  Spec: https://github.com/elastic/apm/blob/main/specs/agents/logging.md

* feat: Add `sanitize_field_names` configuration option. +
  Allows users to configure a list of wildcard patterns to _remove_ items
  from the agent's HTTP header and `application/x-www-form-urlencoded` payloads.
  {pull}1898[#1898]
  ** https://github.com/elastic/apm/blob/main/specs/agents/sanitization.md[spec]
  ** https://github.com/elastic/apm-agent-nodejs/blob/main/docs/configuration.asciidoc#sanitize-field-names[docs]

[float]
===== Bug fixes

* fix: Fix parsing of comma-separated strings for relevant config vars to allow
  whitespace around the commas. E.g.:
+
----
export ELASTIC_APM_TRANSACTION_IGNORE_URLS='/ping, /metrics*'
----
+
Config vars affected are: `disableInstrumentations`, `transactionIgnoreUrls`
`addPatch`, and `globalLabels`.
* fix: Correct the environment variable for setting `transactionIgnoreUrl`
  (added in v3.9.0) from `ELASTIC_TRANSACTION_IGNORE_URLS` to
  `ELASTIC_APM_TRANSACTION_IGNORE_URLS`.


[[release-notes-3.9.0]]
==== 3.9.0 - 2020/11/30

[float]
===== Features

* feat: support fastify 3 {pull}1891[#1891] +
  Adds .default and .fastify module.exports to instrumented fastify function
  for 3.x line, and prefers req.routerMethod and req.routerPath for
  transaction name
* feat: Set "destination" context on spans for "mongodb". {pull}1893[#1893] +
  This allows Kibana APM Service Maps to show a "mongodb" node for services using
  the https://www.npmjs.com/package/mongodb[mongodb] package (which includes
  mongoose and mongojs).
* feat: transactionIgnoreUrl wildcard matching {pull}1870[#1870] +
  Allows users to ignore URLs using simple wildcard matching patterns that behave
  the same across language agents. See https://github.com/elastic/apm/issues/144

[float]
===== Bug fixes

* fix: treat set-cookie in response headers as sensitive data {pull}1886[#1886]
* fix: Synchronous spans would never have `span.sync == true`. {pull}1879[#1879]


[[release-notes-3.8.0]]
==== 3.8.0 - 2020/11/09

[float]
===== Features

* feat: expand k8s pod ID discovery regex {pull}1863[#1863]
* feat: implements tracestate {pull}1828[#1828] +
  Expands support for the W3C Trace Context specification by adding a tracestate
  header implementation, and uses this new header to track the Elastic
  transaction sample rate across a trace's service boundaries.
* feat: add span and transaction outcome {pull}1824[#1824] +
  This adds an "outcome" field to HTTP(S)
  https://github.com/elastic/apm/blob/main/specs/agents/tracing-transactions.md#transaction-outcome[transactions]
  and https://github.com/elastic/apm/blob/main/specs/agents/tracing-spans.md#span-outcome[spans].

[float]
===== Bug fixes

* fix(pg): prevent unhandled promise rejection {pull}1846[#1846]
* fix: redis@2.x instrumentation was broken {pull}1852[#1852]
* A number of fixes to the test suite.

[[release-notes-3.7.0]]
==== 3.7.0 - 2020/8/10

* feat(knex): add support for 0.21.x {pull}1801[#1801]
* feat(redis): add support for v3.x {pull}1641[#1641]
* feat(graphql): add support for 15.x {pull}1795[#1795]
* feat(koa-router): add support for 9.x {pull}1772[#1772]
* fix(elasticsearch): ensure requests can be aborted {pull}1566[#1566]
* fix: end span if outgoing http request ends prematurely {pull}1583[#1583]
* fix: don't throw on invalid URL {pull}1771[#1771]
* fix: patch apollo-server-core > 2.14 correctly {pull}1796[#1796]
* fix: add currentTraceIds to typings {pull}1733[#1733]

[[release-notes-3.6.1]]
==== 3.6.1 - 2020/5/20

* fix(package): bump elastic-apm-http-client to ^9.4.0 {pull}1756[#1756]

[[release-notes-3.6.0]]
==== 3.6.0 - 2020/5/18

* feat: add destination metadata for db spans {pull}1687[#1687]
* feat: add support for Node.js 14 {pull}1742[#1742]
* feat(pg): add support for pg v8.x {pull}1743[#1743]
* feat: add metrics for external memory {pull}1724[#1724]
* feat: enrich spans with destination info {pull}1685[#1685]
* fix(instrumentation): add .js to module path {pull}1711[#1711]

[[release-notes-3.5.0]]
==== 3.5.0 - 2020/3/9

* feat(error): get stack trace from Error-like objects {pull}1613[#1613]
* fix: add logUncaughtExceptions conf option to TypeScript typings {pull}1668[#1668]

[[release-notes-3.4.0]]
==== 3.4.0 - 2020/2/21

* feat: support W3C TraceContext traceparent header {pull}1587[#1587]
* feat: add custom metrics API (experimental) {pull}1571[#1571]
* feat(koa-router): add support for v8.x {pull}1642[#1642]
* fix(cassandra): improve support for cassandra-driver v4.4.0+ {pull}1636[#1636]
* fix: support promisifying setTimeout and friends {pull}1636[#1636]

[[release-notes-3.3.0]]
==== 3.3.0 - 2019/12/13

* feat(config): add serverCaCertFile config {pull}1560[#1560]
* feat(config): add central config support for transactionMaxSpans and captureBody {pull}1555[#1555]

[[release-notes-3.2.0]]
==== 3.2.0 - 2019/11/19

* fix(metrics): only register collectors if enabled {pull}1520[#1520]
* fix(ioredis): prevent unhandled promise rejection {pull}1523[#1523]
* chore: add Node 13 to supported engines {pull}1524[#1524]

[[release-notes-3.1.0]]
==== 3.1.0 - 2019/10/16

[float]
===== Features
* feat(mongodb): instrumentation {pull}1423[#1423]
* fix(package): update elastic-apm-http-client to version 9.0.0 {pull}1419[#1419]
* perf: cache 'ids' value of transactions and spans {pull}1434[#1434]

[float]
===== Bug fixes
* fix: always end transaction when socket is closed prematurely {pull}1439[#1439]
* fix: change logUncaughtExceptions default to false {pull}1432[#1432]
* fix: write stack trace of uncaught exceptions to STDERR {pull}1429[#1429]

[[release-notes-3.0.0]]
==== 3.0.0 - 2019/9/30

[float]
===== Breaking changes
* feat: allow manual instrumentation with `instrument: false` {pull}1114[#1114]
* feat: allow setting span/transaction `type`, `subtype`, and `action` separately (the behavior of the old `type` has changed) {pull}1292[#1292]
* feat: use `external` as span type instead of `ext` {pull}1291[#1291]
* refactor(graphql): use custom transaction type `graphql` for graphql requests instead of `request` {pull}1245[#1245]
* feat(http): add `instrumentIncomingHTTPRequests` config (`disableInstrumentations` now behaves differently) {pull}1298[#1298]
* chore: remove deprecated APIs {pull}1413[#1413]
* chore: drop support for older Node.js versions {pull}1383[#1383]

[[release-notes-2.x]]
=== Node.js Agent version 2.x

[[release-notes-2.17.3]]
==== 2.17.3 - 2020/2/27

[float]
===== Bug fixes
* fix: support promisifying setTimeout and friends {pull}1649[#1649]
* fix(cassandra): improve support for cassandra-driver v4.4.0+ {pull}1649[#1649]
* fix(knex): make stack traces work in 0.18+ {pull}1500[#1500]
* fix(tedious): ensure shimmed module exposes same API {pull}1496[#1496]
* fix(metrics): do not send transaction breakdowns when disabled {pull}1489[#1489]
* fix(tedious): support 6.5+ {pull}1488[#1488]
* fix: always end transaction when socket is closed prematurely {pull}1445[#1445]
* perf: cache 'ids' value of transactions and spans {pull}1438[#1438]

[[release-notes-2.17.2]]
==== 2.17.2 - 2019/10/2

[float]
===== Bug fixes
* chore(http): workaround(s) to suppress DEP0066 warnings {pull}1424[#1424]

[[release-notes-2.17.1]]
==== 2.17.1 - 2019/9/26

[float]
===== Bug fixes
* fix: support all falsy return values from error filters {pull}1394[#1394]
* fix: capture all non-string http bodies {pull}1381[#1381]

[[release-notes-2.17.0]]
==== 2.17.0 - 2019/9/19

[float]
===== Features
* feat: add support for @koa/router {pull}1346[#1346]
* feat: add methods for logging trace information {pull}1335[#1335]

[float]
===== Bug fixes
* fix: improve debug output when detecting incoming http request {pull}1357[#1357]
* fix(http): response context propagation on Node.js 12.0 - 12.2 {pull}1339[#1339]

[[release-notes-2.16.2]]
==== 2.16.2 - 2019/9/3

[float]
===== Bug fixes
* fix(lambda): handle traceparent case-insensitively {pull}1319[#1319]

[[release-notes-2.16.1]]
==== 2.16.1 - 2019/8/28

[float]
===== Bug fixes
* fix: avoid throwing when agent is in active: false mode {pull}1278[#1278]

[[release-notes-2.16.0]]
==== 2.16.0 - 2019/8/26

[float]
===== Features
* feat(memcached): instrument memcached v2.2.0 and above {pull}1144[#1144]
* feat(config): add configFile config option {pull}1303[#1303]

[float]
===== Bug fixes
* fix: bug where spans sometimes wouldn't have stack traces {pull}1299[#1299]
* fix(async_hooks): properly update sync flag {pull}1306[#1306]
* fix: change agent active status log message to debug level {pull}1300[#1300]

[[release-notes-2.15.0]]
==== 2.15.0 - 2019/8/15

[float]
===== Features
* feat(express-graphql): add support for v0.9 {pull}1255[#1255]
* feat(metrics): add metricsLimit option {pull}1273[#1273]

[[release-notes-2.14.0]]
==== 2.14.0 - 2019/8/12

[float]
===== Features
* feat(hapi): support new @hapi/hapi module {pull}1246[#1246]
* feat: allow agent.clearPatches to be called with array of names {pull}1262[#1262]

[float]
===== Bug fixes
* fix: be less chatty if span stack traces cannot be parsed {pull}1274[#1274]
* perf: use for-of instead of forEach {pull}1275[#1275]

[[release-notes-2.13.0]]
==== 2.13.0 - 2019/7/30

[float]
===== Bug fixes
* fix: standardize user-agent header {pull}1238[#1238]

[float]
===== Features
* feat: add support for APM Agent Configuration via Kibana {pull}1197[#1197]
* feat(metrics): breakdown graphs {pull}1219[#1219]
* feat(config): default serviceVersion to package version {pull}1237[#1237]

[[release-notes-2.12.1]]
==== 2.12.1 - 2019/7/7

[float]
===== Bug fixes
* fix(knex): abort early on unsupported version of knex {pull}1189[#1189]

[[release-notes-2.12.0]]
==== 2.12.0 - 2019/7/2

[float]
===== Features
* feat(metrics): add runtime metrics {pull}1021[#1021]
* feat(config): add environment option {pull}1106[#1106]

[[release-notes-2.11.6]]
==== 2.11.6 - 2019/6/11

[float]
===== Bug fixes
* fix(express): don't swallow error handling middleware {pull}1111[#1111]

[[release-notes-2.11.5]]
==== 2.11.5 - 2019/5/27

[float]
===== Bug fixes
* fix(metrics): report correct CPU usage on Linux {pull}1092[#1092]
* fix(express): improve names for routes added via app.use() {pull}1013[#1013]

[[release-notes-2.11.4]]
==== 2.11.4 - 2019/5/27

[float]
===== Bug fixes
* fix: don't add traceparent header to signed AWS requests {pull}1089[#1089]

[[release-notes-2.11.3]]
==== 2.11.3 - 2019/5/22

[float]
===== Bug fixes
* fix(span): use correct logger location {pull}1081[#1081]

[[release-notes-2.11.2]]
==== 2.11.2 - 2019/5/21

[float]
===== Bug fixes
* fix: url.parse expects req.url not req {pull}1074[#1074]
* fix(express-slash): expose express handle properties {pull}1070[#1070]

[[release-notes-2.11.1]]
==== 2.11.1 - 2019/5/10

[float]
===== Bug fixes
* fix(instrumentation): explicitly use `require` {pull}1059[#1059]
* chore: add Node.js 12 to package.json engines field {pull}1057[#1057]

[[release-notes-2.11.0]]
==== 2.11.0 - 2019/5/3

[float]
===== Bug fixes
* chore: rename tags to labels {pull}1019[#1019]

[float]
===== Features
* feat(config): support global labels {pull}1020[#1020]

[float]
===== Bug fixes
* fix(config): do not use ELASTIC_APM_ prefix for k8s {pull}1041[#1041]
* fix(instrumentation): prevent handler leak in bindEmitter {pull}1044[#1044]

[[release-notes-2.10.0]]
==== 2.10.0 - 2019/4/15

[float]
===== Features
* feat(express-graphql): add support for version ^0.8.0 {pull}1010[#1010]

[float]
===== Bug fixes
* fix(package): bump elastic-apm-http-client to ^7.2.2 so Kubernetes metadata gets corrected recorded {pull}1011[#1011]
* fix(ts): add TypeScript typings for new traceparent API {pull}1001[#1001]

[[release-notes-2.9.0]]
==== 2.9.0 - 2019/4/10

[float]
===== Features
* feat: add traceparent getter to agent, span and transaction {pull}969[#969]
* feat(template): add support for jade and pug {pull}914[#914]
* feat(elasticsearch): capture more types of queries {pull}967[#967]
* feat: sync flag on spans and transactions {pull}980[#980]

[float]
===== Bug fixes
* fix(agent): init config/logger before usage {pull}956[#956]
* fix: don't add response listener to outgoing requests {pull}974[#974]
* fix(agent): fix basedir in debug mode when starting agent with -r {pull}981[#981]
* fix: ensure Kubernetes/Docker container info is captured {pull}995[#995]

[[release-notes-2.8.0]]
==== 2.8.0 - 2019/4/2

[float]
===== Features
* feat: add agent.setFramework() method {pull}966[#966]
* feat(config): add usePathAsTransactionName config option {pull}907[#907]
* feat(debug): output configuration if logLevel is trace {pull}972[#972]

[float]
===== Bug fixes
* fix(express): transaction default name is incorrect {pull}938[#938]

[[release-notes-2.7.1]]
==== 2.7.1 - 2019/3/28

[float]
===== Bug fixes
* fix: instrument http/https.get requests {pull}954[#954]
* fix: don't add traceparent header to S3 requests {pull}952[#952]

[[release-notes-2.7.0]]
==== 2.7.0 - 2019/3/26

[float]
===== Features
* feat: add patch registry {pull}803[#803]
* feat: allow sub-modules to be patched {pull}920[#920]
* feat: add TypeScript typings {pull}926[#926]

[float]
===== Bug fixes
* fix: update measured-reporting to fix Windows installation issue {pull}933[#933]
* fix(lambda): do not wrap context {pull}931[#931]
* fix(lambda): fix cloning issues of context {pull}947[#947]
* fix(metrics): use noop logger in metrics reporter {pull}912[#912]
* fix(transaction): don't set transaction result if it's null {pull}936[#936]
* fix(agent): allow flush callback to be undefined {pull}934[#934]
* fix: handle promise rejection in case Elasticsearch client throws {pull}870[#870]
* chore: change 'npm run' command namespaces {pull}944[#944]

[[release-notes-2.6.0]]
==== 2.6.0 - 2019/3/5

[float]
===== Features
* feat: add support for Fastify framework {pull}594[#594]
* feat(lambda): accept parent span in lambda wrapper {pull}881[#881]
* feat(lambda): support promise form {pull}871[#871]

[float]
===== Bug fixes
* fix: ensure http headers are always recorded as strings {pull}895[#895]
* fix(metrics): prevent 0ms timers from being created {pull}872[#872]
* fix(config): apiRequestSize should be 768kb {pull}848[#848]
* fix(express): ensure correct transaction names {pull}842[#842]

[[release-notes-2.5.1]]
==== 2.5.1 - 2019/2/4

[float]
===== Bug fixes
* fix(metrics): ensure NaN becomes 0, not null {pull}837[#837]

[[release-notes-2.5.0]]
==== 2.5.0 - 2019/1/29

[float]
===== Features
* feat(metrics): added basic metrics gathering {pull}731[#731]

[[release-notes-2.4.0]]
==== 2.4.0 - 2019/1/24

[float]
===== Features
* feat: add ability to set custom log message for errors {pull}824[#824]
* feat: add ability to set custom timestamp for errors {pull}823[#823]
* feat: add support for custom start/end times {pull}818[#818]

[[release-notes-2.3.0]]
==== 2.3.0 - 2019/1/22

[float]
===== Bug fixes
* fix(parsers): move port fix into parser {pull}820[#820]
* fix(mongo): support 3.1.10+ {pull}793[#793]

[float]
===== Features
* feat(config): add captureHeaders config {pull}788[#788]
* feat(config): add container info options {pull}766[#766]

[[release-notes-2.2.1]]
==== 2.2.1 - 2019/1/21

[float]
===== Bug fixes
* fix: ensure request.url.port is a string on transactions {pull}814[#814]

[[release-notes-2.2.0]]
==== 2.2.0 - 2019/1/21

[float]
===== Features
* feat(koa): record framework name and version {pull}810[#810]
* feat(cassandra): support 4.x {pull}784[#784]
* feat(config): validate serverUrl port {pull}795[#795]
* feat: add transaction.type to errors {pull}805[#805]

[float]
===== Bug fixes
* fix: filter outgoing http headers with any case {pull}799[#799]
* fix: we don't support mongodb-core v3.1.10+ {pull}792[#792]

[[release-notes-2.1.0]]
==== 2.1.0 - 2019/1/15

[float]
===== Features
* feat(error): include sampled flag on errors {pull}767[#767]
* feat(span): add tags to spans {pull}757[#757]

[float]
===== Bug fixes
* fix(tedious): don't fail on newest tedious v4.1.3 {pull}775[#775]
* fix(graphql): fix span name for unknown queries {pull}756[#756]

[[release-notes-2.0.6]]
==== 2.0.6 - 2018/12/18

[float]
===== Bug fixes
* fix(graphql): don't throw on invalid query {pull}747[#747]
* fix(koa-router): support more complex routes {pull}749[#749]

[[release-notes-2.0.5]]
==== 2.0.5 - 2018/12/12

[float]
===== Bug fixes
* fix: don't create spans for APM Server requests {pull}735[#735]

[[release-notes-2.0.4]]
==== 2.0.4 - 2018/12/7
* chore: update engines field in package.json {pull}727[#727]
* chore(package): bump random-poly-fill to ^1.0.1 {pull}726[#726]

[[release-notes-2.0.3]]
==== 2.0.3 - 2018/12/7

[float]
===== Bug fixes
* fix(restify): support an array of handlers {pull}709[#709]
* fix: don't throw on older versions of Node.js 6 {pull}711[#711]

[[release-notes-2.0.2]]
==== 2.0.2 - 2018/12/4

[float]
===== Bug fixes
* fix: use randomFillSync polyfill on Node.js <6.13.0 {pull}702[#702]
* fix(hapi): ignore internal events channel {pull}700[#700]

[[release-notes-2.0.1]]
==== 2.0.1 - 2018/11/26

[float]
===== Bug fixes
* fix: log APM Server API errors correctly {pull}692[#692]

[[release-notes-2.0.0]]
==== 2.0.0 - 2018/11/14

[float]
===== Breaking changes
* chore: remove support for Node.js 4 and 9
* chore: remove deprecated buildSpan function {pull}642[#642]
* feat: support APM Server intake API version 2 {pull}465[#465]
* feat: improved filtering function API {pull}579[#579]
* feat: replace double-quotes with underscores in tag names {pull}666[#666]
* feat(config): change config order {pull}604[#604]
* feat(config): support time suffixes {pull}602[#602]
* feat(config): stricter boolean parsing {pull}613[#613]

[float]
===== Features
  * feat: add support for Distributed Tracing {pull}538[#538]
  * feat(transaction): add transaction.ensureParentId function {pull}661[#661]
  * feat(config): support byte suffixes {pull}601[#601]
  * feat(transaction): restructure span_count and include total {pull}553[#553]
  * perf: improve Async Hooks implementation {pull}679[#679]

[[release-notes-1.x]]
=== Node.js Agent version 1.x

[[release-notes-1.14.3]]
==== 1.14.3 - 2018/11/13
  * fix(async_hooks): more reliable cleanup {pull}674[#674]

[[release-notes-1.14.2]]
==== 1.14.2 - 2018/11/10
  * fix: prevent memory leak due to potential reference cycle {pull}667[#667]

[[release-notes-1.14.1]]
==== 1.14.1 - 2018/11/8
  * fix: promise.then() resolve point {pull}663[#663]

[[release-notes-1.14.0]]
==== 1.14.0 - 2018/11/6
  * feat(agent): return uuid in captureError callback {pull}636[#636]
  * feat(apollo-server-express): set custom GraphQL transaction names {pull}648[#648]
  * feat(finalhandler): improve capturing of errors in Express {pull}629[#629]
  * fix(http): bind writeHead to transaction {pull}637[#637]
  * fix(shimmer): safely handle property descriptors {pull}634[#634]

[[release-notes-1.13.0]]
==== 1.13.0 - 2018/10/19
  * feat(ioredis): add support for ioredis version 4.x {pull}516[#516]
  * fix(ws): allow disabling WebSocket instrumentation {pull}599[#599]
  * fix: allow flushInterval to be set from env {pull}568[#568]
  * fix: default transactionMaxSpans to 500 {pull}567[#567]

[[release-notes-1.12.0]]
==== 1.12.0 - 2018/8/31
  * feat(restify): add Restify instrumentation {pull}517[#517]
  * feat(config): default serviceName to package name {pull}508[#508]
  * fix: always call agent.flush() callback {pull}537[#537]

[[release-notes-1.11.0]]
==== 1.11.0 - 2018/8/15
  * feat(filters): filter set-cookie headers {pull}485[#485]
  * fix(express): cannot create property symbol {pull}510[#510]

[[release-notes-1.10.2]]
==== 1.10.2 - 2018/8/8
  * fix: ensure logger config can update {pull}503[#503]
  * perf: improve request body parsing speed {pull}492[#492]

[[release-notes-1.10.1]]
==== 1.10.1 - 2018/7/31
  * fix(graphql): handle execute args object {pull}484[#484]

[[release-notes-1.10.0]]
==== 1.10.0 - 2018/7/30
  * feat(cassandra): instrument Cassandra queries {pull}437[#437]
  * feat(mssql): instrument SQL Server queries {pull}444[#444]

[[release-notes-1.9.0]]
==== 1.9.0 - 2018/7/25
  * fix(parsers): use basic-auth rather than req.auth {pull}475[#475]
  * feat(agent): add currentTransaction getter {pull}462[#462]
  * feat: add support for ws 6.x {pull}464[#464]

[[release-notes-1.8.3]]
==== 1.8.3 - 2018/7/11
  * perf: don't patch newer versions of mimic-response {pull}442[#442]

[[release-notes-1.8.2]]
==== 1.8.2 - 2018/7/4
  * fix: ensure correct streaming when using mimic-response {pull}429[#429]

[[release-notes-1.8.1]]
==== 1.8.1 - 2018/6/27
  * fix: improve ability to run in an environment with muliple APM vendors {pull}417[#417]

[[release-notes-1.8.0]]
==== 1.8.0 - 2018/6/23
  * feat: truncate very long error messages {pull}413[#413]
  * fix: be unicode aware when truncating body {pull}412[#412]

[[release-notes-1.7.1]]
==== 1.7.1 - 2018/6/20
  * fix(express-queue): retain continuity through express-queue {pull}396[#396]

[[release-notes-1.7.0]]
==== 1.7.0 - 2018/6/18
  * feat(mysql): support mysql2 module {pull}298[#298]
  * feat(graphql): add support for the upcoming GraphQL v14.x {pull}399[#399]
  * feat(config): add option to disable certain instrumentations {pull}353[#353]
  * feat(http2): instrument client requests {pull}326[#326]
  * fix: get remoteAddress before HTTP request close event {pull}384[#384]
  * fix: improve capture of spans when EventEmitter is in use {pull}371[#371]

[[release-notes-1.6.0]]
==== 1.6.0 - 2018/5/28
  * feat(http2): instrument incoming http2 requests {pull}205[#205]
  * fix(agent): allow agent.endTransaction() to set result {pull}350[#350]

[[release-notes-1.5.4]]
==== 1.5.4 - 2018/5/15
  * chore: allow Node.js 10 in package.json engines field {pull}345[#345]

[[release-notes-1.5.3]]
==== 1.5.3 - 2018/5/14
  * fix: guard against non string err.message

[[release-notes-1.5.2]]
==== 1.5.2 - 2018/5/11
  * fix(express): string errors should not be reported

[[release-notes-1.5.1]]
==== 1.5.1 - 2018/5/10
  * fix: don't throw if span callsites can't be collected

[[release-notes-1.5.0]]
==== 1.5.0 - 2018/5/9
  * feat: add agent.addTags() method {pull}313[#313]
  * feat: add agent.isStarted() method {pull}311[#311]
  * feat: allow calling transaction.end() with transaction result {pull}328[#328]
  * fix: encode spans even if their stack trace can't be captured {pull}321[#321]
  * fix(config): restore custom logger feature {pull}299[#299]
  * fix(doc): lambda getting started had old argument {pull}296[#296]

[[release-notes-1.4.0]]
==== 1.4.0 - 2018/4/9
  * feat(lambda): implement manual lambda instrumentation {pull}234[#234]

[[release-notes-1.3.0]]
==== 1.3.0 - 2018/3/22
  * feat(request): include ppid {pull}286[#286]

[[release-notes-1.2.1]]
==== 1.2.1 - 2018/3/15
  * fix(span): Do not pass stack frames into promises (memory leak fix) {pull}269[#269]

[[release-notes-1.2.0]]
==== 1.2.0 - 2018/3/13
  * feat(config): add serverTimeout {pull}238[#238]
  * fix(config): set default maxQueueSize to 100 {pull}270[#270]
  * feat(ws): add support for ws v5 {pull}267[#267]

[[release-notes-1.1.1]]
==== 1.1.1 - 2018/3/4
  * fix(mongodb): don't throw if span cannot be built {pull}265[#265]

[[release-notes-1.1.0]]
==== 1.1.0 - 2018/2/28
  * feat: add agent.startSpan() function {pull}262[#262]
  * feat(debug): output more debug info on start {pull}254[#254]

[[release-notes-1.0.3]]
==== 1.0.3 - 2018/2/14
  * fix: ensure context.url.full property is truncated if too long {pull}242[#242]

[[release-notes-1.0.2]]
==== 1.0.2 - 2018/2/13
  * fix(express): prevent invalid errors from crashing {pull}240[#240]

[[release-notes-1.0.1]]
==== 1.0.1 - 2018/2/9
  * fix: don't add req/res to unsampled transactions {pull}236[#236]

[[release-notes-1.0.0]]
==== 1.0.0 - 2018/2/6
  * feat(instrumentation): support sampling {pull}154[#154]
  * feat(transaction): add `transactionMaxSpans` config option {pull}170[#170]
  * feat(errors): add captureError call location stack trace {pull}181[#181]
  * feat: allow setting of framework name and version {pull}228[#228]
  * feat(protcol): add `url.full` to intake API payload {pull}166[#166]
  * refactor(config): replace `logBody` with `captureBody` {pull}214[#214]
  * refactor(config): unify config options with python {pull}213[#213]
  * fix: don't collect source code for in-app span frames by default {pull}229[#229]
  * fix(protocol): report dropped span counts in intake API payload {pull}172[#172]
  * refactor(protocol): always include handled flag in intake API payload {pull}191[#191]
  * refactor(protocol): move process fields to own namespace in intake API payload {pull}155[#155]
  * refactor(protocol): rename `uncaught` to `handled` in intake API payload {pull}140[#140]
  * refactor(protocol): rename `in_app` to `library_frame` in intake API payload {pull}96[#96]
  * refactor: rename app to service {pull}93[#93]
  * refactor: rename trace to span {pull}92[#92]

[[release-notes-0.x]]
=== Node.js Agent version 0.x

[[release-notes-0.12.0]]
==== 0.12.0 - 2018/1/24
  * feat(*): control amount of source context lines collected using new config options {pull}196[#196]
  * feat(agent): add public flush function to force flush of transaction queue: agent.flush([callback]) {pull}187[#187]
  * feat(mongodb): add support for mongodb-core 3.x {pull}190[#190]
  * refactor(config): update default flushInterval to 10 seconds (lower memory usage) {pull}186[#186]
  * chore(*): drop support for Node.js 5 and 7 {pull}169[#169]
  * refactor(instrumentation): encode transactions as they are added to the queue (lower memory usage) {pull}184[#184]

[[release-notes-0.11.0]]
==== 0.11.0 - 2018/1/11
  * feat(*): Set default stack trace limit to 50 frames {pull}171[#171]
  * feat(ws): add support for ws@4.x {pull}164[#164]
  * feat(errors): associate errors with active transaction

[[release-notes-0.10.0]]
==== 0.10.0 - 2018/1/3
  * feat(express): auto-track errors (BREAKING CHANGE: removed express middleware) {pull}127[#127]
  * feat(hapi): add hapi 17 support {pull}146[#146]
  * fix(*): fix Node.js 8 support using async_hooks {pull}77[#77]
  * fix(graphql): support sync execute {pull}139[#139]
  * refactor(agent): make all config properties private (BREAKING CHANGE) {pull}107[#107]

[[release-notes-0.9.0]]
==== 0.9.0 - 2017/12/15
  * feat(conf): allow serverUrl to contain a sub-path {pull}116[#116]
  * refactor(*): better format of error messages from the APM Server {pull}108[#108]

[[release-notes-0.8.1]]
==== 0.8.1 - 2017/12/13
  * docs(*): we're now in beta! {pull}103[#103]

[[release-notes-0.8.0]]
==== 0.8.0 - 2017/12/13
  * feat(handlebars): instrument handlebars {pull}98[#98]

[[release-notes-0.7.0]]
==== 0.7.0 - 2017/12/6
  * feat(parser): add sourceContext config option to control if code snippets are sent to the APM Server {pull}87[#87]
  * fix(*): move https-pem to list of devDependencies

[[release-notes-0.6.0]]
==== 0.6.0 - 2017/11/17
  * feat(queue): add maxQueueSize config option {pull}56[#56]

[[release-notes-0.5.0]]
==== 0.5.0 - 2017/11/17
  * refactor(*): drop support for Node.js <4 {pull}65[#65]
  * refactor(*): rename module to elastic-apm-node {pull}71[#71]
  * feat(queue): add fuzziness to flushInterval {pull}63[#63]

[[release-notes-0.4.0]]
==== 0.4.0 - 2017/11/15
  * fix(https): instrument https.request in Node.js v9
  * refactor(http): log HTTP results in groups of 100 {pull}68[#68]
  * fix(api): add language to APM Server requests {pull}64[#64]
  * refactor(trans): set default transaction.result to success {pull}67[#67]
  * refactor(config): rename timeout config options {pull}59[#59]

[[release-notes-0.3.1]]
==== 0.3.1 - 2017/10/3
  * fix(parsers): don't log context.request.url.search as null {pull}48[#48]
  * fix(parsers): separate hostname and port when parsing Host header {pull}47[#47]

[[release-notes-0.3.0]]
==== 0.3.0 - 2017/9/20
  * fix(instrumentation): don't sample transactions {pull}40[#40]
  * feat(graphql): include GraphQL operation name in trace and transaction names {pull}27[#27]
  * feat(tls): add validateServerCert config option {pull}32[#32]
  * feat(parser): support http requests with full URI's {pull}26[#26]
  * refactor(*): remove appGitRef config option
  * fix(instrumentation): fix setting of custom flushInterval
  * feat(elasticsearch): add simple Elasticsearch instrumentation
  * fix(*): don't start agent if appName is invalid

[[release-notes-0.2.0]]
==== 0.2.0 - 2017/8/28
  * refactor(*): support new default port 8200 in APM Server
  * refactor(*): support new context.response status code format

[[release-notes-0.1.1]]
==== 0.1.1 - 2017/8/17
  * fix(instrumentation): don't fail when sending transactions to APM Server

[[release-notes-0.1.0]]
==== 0.1.0 - 2017/8/17
  * Initial release<|MERGE_RESOLUTION|>--- conflicted
+++ resolved
@@ -33,10 +33,6 @@
 
 See the <<upgrade-to-v4>> guide.
 
-<<<<<<< HEAD
-=======
-
->>>>>>> 87ea2d56
 ==== Unreleased
 
 [float]
@@ -44,19 +40,11 @@
 
 [float]
 ===== Features
-<<<<<<< HEAD
 Add support for mariadb >=3.1.0 instrumentation
-=======
->>>>>>> 87ea2d56
-
-[float]
-===== Bug fixes
-
-<<<<<<< HEAD
-[float]
-===== Chores
-
-=======
+
+[float]
+===== Bug fixes
+
 * Mark the published AWS Lambda layers as supporting the "nodejs20.x" Lambda
   Runtime (`--compatible-runtimes`). The "nodejs20.x" runtime was released by
   AWS on 2023-11-15. ({issues}4033[#4033])
@@ -68,8 +56,6 @@
 [float]
 ===== Chores
 
-
->>>>>>> 87ea2d56
 [[release-notes-4.5.4]]
 ==== 4.5.4 - 2024/05/13
 
