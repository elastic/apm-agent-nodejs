ifdef::env-github[]
NOTE: Release notes are best read in our documentation at
https://www.elastic.co/guide/en/apm/agent/nodejs/current/release-notes.html[elastic.co]
endif::[]

////
Notes:
1. When adding a changelog entry, if the "Unreleased" section doesn't yet exist,
   please add the following under the "=== Node.js Agent version 3.x" header:

        ==== Unreleased

        [float]
        ===== Breaking changes

        [float]
        ===== Features

        [float]
        ===== Bug fixes

2. When making a release, change the "==== Unreleased" section header to:

        [[release-notes-x.x.x]]
        ==== x.x.x - YYYY/MM/DD
////

[[release-notes-3.x]]
=== Node.js Agent version 3.x

==== Unreleased

[float]
===== Breaking changes

[float]
===== Features

[float]
===== Bug fixes

<<<<<<< HEAD
* Fix run-context handling in 'ws' instrumentation so that the span created
  for a `ws.send(...)` isn't the "current span" in subsequent code in the
  same tick. ({pull}2481[#2481])
=======
* Fix run-context handling for 'memcached' instrumentation so that the
  automatically created Memcached span is never the `currentSpan` in user
  code.

* Fix a possible crash when serializing a Transaction if the incoming
  `req.socket` is null (possible if the socket has been destroyed).
  ({issues}2479[#2479])

* Fixes for run context handling for 'aws-sdk' instrumentation (S3, SQS, SNS)
  so that a span created after an AWS client command (in the same tick, in
  the command callback, or promise) is not a child of the automatic AWS
  span. This change also ensures captured errors from failing client commands
  are a child of the AWS span.
>>>>>>> f3941f5d

* Fix 'http' and 'https' instrumentation for outgoing requests to not have the
  'http' span context be active in user code. ({pull}2470[#2470])

* Fixes for 'ioredis' instrumentation ({pull}2460[#2460]):
+
**  Fix run-context so that a span created in the same tick as an ioredis
    client command will no longer be a child of the redis span.
**  Capture an APM error and correctly set span.outcome to "failure" when
    a redis client command calls back with an error.
**  Avoid a rare possible double-instrumentation of redis commands
    internally-queued before the RedisClient is "ready". ({issues}2459[#2459])
**  Add destination context so Redis shows up on the Service Map.


[[release-notes-3.25.0]]
==== 3.25.0 2021/11/24

[float]
===== Bug fixes

* Fixes for 'redis' instrumentation:
+
**  Fix run-context so that a span created in the same tick as a redis client
    command will no longer be a child of the redis span. ({issues}2430[#2430])
**  Capture an APM error and correctly set span.outcome to "failure" when
    a redis client command calls back with an error.
**  Avoid a rare possible double-instrumentation of redis commands
    internally-queued before the RedisClient is "ready". ({pull}2446[#2446])

* Avoid setting the `tracestate` header for outgoing HTTP requests to the empty
  string. This can happen for non-trace-root transactions. While the HTTP spec
  allows empty header values, some servers do not. ({issues}2405[#2405])

* Deprecate `transaction.subtype` and `transaction.action`. These fields
  were never used by APM server. This also deprecates the
  `apm.startTransaction(...)` call signatures that take `subtype` and `action`
  arguments. In the next major version these two fields will be removed.
  ({issues}2356[#2356])

* Fix run-context handling for 'mysql' instrumentation to avoid accidental
  creation of *child* spans of the automatic 'mysql' spans.
  ({issues}2430[#2430]})


[[release-notes-3.24.0]]
==== 3.24.0 2021/11/09

[float]
===== Breaking changes

* Change <<disable-send, `disableSend`>> to no longer skip internal processing
  work. It now *only* disables communication with APM Server. Use
  <<context-propagation-only, `contextPropagationOnly`>> if your use case is
  to limit the APM agent's processing to the minimum to support context
  propagation and log correlation.
+
This is listed under "Breaking changes" as a heads-up. The only possible
negative result of this `disableSend` change is some extra CPU processing time
by the agent. There is no outward functionality change.

[float]
===== Features

* Gather https://github.com/elastic/apm/blob/master/specs/agents/tracing-instrumentation-aws-lambda.md#overwriting-metadata[AWS Lambda-specific metadata]
  on first function invocation and ensure no intake requests to APM Server are
  started before that metadata is available. ({issues}2404[#2404])

* Add <<context-propagation-only, `contextPropagationOnly`>> configuration
  option. This supports the use case of using the APM agent to propagate HTTP
  trace-context and to support log-correlation (adding `trace.id` et al fields
  to log records) **without** an APM server, and to otherwise reduce the
  processing time of the agent. ({issues}2393[#2393])
+
This is similar to <<disable-send, `disableSend`>>, but differs in that
`contextPropagationOnly: true` tells the agent to skip unnecessary work.

* The User-Agent header used for communication with APM Server now includes
  the `serviceName` and `serviceVersion`. For some users this can be
  https://github.com/elastic/apm/issues/509[helpful for APM Server log analysis].
  ({issues}2364[#2364])

* In a Lambda enviornment we now collect a number of additional data fields
  on the Transaction object.  See the spec for more information on fields collected.
  https://github.com/elastic/apm/blob/master/specs/agents/tracing-instrumentation-aws-lambda.md
  ({issues}2156[#2156])

* Zero configuration support. The only required agent configuration option
  is <<service-name, `serviceName`>>. Normally the agent will attempt to
  infer `serviceName` for the "name" field in a package.json file. However,
  that could fail. With this version, the agent will cope with: a scoped
  package name (`@scope/name` is normalized to `scope-name`), a "name" that
  isn't a valid `serviceName`, not being able to find a "package.json" file,
  etc. Ultimately it will fallback to "nodejs_service". ({issues}1944[#1944])
+
One consequence of this change is that `apm.getServiceName()` will return
`undefined` until the agent is started (check with `apm.isStarted()`).

[float]
===== Bug fixes

* Stop collecting transaction breakdown metrics (`transaction.breakdown.count`,
  `transaction.duration.sum.us`, `transaction.duration.count`), as they are not
  being used in APM UI. ({issues}2370[#2370])

* Wrap `fs.realpath.native` when configured with `asyncHooks=false`. This
  fixes using that function (which was undefined before this fix) and a
  crash when importing fs-extra@10. ({issues}2401[#2401])

* A significant change was made to internal run context tracking (a.k.a. async
  context tracking). There are no configuration changes or API changes for
  custom instrumentation. ({pull}2181[#2181])
+
One behavior change is that multiple spans created synchronously (in the same
async task) will form parent/child relationships; before this change they would
all be siblings. This fixes HTTP child spans of Elasticsearch and aws-sdk
automatic spans to properly be children. ({issues}1889[#1889])
+
Another behavior change is that a span B started after having ended span A in
the same async task will *no longer* be a child of span A. ({pull}1964[#1964])
+
This fixes an issue with context binding of EventEmitters, where
`removeListener` would fail to actually remove if the same handler function was
added to multiple events.

* Fix pino's deprecation warning when using a custom logger with pino@6 ({issues}2332[#2332])


[[release-notes-3.23.0]]
==== 3.23.0 2021/10/25

[float]
===== Breaking changes

* Remove support for instrumenting versions of fastify earlier than 1.0.0.
  This instrumentation might still work, but is no longer supported.
  Fastify v1.0.0 was released in 2018. All current users should be using
  fastify v2 or v3 at least. See https://www.fastify.io/docs/latest/LTS/
  ({pull}2387[#2387])

[float]
===== Features

* Add initial support for version 8 of `@elastic/elasticsearch`, which is
  still in pre-release. ({pull}2385[#2385])


[[release-notes-3.22.0]]
==== 3.22.0 2021/10/21

[float]
===== Features

* Add support for node v17.

* When an error is captured, the APM agent will only immediately flush it to
  APM server if it is an "unhandled" error. Unhandled errors are typically those
  captured via the `uncaughtException` process event. Before this change, a
  captured error (e.g. for a 4xx or 5xx response from an HTTP server) was
  always immediately flushed. This could negatively impact performance for
  a service that was generating *frequent* errors. ({issues}686[#686])

[float]
===== Bug fixes

* Improve <<apm-flush,`apm.flush([cb])`>> to wait for inflight spans and errors
  before flushing data to APM server. Before this change, a recently ended span
  or recently <<apm-capture-error,captured error>> might not yet have completed
  processing (for example, stacktrace collection is asynchronous) and might
  not be included in the flush call. ({issues}2294[#2294])

* AWS Lambda changes: Disable metrics collection during the experimental phase
  of (re)implementing Lambda support ({pull}2363[#2363]). Some fixes for better
  flushing of data at the end of a Lambda invocation.

* <<span-to-string,`span.toString()`>> and <<transaction-to-string,`transaction.toString()`>>
  have been *deprecated*. The exact string output may change in v4 of the
  agent.

* Add `Span.ids` and `Transaction.ids` to TypeScript types. ({pull}2347[#2347])

* Improve `span.sync` determination (fixes {issues}1996[#1996]) and stop
  reporting `transaction.sync` which was never used ({issues}2292[#2292]).
  A minor semantic change is that `span.sync` is not set to a final value
  until `span.end()` is called. Before `span.end()` the value will always
  by `true`.

* Guard against a negative value of `metricsInterval`, which can lead to
  high CPU usage as metrics are collected as fast as possible. Also ensure
  no metrics collection can happen if `metricsInterval="0s"` as intended.
  Before this change it was possible for some metric collection to still
  happen, even though none would be reported. ({pull}2330[#2330])
+
This change also guards against negative and invalid values in the following
configuration options: `abortedErrorThreshold`, `apiRequestTime`, and
`serverTimeout`. If an invalid value is given, then will fallback to their
default value.


[[release-notes-3.21.1]]
==== 3.21.1 2021/09/16

[float]
===== Bug fixes

* Update types to avoid imports of `@types/...` modules (other than
  `@types/node`), so that TypeScript users of elastic-apm-node need not
  manually `npm install @types/connect @types/pino @types/aws-lambda` to
  compile. ({issues}2331[#2331])


[[release-notes-3.21.0]]
==== 3.21.0 2021/09/15

[float]
===== Features

* Add the `longFieldMaxLength` integer configuration option (default `10000`).
  Specific transaction/span/error fields (see the list below) will be truncated
  at this number of unicode characters. ({pull}2193[#2193], {issues}1921[#1921])
+
The `errorMessageMaxLength` configuration option is now *deprecated*, but
still supported. Users should switch to using `longFieldMaxLength`. If
`errorMessageMaxLength` is not specified, truncation of error messages will
now use the `longFieldMaxLength` value.
+
Note that ultimately the maximum length of any tracing field is limited by the
{apm-server-ref-v}/configuration-process.html#max_event_size[`max_event_size`]
configured for the receiving APM server.
+
The fields affected by `longFieldMaxLength` are:
+
** `transaction.context.request.body`, `error.context.request.body` - Before
   this change these fields were not truncated.
** `transaction.context.message.body`, `span.context.message.body`,
   `error.context.message.body` - Before this change these fields were not
   truncated.
** `span.context.db.statement` - Before this change this field was truncated
   at 10000 *bytes*. Truncation is now a number of unicode characters.
** `error.exception.message`, `error.log.message` - Before this change, the
   default 2kB `errorMessageMaxLength` would apply.

* Improve the TypeScript types by exporting more of interfaces:
  `AgentConfigOptions`, `Transaction`, `Span`, `TransactionOptions`,
  `SpanOptions`. ({issues}2118[#2118])

[float]
===== Bug fixes

* Fix a bug in `apm.removePatch(module, aHandler)` that would remove the
  last registered handler if `aHandler` did not match any currently
  registered handlers. ({pull}2315[#2315])

* Fix a crash in instrumentation of the old Elasticsearch client
  (`elasticsearch`) for some rarer cases of client options -- for example
  passing multiple hosts. ({pull}2312[#2312])

* Ensure the internal HTTP(S) client requests made by the APM agent to APM
  server are not themselves traced. ({issues}1168[#1168], {issues}1136[#1136])

* Fix crashing error with `agent.registerMetric` and `active:false` configuration. ({issues}1799[#1799], {pull}2290[#2290])


[[release-notes-3.20.0]]
==== 3.20.0 2021/08/12

[float]
===== Bug fixes

* Fix failing tests and a possible runtime crash in
  `@elastic/elasticsearch@7.14.0` instrumentation. ({issues}2187[#2187])


[[release-notes-3.19.0]]
==== 3.19.0 2021/08/05

[float]
===== Features

* The agent now supports the 3.x branch of apollo-server-express. ({pull}2155[#2155])

* Add instrumentation support for mongodb@4.x. ({pull}2171[#2171])

[float]
===== Bug fixes

* The agent will no longer report counting metrics with a value of zero, and will
  remove these metrics from the registry. ({pull}2163[#2163])


[[release-notes-3.18.0]]
==== 3.18.0 2021/07/20

[float]
===== Features

* Trace an incoming HTTP/1.1 request to an HTTP/2 server using the
  https://nodejs.org/api/http2.html#http2_http2_createsecureserver_options_onrequesthandler[allowHTTP1]
  option. Before this change only incoming requests supporting HTTP/2 would
  be traced. ({pull}2143[#2143])

* Add instrumentation of the AWS SNS publish method when using the
  https://www.npmjs.com/package/aws-sdk[JavaScript AWS SDK v2] (`aws-sdk`). ({pull}2157[#2157])

[float]
===== Bug fixes

* Fixed naming for outgoing HTTP spans to comply with the spec.
  https://github.com/elastic/apm/blob/master/specs/agents/tracing-instrumentation-http.md#http-client-spans
  Span names no longer include the path portion of the URL. ({pull}2161[#2161])

* Fix a header object re-use bug that prevented propagation of trace-context
  headers (`traceparent` et al) in AWS requests using AWS v4 signature auth.
  ({issues}2134[#2134])

* Fix a possible infinite loop in `captureError` when handling uncaught
  exceptions and the process is at or near its file descriptor limit
  (receiving EMFILE errors).  ({issues}2148[#2148])


[[release-notes-3.17.0]]
==== 3.17.0 2021/07/05

[float]
===== Features

* Add instrumentation of all AWS S3 methods when using the
  https://www.npmjs.com/package/aws-sdk[JavaScript AWS SDK v2] (`aws-sdk`).

* Add <<disable-send, `disableSend`>> configuration option. This supports some
  use cases using the APM agent **without** an APM server. ({issues}2101[#2101])

* Add instrumentation of all DynamoDB methods when using the
  https://www.npmjs.com/package/aws-sdk[JavaScript AWS SDK v2] (`aws-sdk`).

[float]
===== Bug fixes

* Fix inconsistencies in HTTP spans from other APM agents.
  <<span-subtype, `span.subtype`>> will now be "http" for HTTP, HTTPS, and
  HTTP/2 outgoing spans -- previously it was "http", "https", "http2",
  respectively. As well, <<span-action, `span.action`>> will now be the HTTP
  method (e.g. "GET", "PUT", "POST"), rather than "http". ({pull}2075[#2075])

* Fixed error where SQS messages sent without an active transactions could
  crash the agent. ({issues}2113[#2113])

* Fixed support for proxies in destination context ({issues}1770[#1770])

[[release-notes-3.16.0]]
==== 3.16.0 - 2021/06/14

[float]
===== Features

* Added <<span-frames-min-duration, `spanFramesMinDuration`>>
  configuration field, allowing users to set a time threshold value that spans
  must reach before the agent will add a stack trace to the span. As a result,
  many short spans that previously included stack traces by default no longer
  will.

* Prefer W3C "traceparent" header over "elastic-apm-traceparent" for incoming
  requests. {pull}2079[#2079]

[float]
===== Bug fixes

* Fix a crash (`TypeError: lastPrepareStackTrace`) in the agent when used with
  React v17 and later ({issues}1980[#1980]).

* Performance improvements have been made in error and stacktrace capture ({pull}2094[#2094]).
  This also included in two bug fixes:
+
** Before this change, some captured errors (for example a `next(new Error('boom')` from
   an Express handler) would mark the error as "unhandled" incorrectly. "Unhandled"
   exceptions are those caught by an `uncaughtException` handler.
** Before this change, source context lines for a stacktrace would not properly
   use the "sourcesContext" field of a file's source map.


[[release-notes-3.15.0]]
==== 3.15.0 - 2021/05/19

[float]
===== Features

* Add support for Node.js v16. (This also drops testing of Node.js v13
  releases.) {pull}2055[#2055]

[float]
===== Bug fixes

* Update TypeScript typings for `Agent.setLabel` and `Agent.addLabels` to
  include the `stringify` argument that was added in v3.11.0.


[[release-notes-3.14.0]]
==== 3.14.0 - 2021/04/19

[float]
===== Features

* Add `apm.addMetadataFilter(fn)` for filtering the
  https://www.elastic.co/guide/en/apm/server/current/metadata-api.html[metadata object]
  sent to APM server.

* The handling of sending events (transactions, spans, errors) to APM server
  has improved in a few ways. During temporary spikes in load and/or an APM
  server that is unresponsive, the agent will buffer a number of events and
  *drop* them above a certain limit (configurable via <<max-queue-size>>).
  This helps ensure the agent does not overly consume memory and CPU. As well,
  the agent will now https://github.com/elastic/apm/blob/master/specs/agents/transport.md#transport-errors[backoff]
  when the APM server errors. Finally, improved error handling means it will
  terminate failing requests to the APM server more quickly.
+
Note: v1 of this agent (EOL'd 2 years ago), included a `maxQueueSize` config
variable with a different meaning. If you have a lingering usage of that
setting (also possibly as the `ELASTIC_APM_MAX_QUEUE_SIZE` environment
variable), then it should be removed.

* Adds support for Amazon SQS queues via `aws-sdk` instrumentation that
  partially implements the https://github.com/elastic/apm/blob/master/specs/agents/tracing-instrumentation-messaging.md[APM messaging spec],
  and adds `queue.latency.min.ms`, `queue.latency.max.ms`, and `queue.latency.avg.ms`
  metrics for SQS queues.

[float]
===== Bug fixes

* Fixed bug where the URL property for outgoing HTTP request spans was set
  with the server's IP address rather than its hostname. The Agent now sets
  this property with the actual URL requested by Node.js. {issues}2035[#2035]

* Fixed bug where external services were not listed under Dependencies on the
  APM Service Overview page due to the trace-context propagated `sample_rate`
  value not being set on either transactions or spans.

[[release-notes-3.13.0]]
==== 3.13.0 - 2021/04/06

[float]
===== Features

* The APM agent's own internal logging now uses structured JSON logging using
  the https://getpino.io/#/docs/api?id=logger[pino API], and formatted in
  {ecs-logging-ref}/intro.html[ecs-logging] format. The log records on stdout
  are now single-line JSON objects. For example:
+
[source,bash]
----
# Before
APM Server transport error (ECONNREFUSED): connect ECONNREFUSED 127.0.0.1:8200

# After
{"log.level":"error","@timestamp":"2021-03-19T00:21:17.571Z","log":{"logger":"elastic-apm-node"},
"ecs":{"version":"1.6.0"},"message":"APM Server transport error (ECONNREFUSED): connect ECONNREFUSED 127.0.0.1:8200"}
----
+
Pretty formatting (and filtering) on the console may be done via the
https://github.com/trentm/go-ecslog[`ecslog`] tool.
+
A custom <<logger>> is still supported as before. However, a non-pino custom
logger will only receive the "message" field, and not structured log fields
as they are added over time.

* Add support for setting the `ELASTIC_APM_LOGGER=false` environment variable
  to disable/ignore a given custom <<logger>>. This is to support easier
  <<debug-mode>> for troubleshooting.

[float]
===== Bug fixes

* Lock package dependency "elastic-apm-http-client@9.6.0" to avoid using
  v9.7.0 for now, because it is breaking tests. A coming release will get back
  on the latest of this dependency. {issues}2032[#2032]

* Remove the "ancestors" field from a log.trace message on startup. Its info
  is a duplicate of info in the "startTrace" field in the same log record.
  {pull}2005[#2005]

* Remove the accidental `nodejs.eventloop.delay.ns` metric that was always
  reporting a zero value. The existing `nodejs.eventloop.delay.avg.ms` is
  the intended metric. {pull}1993[#1993]


[[release-notes-3.12.1]]
==== 3.12.1 - 2021/02/25

[float]
===== Bug fixes

* fix: Update https://github.com/elastic/apm-nodejs-http-client/blob/master/CHANGELOG.md#v951[apm-server client]
  to fix a {issues}1749[possible crash] when polling for central config.


[[release-notes-3.12.0]]
==== 3.12.0 - 2021/02/21

[float]
===== Features

* feat: Set span outcome to success or failure depending on whether an error
  was captured during when the span was active. {issues}1814[#1814]

* feat: Adds public `setOutcome` method to span and transaction APIs, and
  adds a top level `setTransactionOutcome` and `setSpanOutcome` to set
  outcome values for the current active transaction or active span.
* Limit the `transactionSampleRate` value to 4 decimal places of precision
  according to the shared https://github.com/elastic/apm/blob/master/specs/agents/tracing-sampling.md#transaction_sample_rate-configuration[APM spec]. This ensures that propagated sampling rate
  in the `tracestate` header is short and consistent. {pull}1979[#1979]

[float]
===== Bug fixes

* fix: It was possible for fetching central config to result in the
  `cloudProvider` config value being reset to its default. {issues}1976[#1976]

* fix: fixes bug where tedious could crash the agent on bulk inserts {pull}1935[#1935] +
  Reported https://discuss.elastic.co/t/apm-agent-crashes-nodejs-after-reporting-exception-in-tedious-instrumentation-code/259851[via the forum].
  The error symptom was: `Cannot read property 'statement' of undefined`

[[release-notes-3.11.0]]
==== 3.11.0 - 2021/02/08

[float]
===== Features

* feat: add `apm.getServiceName()` {pull}1949[#1949] +
  This will be used by https://github.com/elastic/ecs-logging-nodejs[ecs-logging packages]
  to integrate with APM.

* feat: support numeric and boolean labels {pull}1909[#1909] +
  Add an optional `stringify` option to `apm.setLabel(name, version, stringify = true)`
  and `apm.addLabels(labels, stringify = true)`, which can be set `false` to
  allow numeric and boolean labels. Stringify defaults to true for backwards
  compatibility -- stringification will be removed in a future major version.

* feat: added support for cloud metadata fetching {pull}1937[#1937] +
  Agent now collects information about its cloud environment and includes this
  data in the APM Server's metadata payload. See
  https://github.com/elastic/apm/blob/3acd10afa0a9d3510e819229dfce0764133083d3/specs/agents/metadata.md#cloud-provider-metadata[the spec]
  for more information.

[[release-notes-3.10.0]]
==== 3.10.0 - 2021/01/11

[float]
===== Features

* feat: Improve handling of raw body parsing
  The agent will now report raw/`Buffer` encoded post bodies as '<Buffer>'.

* feat: Add support for api keys {pull}1818[#1818] +
  This allows the usage of API keys for authentication to the APM server

* feat: Add automatic instrumentation of the https://github.com/elastic/elasticsearch-js[@elastic/elasticsearch] package {pull}1877[#1870]
+
The instrumentation of the legacy "elasticsearch" package has also changed
slightly to commonalize:
+
** "span.context.destination" is set on all Elasticsearch spans, not just a
   subset of query-like API endpoints.
** For query-like API endpoints (e.g. `/_search`), the capturing of query details
   on "span.context.db.statement" has changed (a) to include *both* the
   query params and the request body if both exist (separated by `\n\n`) and
   (b) to *URL encode* the query params, rather than JSON encoding.

* feat: Add `captureAttributes` boolean option to `apm.captureError()` to
  allow *disabling* the automatic capture of Error object properties. This
  is useful for cases where those properties should not be sent to the APM
  Server, e.g. for performance (large string fields) or security (PII data).
  {pull}1912[#1912]

* feat: Add `log_level` central config support. {pull}1908[#1908] +
  Spec: https://github.com/elastic/apm/blob/master/specs/agents/logging.md

* feat: Add `sanitize_field_names` configuration option. +
  Allows users to configure a list of wildcard patterns to _remove_ items
  from the agent's HTTP header and `application/x-www-form-urlencoded` payloads.
  {pull}1898[#1898]
  ** https://github.com/elastic/apm/blob/master/specs/agents/sanitization.md[spec]
  ** https://github.com/elastic/apm-agent-nodejs/blob/master/docs/configuration.asciidoc#sanitize-field-names[docs]

[float]
===== Bug fixes

* fix: Fix parsing of comma-separated strings for relevant config vars to allow
  whitespace around the commas. E.g.:
+
----
export ELASTIC_APM_TRANSACTION_IGNORE_URLS='/ping, /metrics*'
----
+
Config vars affected are: `disableInstrumentations`, `transactionIgnoreUrls`
`addPatch`, and `globalLabels`.
* fix: Correct the environment variable for setting `transactionIgnoreUrl`
  (added in v3.9.0) from `ELASTIC_TRANSACTION_IGNORE_URLS` to
  `ELASTIC_APM_TRANSACTION_IGNORE_URLS`.


[[release-notes-3.9.0]]
==== 3.9.0 - 2020/11/30

[float]
===== Features

* feat: support fastify 3 {pull}1891[#1891] +
  Adds .default and .fastify module.exports to instrumented fastify function
  for 3.x line, and prefers req.routerMethod and req.routerPath for
  transaction name
* feat: Set "destination" context on spans for "mongodb". {pull}1893[#1893] +
  This allows Kibana APM Service Maps to show a "mongodb" node for services using
  the https://www.npmjs.com/package/mongodb[mongodb] package (which includes
  mongoose and mongojs).
* feat: transactionIgnoreUrl wildcard matching {pull}1870[#1870] +
  Allows users to ignore URLs using simple wildcard matching patterns that behave
  the same across language agents. See https://github.com/elastic/apm/issues/144

[float]
===== Bug fixes

* fix: treat set-cookie in response headers as sensitive data {pull}1886[#1886]
* fix: Synchronous spans would never have `span.sync == true`. {pull}1879[#1879]


[[release-notes-3.8.0]]
==== 3.8.0 - 2020/11/09

[float]
===== Features

* feat: expand k8s pod ID discovery regex {pull}1863[#1863]
* feat: implements tracestate {pull}1828[#1828] +
  Expands support for the W3C Trace Context specification by adding a tracestate
  header implementation, and uses this new header to track the Elastic
  transaction sample rate across a trace's service boundaries.
* feat: add span and transaction outcome {pull}1824[#1824] +
  This adds an "outcome" field to HTTP(S)
  https://github.com/elastic/apm/blob/master/specs/agents/tracing-transactions.md#transaction-outcome[transactions]
  and https://github.com/elastic/apm/blob/master/specs/agents/tracing-spans.md#span-outcome[spans].

[float]
===== Bug fixes

* fix(pg): prevent unhandled promise rejection {pull}1846[#1846]
* fix: redis@2.x instrumentation was broken {pull}1852[#1852]
* A number of fixes to the test suite.

[[release-notes-3.7.0]]
==== 3.7.0 - 2020/8/10

* feat(knex): add support for 0.21.x {pull}1801[#1801]
* feat(redis): add support for v3.x {pull}1641[#1641]
* feat(graphql): add support for 15.x {pull}1795[#1795]
* feat(koa-router): add support for 9.x {pull}1772[#1772]
* fix(elasticsearch): ensure requests can be aborted {pull}1566[#1566]
* fix: end span if outgoing http request ends prematurely {pull}1583[#1583]
* fix: don't throw on invalid URL {pull}1771[#1771]
* fix: patch apollo-server-core > 2.14 correctly {pull}1796[#1796]
* fix: add currentTraceIds to typings {pull}1733[#1733]

[[release-notes-3.6.1]]
==== 3.6.1 - 2020/5/20

* fix(package): bump elastic-apm-http-client to ^9.4.0 {pull}1756[#1756]

[[release-notes-3.6.0]]
==== 3.6.0 - 2020/5/18

* feat: add destination metadata for db spans {pull}1687[#1687]
* feat: add support for Node.js 14 {pull}1742[#1742]
* feat(pg): add support for pg v8.x {pull}1743[#1743]
* feat: add metrics for external memory {pull}1724[#1724]
* feat: enrich spans with destination info {pull}1685[#1685]
* fix(instrumentation): add .js to module path {pull}1711[#1711]

[[release-notes-3.5.0]]
==== 3.5.0 - 2020/3/9

* feat(error): get stack trace from Error-like objects {pull}1613[#1613]
* fix: add logUncaughtExceptions conf option to TypeScript typings {pull}1668[#1668]

[[release-notes-3.4.0]]
==== 3.4.0 - 2020/2/21

* feat: support W3C TraceContext traceparent header {pull}1587[#1587]
* feat: add custom metrics API (experimental) {pull}1571[#1571]
* feat(koa-router): add support for v8.x {pull}1642[#1642]
* fix(cassandra): improve support for cassandra-driver v4.4.0+ {pull}1636[#1636]
* fix: support promisifying setTimeout and friends {pull}1636[#1636]

[[release-notes-3.3.0]]
==== 3.3.0 - 2019/12/13

* feat(config): add serverCaCertFile config {pull}1560[#1560]
* feat(config): add central config support for transactionMaxSpans and captureBody {pull}1555[#1555]

[[release-notes-3.2.0]]
==== 3.2.0 - 2019/11/19

* fix(metrics): only register collectors if enabled {pull}1520[#1520]
* fix(ioredis): prevent unhandled promise rejection {pull}1523[#1523]
* chore: add Node 13 to supported engines {pull}1524[#1524]

[[release-notes-3.1.0]]
==== 3.1.0 - 2019/10/16

[float]
===== Features
* feat(mongodb): instrumentation {pull}1423[#1423]
* fix(package): update elastic-apm-http-client to version 9.0.0 {pull}1419[#1419]
* perf: cache 'ids' value of transactions and spans {pull}1434[#1434]

[float]
===== Bug fixes
* fix: always end transaction when socket is closed prematurely {pull}1439[#1439]
* fix: change logUncaughtExceptions default to false {pull}1432[#1432]
* fix: write stack trace of uncaught exceptions to STDERR {pull}1429[#1429]

[[release-notes-3.0.0]]
==== 3.0.0 - 2019/9/30

[float]
===== Breaking changes
* feat: allow manual instrumentation with `instrument: false` {pull}1114[#1114]
* feat: allow setting span/transaction `type`, `subtype`, and `action` separately (the behavior of the old `type` has changed) {pull}1292[#1292]
* feat: use `external` as span type instead of `ext` {pull}1291[#1291]
* refactor(graphql): use custom transaction type `graphql` for graphql requests instead of `request` {pull}1245[#1245]
* feat(http): add `instrumentIncomingHTTPRequests` config (`disableInstrumentations` now behaves differently) {pull}1298[#1298]
* chore: remove deprecated APIs {pull}1413[#1413]
* chore: drop support for older Node.js versions {pull}1383[#1383]

[[release-notes-2.x]]
=== Node.js Agent version 2.x

[[release-notes-2.17.3]]
==== 2.17.3 - 2020/2/27

[float]
===== Bug fixes
* fix: support promisifying setTimeout and friends {pull}1649[#1649]
* fix(cassandra): improve support for cassandra-driver v4.4.0+ {pull}1649[#1649]
* fix(knex): make stack traces work in 0.18+ {pull}1500[#1500]
* fix(tedious): ensure shimmed module exposes same API {pull}1496[#1496]
* fix(metrics): do not send transaction breakdowns when disabled {pull}1489[#1489]
* fix(tedious): support 6.5+ {pull}1488[#1488]
* fix: always end transaction when socket is closed prematurely {pull}1445[#1445]
* perf: cache 'ids' value of transactions and spans {pull}1438[#1438]

[[release-notes-2.17.2]]
==== 2.17.2 - 2019/10/2

[float]
===== Bug fixes
* chore(http): workaround(s) to suppress DEP0066 warnings {pull}1424[#1424]

[[release-notes-2.17.1]]
==== 2.17.1 - 2019/9/26

[float]
===== Bug fixes
* fix: support all falsy return values from error filters {pull}1394[#1394]
* fix: capture all non-string http bodies {pull}1381[#1381]

[[release-notes-2.17.0]]
==== 2.17.0 - 2019/9/19

[float]
===== Features
* feat: add support for @koa/router {pull}1346[#1346]
* feat: add methods for logging trace information {pull}1335[#1335]

[float]
===== Bug fixes
* fix: improve debug output when detecting incoming http request {pull}1357[#1357]
* fix(http): response context propagation on Node.js 12.0 - 12.2 {pull}1339[#1339]

[[release-notes-2.16.2]]
==== 2.16.2 - 2019/9/3

[float]
===== Bug fixes
* fix(lambda): handle traceparent case-insensitively {pull}1319[#1319]

[[release-notes-2.16.1]]
==== 2.16.1 - 2019/8/28

[float]
===== Bug fixes
* fix: avoid throwing when agent is in active: false mode {pull}1278[#1278]

[[release-notes-2.16.0]]
==== 2.16.0 - 2019/8/26

[float]
===== Features
* feat(memcached): instrument memcached v2.2.0 and above {pull}1144[#1144]
* feat(config): add configFile config option {pull}1303[#1303]

[float]
===== Bug fixes
* fix: bug where spans sometimes wouldn't have stack traces {pull}1299[#1299]
* fix(async_hooks): properly update sync flag {pull}1306[#1306]
* fix: change agent active status log message to debug level {pull}1300[#1300]

[[release-notes-2.15.0]]
==== 2.15.0 - 2019/8/15

[float]
===== Features
* feat(express-graphql): add support for v0.9 {pull}1255[#1255]
* feat(metrics): add metricsLimit option {pull}1273[#1273]

[[release-notes-2.14.0]]
==== 2.14.0 - 2019/8/12

[float]
===== Features
* feat(hapi): support new @hapi/hapi module {pull}1246[#1246]
* feat: allow agent.clearPatches to be called with array of names {pull}1262[#1262]

[float]
===== Bug fixes
* fix: be less chatty if span stack traces cannot be parsed {pull}1274[#1274]
* perf: use for-of instead of forEach {pull}1275[#1275]

[[release-notes-2.13.0]]
==== 2.13.0 - 2019/7/30

[float]
===== Bug fixes
* fix: standardize user-agent header {pull}1238[#1238]

[float]
===== Features
* feat: add support for APM Agent Configuration via Kibana {pull}1197[#1197]
* feat(metrics): breakdown graphs {pull}1219[#1219]
* feat(config): default serviceVersion to package version {pull}1237[#1237]

[[release-notes-2.12.1]]
==== 2.12.1 - 2019/7/7

[float]
===== Bug fixes
* fix(knex): abort early on unsupported version of knex {pull}1189[#1189]

[[release-notes-2.12.0]]
==== 2.12.0 - 2019/7/2

[float]
===== Features
* feat(metrics): add runtime metrics {pull}1021[#1021]
* feat(config): add environment option {pull}1106[#1106]

[[release-notes-2.11.6]]
==== 2.11.6 - 2019/6/11

[float]
===== Bug fixes
* fix(express): don't swallow error handling middleware {pull}1111[#1111]

[[release-notes-2.11.5]]
==== 2.11.5 - 2019/5/27

[float]
===== Bug fixes
* fix(metrics): report correct CPU usage on Linux {pull}1092[#1092]
* fix(express): improve names for routes added via app.use() {pull}1013[#1013]

[[release-notes-2.11.4]]
==== 2.11.4 - 2019/5/27

[float]
===== Bug fixes
* fix: don't add traceparent header to signed AWS requests {pull}1089[#1089]

[[release-notes-2.11.3]]
==== 2.11.3 - 2019/5/22

[float]
===== Bug fixes
* fix(span): use correct logger location {pull}1081[#1081]

[[release-notes-2.11.2]]
==== 2.11.2 - 2019/5/21

[float]
===== Bug fixes
* fix: url.parse expects req.url not req {pull}1074[#1074]
* fix(express-slash): expose express handle properties {pull}1070[#1070]

[[release-notes-2.11.1]]
==== 2.11.1 - 2019/5/10

[float]
===== Bug fixes
* fix(instrumentation): explicitly use `require` {pull}1059[#1059]
* chore: add Node.js 12 to package.json engines field {pull}1057[#1057]

[[release-notes-2.11.0]]
==== 2.11.0 - 2019/5/3

[float]
===== Bug fixes
* chore: rename tags to labels {pull}1019[#1019]

[float]
===== Features
* feat(config): support global labels {pull}1020[#1020]

[float]
===== Bug fixes
* fix(config): do not use ELASTIC_APM_ prefix for k8s {pull}1041[#1041]
* fix(instrumentation): prevent handler leak in bindEmitter {pull}1044[#1044]

[[release-notes-2.10.0]]
==== 2.10.0 - 2019/4/15

[float]
===== Features
* feat(express-graphql): add support for version ^0.8.0 {pull}1010[#1010]

[float]
===== Bug fixes
* fix(package): bump elastic-apm-http-client to ^7.2.2 so Kubernetes metadata gets corrected recorded {pull}1011[#1011]
* fix(ts): add TypeScript typings for new traceparent API {pull}1001[#1001]

[[release-notes-2.9.0]]
==== 2.9.0 - 2019/4/10

[float]
===== Features
* feat: add traceparent getter to agent, span and transaction {pull}969[#969]
* feat(template): add support for jade and pug {pull}914[#914]
* feat(elasticsearch): capture more types of queries {pull}967[#967]
* feat: sync flag on spans and transactions {pull}980[#980]

[float]
===== Bug fixes
* fix(agent): init config/logger before usage {pull}956[#956]
* fix: don't add response listener to outgoing requests {pull}974[#974]
* fix(agent): fix basedir in debug mode when starting agent with -r {pull}981[#981]
* fix: ensure Kubernetes/Docker container info is captured {pull}995[#995]

[[release-notes-2.8.0]]
==== 2.8.0 - 2019/4/2

[float]
===== Features
* feat: add agent.setFramework() method {pull}966[#966]
* feat(config): add usePathAsTransactionName config option {pull}907[#907]
* feat(debug): output configuration if logLevel is trace {pull}972[#972]

[float]
===== Bug fixes
* fix(express): transaction default name is incorrect {pull}938[#938]

[[release-notes-2.7.1]]
==== 2.7.1 - 2019/3/28

[float]
===== Bug fixes
* fix: instrument http/https.get requests {pull}954[#954]
* fix: don't add traceparent header to S3 requests {pull}952[#952]

[[release-notes-2.7.0]]
==== 2.7.0 - 2019/3/26

[float]
===== Features
* feat: add patch registry {pull}803[#803]
* feat: allow sub-modules to be patched {pull}920[#920]
* feat: add TypeScript typings {pull}926[#926]

[float]
===== Bug fixes
* fix: update measured-reporting to fix Windows installation issue {pull}933[#933]
* fix(lambda): do not wrap context {pull}931[#931]
* fix(lambda): fix cloning issues of context {pull}947[#947]
* fix(metrics): use noop logger in metrics reporter {pull}912[#912]
* fix(transaction): don't set transaction result if it's null {pull}936[#936]
* fix(agent): allow flush callback to be undefined {pull}934[#934]
* fix: handle promise rejection in case Elasticsearch client throws {pull}870[#870]
* chore: change 'npm run' command namespaces {pull}944[#944]

[[release-notes-2.6.0]]
==== 2.6.0 - 2019/3/5

[float]
===== Features
* feat: add support for Fastify framework {pull}594[#594]
* feat(lambda): accept parent span in lambda wrapper {pull}881[#881]
* feat(lambda): support promise form {pull}871[#871]

[float]
===== Bug fixes
* fix: ensure http headers are always recorded as strings {pull}895[#895]
* fix(metrics): prevent 0ms timers from being created {pull}872[#872]
* fix(config): apiRequestSize should be 768kb {pull}848[#848]
* fix(express): ensure correct transaction names {pull}842[#842]

[[release-notes-2.5.1]]
==== 2.5.1 - 2019/2/4

[float]
===== Bug fixes
* fix(metrics): ensure NaN becomes 0, not null {pull}837[#837]

[[release-notes-2.5.0]]
==== 2.5.0 - 2019/1/29

[float]
===== Features
* feat(metrics): added basic metrics gathering {pull}731[#731]

[[release-notes-2.4.0]]
==== 2.4.0 - 2019/1/24

[float]
===== Features
* feat: add ability to set custom log message for errors {pull}824[#824]
* feat: add ability to set custom timestamp for errors {pull}823[#823]
* feat: add support for custom start/end times {pull}818[#818]

[[release-notes-2.3.0]]
==== 2.3.0 - 2019/1/22

[float]
===== Bug fixes
* fix(parsers): move port fix into parser {pull}820[#820]
* fix(mongo): support 3.1.10+ {pull}793[#793]

[float]
===== Features
* feat(config): add captureHeaders config {pull}788[#788]
* feat(config): add container info options {pull}766[#766]

[[release-notes-2.2.1]]
==== 2.2.1 - 2019/1/21

[float]
===== Bug fixes
* fix: ensure request.url.port is a string on transactions {pull}814[#814]

[[release-notes-2.2.0]]
==== 2.2.0 - 2019/1/21

[float]
===== Features
* feat(koa): record framework name and version {pull}810[#810]
* feat(cassandra): support 4.x {pull}784[#784]
* feat(config): validate serverUrl port {pull}795[#795]
* feat: add transaction.type to errors {pull}805[#805]

[float]
===== Bug fixes
* fix: filter outgoing http headers with any case {pull}799[#799]
* fix: we don't support mongodb-core v3.1.10+ {pull}792[#792]

[[release-notes-2.1.0]]
==== 2.1.0 - 2019/1/15

[float]
===== Features
* feat(error): include sampled flag on errors {pull}767[#767]
* feat(span): add tags to spans {pull}757[#757]

[float]
===== Bug fixes
* fix(tedious): don't fail on newest tedious v4.1.3 {pull}775[#775]
* fix(graphql): fix span name for unknown queries {pull}756[#756]

[[release-notes-2.0.6]]
==== 2.0.6 - 2018/12/18

[float]
===== Bug fixes
* fix(graphql): don't throw on invalid query {pull}747[#747]
* fix(koa-router): support more complex routes {pull}749[#749]

[[release-notes-2.0.5]]
==== 2.0.5 - 2018/12/12

[float]
===== Bug fixes
* fix: don't create spans for APM Server requests {pull}735[#735]

[[release-notes-2.0.4]]
==== 2.0.4 - 2018/12/7
* chore: update engines field in package.json {pull}727[#727]
* chore(package): bump random-poly-fill to ^1.0.1 {pull}726[#726]

[[release-notes-2.0.3]]
==== 2.0.3 - 2018/12/7

[float]
===== Bug fixes
* fix(restify): support an array of handlers {pull}709[#709]
* fix: don't throw on older versions of Node.js 6 {pull}711[#711]

[[release-notes-2.0.2]]
==== 2.0.2 - 2018/12/4

[float]
===== Bug fixes
* fix: use randomFillSync polyfill on Node.js <6.13.0 {pull}702[#702]
* fix(hapi): ignore internal events channel {pull}700[#700]

[[release-notes-2.0.1]]
==== 2.0.1 - 2018/11/26

[float]
===== Bug fixes
* fix: log APM Server API errors correctly {pull}692[#692]

[[release-notes-2.0.0]]
==== 2.0.0 - 2018/11/14

[float]
===== Breaking changes
* chore: remove support for Node.js 4 and 9
* chore: remove deprecated buildSpan function {pull}642[#642]
* feat: support APM Server intake API version 2 {pull}465[#465]
* feat: improved filtering function API {pull}579[#579]
* feat: replace double-quotes with underscores in tag names {pull}666[#666]
* feat(config): change config order {pull}604[#604]
* feat(config): support time suffixes {pull}602[#602]
* feat(config): stricter boolean parsing {pull}613[#613]

[float]
===== Features
  * feat: add support for Distributed Tracing {pull}538[#538]
  * feat(transaction): add transaction.ensureParentId function {pull}661[#661]
  * feat(config): support byte suffixes {pull}601[#601]
  * feat(transaction): restructure span_count and include total {pull}553[#553]
  * perf: improve Async Hooks implementation {pull}679[#679]

[[release-notes-1.x]]
=== Node.js Agent version 1.x

[[release-notes-1.14.3]]
==== 1.14.3 - 2018/11/13
  * fix(async_hooks): more reliable cleanup {pull}674[#674]

[[release-notes-1.14.2]]
==== 1.14.2 - 2018/11/10
  * fix: prevent memory leak due to potential reference cycle {pull}667[#667]

[[release-notes-1.14.1]]
==== 1.14.1 - 2018/11/8
  * fix: promise.then() resolve point {pull}663[#663]

[[release-notes-1.14.0]]
==== 1.14.0 - 2018/11/6
  * feat(agent): return uuid in captureError callback {pull}636[#636]
  * feat(apollo-server-express): set custom GraphQL transaction names {pull}648[#648]
  * feat(finalhandler): improve capturing of errors in Express {pull}629[#629]
  * fix(http): bind writeHead to transaction {pull}637[#637]
  * fix(shimmer): safely handle property descriptors {pull}634[#634]

[[release-notes-1.13.0]]
==== 1.13.0 - 2018/10/19
  * feat(ioredis): add support for ioredis version 4.x {pull}516[#516]
  * fix(ws): allow disabling WebSocket instrumentation {pull}599[#599]
  * fix: allow flushInterval to be set from env {pull}568[#568]
  * fix: default transactionMaxSpans to 500 {pull}567[#567]

[[release-notes-1.12.0]]
==== 1.12.0 - 2018/8/31
  * feat(restify): add Restify instrumentation {pull}517[#517]
  * feat(config): default serviceName to package name {pull}508[#508]
  * fix: always call agent.flush() callback {pull}537[#537]

[[release-notes-1.11.0]]
==== 1.11.0 - 2018/8/15
  * feat(filters): filter set-cookie headers {pull}485[#485]
  * fix(express): cannot create property symbol {pull}510[#510]

[[release-notes-1.10.2]]
==== 1.10.2 - 2018/8/8
  * fix: ensure logger config can update {pull}503[#503]
  * perf: improve request body parsing speed {pull}492[#492]

[[release-notes-1.10.1]]
==== 1.10.1 - 2018/7/31
  * fix(graphql): handle execute args object {pull}484[#484]

[[release-notes-1.10.0]]
==== 1.10.0 - 2018/7/30
  * feat(cassandra): instrument Cassandra queries {pull}437[#437]
  * feat(mssql): instrument SQL Server queries {pull}444[#444]

[[release-notes-1.9.0]]
==== 1.9.0 - 2018/7/25
  * fix(parsers): use basic-auth rather than req.auth {pull}475[#475]
  * feat(agent): add currentTransaction getter {pull}462[#462]
  * feat: add support for ws 6.x {pull}464[#464]

[[release-notes-1.8.3]]
==== 1.8.3 - 2018/7/11
  * perf: don't patch newer versions of mimic-response {pull}442[#442]

[[release-notes-1.8.2]]
==== 1.8.2 - 2018/7/4
  * fix: ensure correct streaming when using mimic-response {pull}429[#429]

[[release-notes-1.8.1]]
==== 1.8.1 - 2018/6/27
  * fix: improve ability to run in an environment with muliple APM vendors {pull}417[#417]

[[release-notes-1.8.0]]
==== 1.8.0 - 2018/6/23
  * feat: truncate very long error messages {pull}413[#413]
  * fix: be unicode aware when truncating body {pull}412[#412]

[[release-notes-1.7.1]]
==== 1.7.1 - 2018/6/20
  * fix(express-queue): retain continuity through express-queue {pull}396[#396]

[[release-notes-1.7.0]]
==== 1.7.0 - 2018/6/18
  * feat(mysql): support mysql2 module {pull}298[#298]
  * feat(graphql): add support for the upcoming GraphQL v14.x {pull}399[#399]
  * feat(config): add option to disable certain instrumentations {pull}353[#353]
  * feat(http2): instrument client requests {pull}326[#326]
  * fix: get remoteAddress before HTTP request close event {pull}384[#384]
  * fix: improve capture of spans when EventEmitter is in use {pull}371[#371]

[[release-notes-1.6.0]]
==== 1.6.0 - 2018/5/28
  * feat(http2): instrument incoming http2 requests {pull}205[#205]
  * fix(agent): allow agent.endTransaction() to set result {pull}350[#350]

[[release-notes-1.5.4]]
==== 1.5.4 - 2018/5/15
  * chore: allow Node.js 10 in package.json engines field {pull}345[#345]

[[release-notes-1.5.3]]
==== 1.5.3 - 2018/5/14
  * fix: guard against non string err.message

[[release-notes-1.5.2]]
==== 1.5.2 - 2018/5/11
  * fix(express): string errors should not be reported

[[release-notes-1.5.1]]
==== 1.5.1 - 2018/5/10
  * fix: don't throw if span callsites can't be collected

[[release-notes-1.5.0]]
==== 1.5.0 - 2018/5/9
  * feat: add agent.addTags() method {pull}313[#313]
  * feat: add agent.isStarted() method {pull}311[#311]
  * feat: allow calling transaction.end() with transaction result {pull}328[#328]
  * fix: encode spans even if their stack trace can't be captured {pull}321[#321]
  * fix(config): restore custom logger feature {pull}299[#299]
  * fix(doc): lambda getting started had old argument {pull}296[#296]

[[release-notes-1.4.0]]
==== 1.4.0 - 2018/4/9
  * feat(lambda): implement manual lambda instrumentation {pull}234[#234]

[[release-notes-1.3.0]]
==== 1.3.0 - 2018/3/22
  * feat(request): include ppid {pull}286[#286]

[[release-notes-1.2.1]]
==== 1.2.1 - 2018/3/15
  * fix(span): Do not pass stack frames into promises (memory leak fix) {pull}269[#269]

[[release-notes-1.2.0]]
==== 1.2.0 - 2018/3/13
  * feat(config): add serverTimeout {pull}238[#238]
  * fix(config): set default maxQueueSize to 100 {pull}270[#270]
  * feat(ws): add support for ws v5 {pull}267[#267]

[[release-notes-1.1.1]]
==== 1.1.1 - 2018/3/4
  * fix(mongodb): don't throw if span cannot be built {pull}265[#265]

[[release-notes-1.1.0]]
==== 1.1.0 - 2018/2/28
  * feat: add agent.startSpan() function {pull}262[#262]
  * feat(debug): output more debug info on start {pull}254[#254]

[[release-notes-1.0.3]]
==== 1.0.3 - 2018/2/14
  * fix: ensure context.url.full property is truncated if too long {pull}242[#242]

[[release-notes-1.0.2]]
==== 1.0.2 - 2018/2/13
  * fix(express): prevent invalid errors from crashing {pull}240[#240]

[[release-notes-1.0.1]]
==== 1.0.1 - 2018/2/9
  * fix: don't add req/res to unsampled transactions {pull}236[#236]

[[release-notes-1.0.0]]
==== 1.0.0 - 2018/2/6
  * feat(instrumentation): support sampling {pull}154[#154]
  * feat(transaction): add `transactionMaxSpans` config option {pull}170[#170]
  * feat(errors): add captureError call location stack trace {pull}181[#181]
  * feat: allow setting of framework name and version {pull}228[#228]
  * feat(protcol): add `url.full` to intake API payload {pull}166[#166]
  * refactor(config): replace `logBody` with `captureBody` {pull}214[#214]
  * refactor(config): unify config options with python {pull}213[#213]
  * fix: don't collect source code for in-app span frames by default {pull}229[#229]
  * fix(protocol): report dropped span counts in intake API payload {pull}172[#172]
  * refactor(protocol): always include handled flag in intake API payload {pull}191[#191]
  * refactor(protocol): move process fields to own namespace in intake API payload {pull}155[#155]
  * refactor(protocol): rename `uncaught` to `handled` in intake API payload {pull}140[#140]
  * refactor(protocol): rename `in_app` to `library_frame` in intake API payload {pull}96[#96]
  * refactor: rename app to service {pull}93[#93]
  * refactor: rename trace to span {pull}92[#92]

[[release-notes-0.x]]
=== Node.js Agent version 0.x

[[release-notes-0.12.0]]
==== 0.12.0 - 2018/1/24
  * feat(*): control amount of source context lines collected using new config options {pull}196[#196]
  * feat(agent): add public flush function to force flush of transaction queue: agent.flush([callback]) {pull}187[#187]
  * feat(mongodb): add support for mongodb-core 3.x {pull}190[#190]
  * refactor(config): update default flushInterval to 10 seconds (lower memory usage) {pull}186[#186]
  * chore(*): drop support for Node.js 5 and 7 {pull}169[#169]
  * refactor(instrumentation): encode transactions as they are added to the queue (lower memory usage) {pull}184[#184]

[[release-notes-0.11.0]]
==== 0.11.0 - 2018/1/11
  * feat(*): Set default stack trace limit to 50 frames {pull}171[#171]
  * feat(ws): add support for ws@4.x {pull}164[#164]
  * feat(errors): associate errors with active transaction

[[release-notes-0.10.0]]
==== 0.10.0 - 2018/1/3
  * feat(express): auto-track errors (BREAKING CHANGE: removed express middleware) {pull}127[#127]
  * feat(hapi): add hapi 17 support {pull}146[#146]
  * fix(*): fix Node.js 8 support using async_hooks {pull}77[#77]
  * fix(graphql): support sync execute {pull}139[#139]
  * refactor(agent): make all config properties private (BREAKING CHANGE) {pull}107[#107]

[[release-notes-0.9.0]]
==== 0.9.0 - 2017/12/15
  * feat(conf): allow serverUrl to contain a sub-path {pull}116[#116]
  * refactor(*): better format of error messages from the APM Server {pull}108[#108]

[[release-notes-0.8.1]]
==== 0.8.1 - 2017/12/13
  * docs(*): we're now in beta! {pull}103[#103]

[[release-notes-0.8.0]]
==== 0.8.0 - 2017/12/13
  * feat(handlebars): instrument handlebars {pull}98[#98]

[[release-notes-0.7.0]]
==== 0.7.0 - 2017/12/6
  * feat(parser): add sourceContext config option to control if code snippets are sent to the APM Server {pull}87[#87]
  * fix(*): move https-pem to list of devDependencies

[[release-notes-0.6.0]]
==== 0.6.0 - 2017/11/17
  * feat(queue): add maxQueueSize config option {pull}56[#56]

[[release-notes-0.5.0]]
==== 0.5.0 - 2017/11/17
  * refactor(*): drop support for Node.js <4 {pull}65[#65]
  * refactor(*): rename module to elastic-apm-node {pull}71[#71]
  * feat(queue): add fuzziness to flushInterval {pull}63[#63]

[[release-notes-0.4.0]]
==== 0.4.0 - 2017/11/15
  * fix(https): instrument https.request in Node.js v9
  * refactor(http): log HTTP results in groups of 100 {pull}68[#68]
  * fix(api): add language to APM Server requests {pull}64[#64]
  * refactor(trans): set default transaction.result to success {pull}67[#67]
  * refactor(config): rename timeout config options {pull}59[#59]

[[release-notes-0.3.1]]
==== 0.3.1 - 2017/10/3
  * fix(parsers): don't log context.request.url.search as null {pull}48[#48]
  * fix(parsers): separate hostname and port when parsing Host header {pull}47[#47]

[[release-notes-0.3.0]]
==== 0.3.0 - 2017/9/20
  * fix(instrumentation): don't sample transactions {pull}40[#40]
  * feat(graphql): include GraphQL operation name in trace and transaction names {pull}27[#27]
  * feat(tls): add validateServerCert config option {pull}32[#32]
  * feat(parser): support http requests with full URI's {pull}26[#26]
  * refactor(*): remove appGitRef config option
  * fix(instrumentation): fix setting of custom flushInterval
  * feat(elasticsearch): add simple Elasticsearch instrumentation
  * fix(*): don't start agent if appName is invalid

[[release-notes-0.2.0]]
==== 0.2.0 - 2017/8/28
  * refactor(*): support new default port 8200 in APM Server
  * refactor(*): support new context.response status code format

[[release-notes-0.1.1]]
==== 0.1.1 - 2017/8/17
  * fix(instrumentation): don't fail when sending transactions to APM Server

[[release-notes-0.1.0]]
==== 0.1.0 - 2017/8/17
  * Initial release<|MERGE_RESOLUTION|>--- conflicted
+++ resolved
@@ -39,11 +39,10 @@
 [float]
 ===== Bug fixes
 
-<<<<<<< HEAD
 * Fix run-context handling in 'ws' instrumentation so that the span created
   for a `ws.send(...)` isn't the "current span" in subsequent code in the
   same tick. ({pull}2481[#2481])
-=======
+
 * Fix run-context handling for 'memcached' instrumentation so that the
   automatically created Memcached span is never the `currentSpan` in user
   code.
@@ -57,7 +56,6 @@
   the command callback, or promise) is not a child of the automatic AWS
   span. This change also ensures captured errors from failing client commands
   are a child of the AWS span.
->>>>>>> f3941f5d
 
 * Fix 'http' and 'https' instrumentation for outgoing requests to not have the
   'http' span context be active in user code. ({pull}2470[#2470])
