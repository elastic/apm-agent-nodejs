--- conflicted
+++ resolved
@@ -41,12 +41,9 @@
 [float]
 ===== Features
 
-<<<<<<< HEAD
-* Add support for `kafkajs` version v2. ({issues}2905[#2905])
-=======
 * Update <<opentelemetry-bridge>> support to `@opentelemetry/api` version 1.8.0.
 * Add support for `tedious` version v17. ({pull}3901[#3901])
->>>>>>> 7a697bcf
+* Add support for `kafkajs` version v2. ({issues}2905[#2905])
 
 [float]
 ===== Bug fixes
