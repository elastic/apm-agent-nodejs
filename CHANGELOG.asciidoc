ifdef::env-github[]
NOTE: Release notes are best read in our documentation at
https://www.elastic.co/guide/en/apm/agent/nodejs/current/release-notes.html[elastic.co]
endif::[]

////
Notes:
1. When adding a changelog entry, if the "Unreleased" section doesn't yet exist,
   please add the following under the "=== Node.js Agent version 4.x" header:

        ==== Unreleased

        [float]
        ===== Breaking changes

        [float]
        ===== Features

        [float]
        ===== Bug fixes

        [float]
        ===== Chores

2. When making a release, change the "==== Unreleased" section header to:

        [[release-notes-x.x.x]]
        ==== x.x.x - YYYY/MM/DD
////

[[release-notes-4.x]]
=== Node.js Agent version 4.x

See the <<upgrade-to-v4>> guide.

==== Unreleased

[float]
===== Breaking changes

[float]
===== Features

<<<<<<< HEAD
* Add support for `tedious` version v17. ({pull}3901[#3901])
=======
* Update <<opentelemetry-bridge>> support to `@opentelemetry/api` version 1.8.0.
>>>>>>> ec41c976

[float]
===== Bug fixes

[float]
===== Chores

* update `test-all-versions` to `v6.1.0` which supports include, exclude & mode
  in versions configuration. The `update-tav-versions.js` script is not necessary
  anymore.

[[release-notes-4.4.1]]
==== 4.4.1 - 2024/02/06

[float]
===== Bug fixes

* Add support for <<esm,instrumentation of ES module-using (ESM) code>> with
  Node.js versions matching `^18.19.0 || >=20.2.0`. Before this version of
  the APM agent, ESM instrumentation was only supported for some *earlier*
  Node.js versions. Changes in Node.js's ESM loader in v18.19.0 and v20 broke
  earlier ESM support. ({issues}3784[#3784], {pull}3844[#3844])


[[release-notes-4.4.0]]
==== 4.4.0 - 2024/01/12

*Known issue*: Using the APM agent's <<esm>> with Node.js *v18.19.0* is not
supported in this version. Upgrade to APM agent version v4.5.0 or later, or use
Node.js v18.18.1 or earlier.
See https://github.com/elastic/apm-agent-nodejs/issues/3784 for details.

[float]
===== Features

* Support `ELASTIC_APM_ACTIVATION_METHOD=K8S_ATTACH` (in addition to the
  current `K8S` value) to indicate the agent is being started by
  apm-k8s-attacher.  Newer releases of apm-k8s-attacher will be using this
  value (to have a common value used between APM agents).

[float]
===== Bug fixes

* Fix bug where `NODE_ENV` environment value was not used as a default for
  the <<environment>> config setting. The bug was introduced in v4.2.0.
  ({issues}3807[#3807])

* Improve Fastify instrumentation to no longer cause the https://fastify.dev/docs/latest/Reference/Warnings/#FSTDEP017[`FSTDEP017`]
  and https://fastify.dev/docs/latest/Reference/Warnings/#FSTDEP018[`FSTDEP018`]
  deprecation warnings. ({pull}3814[#3814])


[[release-notes-4.3.0]]
==== 4.3.0 - 2023/12/05

*Known issue*: Using the APM agent's <<esm>> with Node.js *v18.19.0* is not
supported in this version. Upgrade to APM agent version v4.5.0 or later, or use
Node.js v18.18.1 or earlier.
See https://github.com/elastic/apm-agent-nodejs/issues/3784 for details.

[float]
===== Features

* Add the <<apm-client-headers>> config option, to allow adding custom headers
  to HTTP requests made to APM server by the APM agent. ({issues}3759[#3759])

[float]
===== Bug fixes

* Fix the dependency version range for `@elastic/ecs-pino-format`.
  ({issues}3774[#3774])

[float]
===== Chores

* Skip undici tests for `undici` `>=5.28.0` and NodeJS `<14.18.0`.
  ({pull}3755[#3755])

* Change the log level of `Sending error to Elastic APM: ...` from `info` to
  `debug`. There is no need to clutter the log output with this message.
  ({issues}3748[#3748])

* Explicitly mark this package as being of type="commonjs". The experimental
  `node --experimental-default-type=module ...` option
  https://nodejs.org/en/blog/release/v20.10.0#--experimental-default-type-flag-to-flip-module-defaults[added in Node.js v20.10.0]
  means that a default to "commonjs" isn't guaranteed.


[[release-notes-4.2.0]]
==== 4.2.0 - 2023/11/23

[float]
===== Breaking changes

* Drop support for next@11. Next.js instrumentation support is currently in
  technical preview, so it is not considered a semver-major change to drop
  support for this old version of next. ({pull}3664[#3664])

[float]
===== Features

* Add <<apm-get-service-version>>, <<apm-get-service-environment>>, and
  <<apm-get-service-node-name>>. These are intended for use by
  {ecs-logging-nodejs-ref}/intro.html[ecs-logging-nodejs formatting packages].
  See <https://github.com/elastic/ecs-logging-nodejs/pull/152>.
  ({issues}3195[#3195])

* Add knex@3 instrumentation. ({pull}3659[#3659])

* Update <<opentelemetry-bridge>> support to `@opentelemetry/api` version 1.7.0.

[float]
===== Bug fixes

* Fix `mongodb` instrumentation to avoid loosing context when multiple cursors
  are running concurrently. ({issues}3161[#3161])

* Set `mongodb` span's outcome according to the result of the command being traced.
  ({pull}3695[#3695])

* Fix `@aws-sdk/client-sqs` instrumentation which was failing for `SendMessageBatch`
  command when any of the entities does not contain `MessageAttributes`.
  ({issues}3746[#3746])


[[release-notes-4.1.0]]
==== 4.1.0 - 2023/10/09

[float]
===== Features

* Update <<opentelemetry-bridge>> support to `@opentelemetry/api` version 1.6.0.
  {pull}3622[#3622]

* Add support for `@aws-sdk/client-dynamodb`, one of the AWS SDK v3 clients.
  ({issues}2958[#2958])

* Add support for `@aws-sdk/client-sns`, one of the AWS SDK v3 clients.
  ({issues}2956[#2956])

* Add support for `@aws-sdk/client-sqs`, one of the AWS SDK v3 clients.
  ({issues}2957[#2957])

* Fixes for some values of the <<disable-instrumentations>> config setting.
  "redis" will now properly disable instrumentation for redis@4.
  "next" will propertly disable all Next.js instrumentation.
  ({pull}3658[#3658])

[float]
===== Bug fixes

* Changes to cloud metadata collection for Google Cloud (GCP). Most notably
  the `cloud.project.id` field is now the `project-id` from
  https://cloud.google.com/compute/docs/metadata/default-metadata-values#project_metadata
  rather than the `numeric-project-id`. This matches the value produced by
  Elastic Beats (like filebeat). {issues}3614[#3614]


[[release-notes-4.0.0]]
==== 4.0.0 - 2023/09/07

See the <<upgrade-to-v4>> guide.

[float]
===== Breaking changes

* Set the new minimum supported Node.js to version 14.17.0.
  Users of earlier Node.js versions can use elastic-apm-node v3.x, which
  supports back to Node.js v8.6.

* Ignore a `timer` option passed to `startTransaction()` and `startSpan()` APIs.
  This option was never documented. It would be surprising if any user is
  impacted by this.

* Remove long deprecated support for the `ELASTIC_APM_`-prefixed environment
  variables for the <<kubernetes-node-name,Kubernetes config options>>. For
  example, one must use `KUBERNETES_POD_NAME` and not
  `ELASTIC_APM_KUBERNETES_POD_NAME`. ({issues}2661[#2661])

* The config option `filterHttpHeaders` is now _removed_. ({pull}3539[#3539])

* Remove the deprecated `span.toString()` and `transaction.toString()` APIs.
  See <<v4-api-to-string,the upgrading doc>> for details. ({issues}2348[#2348])

* Remove instrumentation support for the old 'hapi' package -- the current
  '@hapi/hapi' package is still instrumented. ({issues}2691[#2691])

* Change `apm.startTransaction()` api to return a noop transaction instead of
  null, if the agent is not yet started. ({issues}2429[#2429])

* Drop support for the obsolete "patch" context manager, i.e. the
  `contextManager: "patch"` config option. This was a limited async context
  management that predated the preferred `AsyncLocalStorage` core Node.js
  mechanism for context tracking. It was deprecated in v3.37.0.  As well, the
  related and deprecated `asyncHooks` config option has been removed.
  ({issues}3529[#3529])

* Remove the `logUncaughtExceptions` config option.
  See <<v4-config-options,Upgrading to v4>> for details.
  ({issues}2412[#2412])

* Remove `transaction.subtype` and `transaction.action` properties from API.
  This also impacts <<apm-start-transaction>> and `transaction.setType(...)`,
  both of which now no longer accept `subtype` and `action` parameters.
  These two properties were deprecated in v3.25.0.
  ({issues}3557[#3557])

* Remove support for the erroneous `ELASTIC_SANITIZE_FIELD_NAMES` and
  `ELASTIC_IGNORE_MESSAGE_QUEUES` config environment variables. The correct env
  vars are `ELASTIC_APM_SANITIZE_FIELD_NAMES` and
  `ELASTIC_APM_IGNORE_MESSAGE_QUEUES`, respectively, and were supported starting
  in v3.36.0.

[float]
===== Features

* The `apm.destroy()` method is now async. Almost no users should need to use
  this method. However, if used, to be sure to wait for APM agent shutdown to
  be complete, one can now `await apm.destroy()`. ({issues}3222[#3222])

* Support instrumenting `mongodb` v6. ({pull}3596[#3596])

[float]
===== Bug fixes

* Fix instrumentation of `mongodb` to avoid multiple command handler
  registrations when client is created via `MongoClient.connect` static
  method. ({pull}3586[#3586])

[float]
===== Chores

* Add a warning message when a duration or size config option is provided
  without units. ({issues}2121[#2121])

* Change default value of `useElasticTraceparentHeader` config option to `false`.
  This means that for outgoing HTTP requests, the APM agent will no longer add the
  `elastic-apm-traceparent` header. This vendor-specific header was used in the past
  while the https://w3c.github.io/trace-context/[W3C trace-context] spec was still
  in development. Now that it is in wide use, the `elastic-apm-traceparent` header is
  only useful for interaction with very old Elastic APM agents.

* Add default ports into `context.service.target.name` for HTTP spans conforming to the
  spec update done in https://github.com/elastic/apm/pull/700 ({pull}3590[#3590])


[[release-notes-3.x]]
=== Node.js Agent version 3.x

NOTE: "3.x" releases are now maintenance releases.
See https://www.elastic.co/guide/en/apm/agent/nodejs/3.x/release-notes-3.x.html[the 3.x release notes in the "3.x" branch]
for the most recent 3.x releases. The 3.x branch will be maintained until
2024-03-07 (6 months after the 4.0.0 release).


[[release-notes-3.49.1]]
==== 3.49.1 - 2023/08/09

[float]
===== Bug fixes

* Upgrade import-in-the-middle dependency to v1.4.2 to fix a vulnerability
  (https://github.com/DataDog/import-in-the-middle/security/advisories/GHSA-5r27-rw8r-7967[CVE-2023-38704]).
  Note: This dependency is only used by elastic-apm-node when using the
  <<esm,experimental ESM support>>. ({pull}3569[#3569])

[float]
===== Chores

* Add debug logging for 4xx responses from APM server when polling for
  central config. This is based on https://github.com/elastic/apm-nodejs-http-client/pull/182
  by @linjunpop.


[[release-notes-3.49.0]]
==== 3.49.0 - 2023/08/03

[float]
===== Bug fixes

* Fix ESM support: the "loader.mjs" file was accidentally not included in
  the published package in v3.48.0. ({pull}3534[#3534])

* Fix instrumentation of `@aws-sdk/client-s3` from v3.378.0 and up. The new
  version requires `@smithy/smithy-client` v2.0.1 and the agent was
  instrumenting it within the semver range '>=1 <2'. ({issues}3523[#3523])

* Fix wrapping of `http.request()` for node v18.17.0. Before this change, a
  call with a non-Function callback -- `http.request(urlString, {}, 'this-is-not-a-cb-function')`
  -- would accidentally *not* fail because of the agent's instrumentation.
  ({pull}3511[#3511])

* Fix tedious instrumentation to recognize "connection.prepare()" usage in
  tedious@16.2.0 and later. ({pull}3470[#3470])

[float]
===== Chores

* Add min node verison in `tav.json` to generate lighter matrix for TAV commands.
  ({pull}3531[#3531])

* Inline the `elastic-apm-http-client` package code into this repo.
  ({issues}3506[#3506])


[[release-notes-3.48.0]]
==== 3.48.0 - 2023/07/07

*Known issue*: You must upgrade to 3.49.0 or later for the ESM support
described below to work, because the "loader.mjs" file was accidentally not
published.

[float]
===== Features

* Initial and experimental ECMAScript Module (ESM) support.
  With the following invocation the APM agent will now be able to instrument
  modules loaded via `import`. (See the https://nodejs.org/api/esm.html#introduction[Node.js introduction to ESM].)
+
[source,bash]
----
node -r elastic-apm-node/start.js \
  --experimental-loader=elastic-apm-node/loader.mjs \
  server.mjs

# or

NODE_OPTIONS='-r elastic-apm-node/start.js --experimental-loader=elastic-apm-node/loader.mjs'
node server.mjs
----
+
The new usage requirement is the `--experimental-loader=elastic-apm-node/loader.mjs` option.
This initial release only includes support for instrumenting a subset of the
modules listed at <<supported-technologies>>. This set will grow in subsequent
versions. Notably, ESM support does not currently work in node v20 -- only in
recent versions of node v12-v18. ESM support will remain experimental while the
https://nodejs.org/api/esm.html#loaders[Node.js Loaders API] is experimental.
See <<esm>> for full details.

* Send `configured_hostname` and `detected_hostname` metadata separately,
  rather than the old deprecated single `hostname` metadatum. As well, the
  detected hostname now attempts to collect a FQDN to be used in the
  `host.name` field in the Elasticsearch document. ({issues}3310[#3310])

[float]
===== Bug fixes

* Ensure `apm.setGlobalLabel(...)` does not throw an error when apm is inactive.
  ({issues}3442[#3442])

* Set the trace-context for an incoming HTTP/2 request. Contributed by @paulish.
  ({issues}1830[#1830])

* Fix aws-sdk v3 instrumentation (currently just `@aws-sdk/client-s3`) for
  versions 3.363.0 and later. ({pull}3455[#3455])

* Fix a possible crash when using `getSignedUrl()` from `@aws-sdk/s3-request-presigner`
  due to a bug in `@aws-sdk/client-s3` instrumentation. ({issues}3464[#3464])


[[release-notes-3.47.0]]
==== 3.47.0 - 2023/06/14

[float]
===== Features

* Add support for `knex` version v1 and v2. ({pull}3355[#3355])

* Add `tedious@16.x` support. ({pull}3366[#3366])

* Add `apm.setGlobalLabel()` to dynamically extend the `globalLabels` set in
  the initial config. Refer to <<apm-set-global-label>> for details. ({pull}3337[#3337])

[float]
===== Bug fixes

* Change the "start.js" export to *not* start the APM agent inside a
  https://nodejs.org/api/worker_threads.html[Node.js Worker thread].
+
One way to start the APM agent is via `node -r elastic-apm-node/start.js ...` or
`NODE_OPTIONS='-r elastic-apm-node/start.js`.  When a Node.js Worker thread is
started, it inherits the `process.execArgv` and environment, which results in
"start.js" being run in the context of the new thread. Starting an additional
APM agent in each new Worker is arguably surprising. For now, "start.js" will
avoid starting in a thread. The exact behavior may change in future versions.
+
One undesirable effect of this change is that explicit use of "start.js" in
code (`import 'elastic-apm-node/start.js'` or `require('elastic-apm-node/start.js')`)
in a Worker will *not* start the APM agent. Instead, one must use:
`require('elastic-apm-node').start()` or equivalent.

* Avoid redaction of response headers while extracting `transaction.context.response`
  data from the HTTP response. Contributed by @lytc. ({pull}3427[#3427])

[float]
===== Chores

* Refactor transport handling to new internal `apm-client` module.
  ({pull}3372[#3372])


[[release-notes-3.46.0]]
==== 3.46.0 - 2023/05/15

[float]
===== Features

* Add support for `@aws-sdk/client-s3`, one of the AWS SDK v3 clients.
  ({pull}3287[#3287])

* Add support for `@apollo/server@4` -- the new Apollo Server package which
  replaces `apollo-server`, `apollo-server-express`, etc. Contributed by
  @jmesimak. ({pull}3203[#3203])

* Add <<capture-body>> support for Fastify instrumentation.
  Contributed by @xxzefgh. ({pull}2681[#2681])

* Add support for mysql2@3. Contributed by @firecow. ({pull}3301[#3301])

* Improve error handling with AWS Lambda. When used together with the
  https://github.com/elastic/apm-aws-lambda[Elastic AWS Lambda extension]
  v1.4.0 or greater, the APM agent will pre-register a partial transaction
  before the user's handler function is run. If the handler function fails
  with a Lambda timeout, `uncaughtException`, `unhandledRejection`, or crash
  then the Lambda extension will report the failed transaction so it can be
  seen in the Kibana APM app. ({pull}3285[#3285])

* Add OpenTelemetry Metrics API and Metrics SDK support. This is currently
  experimental and may change. With this change, you may use the OpenTelemetry
  Metrics API to create custom metrics and the APM agent will ship those
  metrics to APM server. As well, you may use the OpenTelemetry Metrics SDK
  and the APM agent will automatically add a MetricReader to ship metrics to
  APM server. See the <<opentelemetry-bridge>> for details. ({pull}3152[#3152])


[float]
===== Chores

* The config option `filterHttpHeaders` is now *deprecated*. It will be
  removed in a future major version. ({pull}3333[#3333])

* Add cookie map in transactions' request context and redact cookie header ({pull}3322[#3322])

* Stop testing `express-graphql` instrumentation -- the module is deprecated.
  ({pull}3304[#3304])


[[release-notes-3.45.0]]
==== 3.45.0 2023/04/28

[float]
===== Features

* Add `aws.s3.bucket` and `aws.s3.key` attributes for OpenTelemetry in S3 instrumentation.
  Spec https://github.com/open-telemetry/opentelemetry-specification/blob/v1.20.0/semantic_conventions/trace/instrumentation/aws-sdk.yml#L435
  ({issues}3150[#3150]).

[float]
===== Bug fixes

* Fix a possible crash in AWS Lambda Function instrumentation when an ELB-
  or API Gateway-triggered invocation received an `event` object with no
  `headers` field. ({issues}3286[#3286])

* Fix an edge case in instrumentation of `http.request()` and `https.request()`
  with node v19.9.0 and recently nightly builds of node v20.
  ({issues}3261[#3261])

[float]
===== Chores

* Update "engines" to support node v20. ({pull}3278[#3278])

* Restrict Next.js instrumentation to `<13.3.0` for now, because of a known
  issue with instrumentating the `next@13.3.0` dev server. ({issues}3263[#3263])


[[release-notes-3.44.1]]
==== 3.44.1 2023/04/06

[float]
===== Bug fixes

* Fix an issue where the APM agent receiving central config (from APM server)
  containing a value for `sanitized_field_names` would crash.
  ({issues}3247[#3247])


[[release-notes-3.44.0]]
==== 3.44.0 2023/04/03

[float]
===== Features

* Update the <<opentelemetry-bridge>> supported version of `@opentelemetry/api`
  to version 1.4.x. ({pull}3239[#3239])

[float]
===== Bug fixes

* Ensure `metadata.service.agent.activation_method` is only sent for APM
  server version 8.7.1 or later. APM server 8.7.0 included a bug where
  receiving `activation_method` is harmful. ({issues}3230[#3230])


[[release-notes-3.43.0]]
==== 3.43.0 2023/03/02

[float]
===== Features

* Support mongodb v5. ({issues}3138[#3138])

* Propagate trace-context in message attributes for SQS (SendMessage and
  SendMessageBatch) and SNS (Publish), provided the maximum 10 message
  attributes limit is not passed. SQS message reception (ReceiveMessage) and
  SQS- and SNS-triggered Lambda functions already produce _span links_ for
  incoming messages with trace-context. This allows linking between
  producer and consumer in the Kibana APM app. ({pull}3044[#3044])

* Extend Lambda instrumentation to capture details for Lambda function URL
  and ELB-triggered Lambdas. ({issues}2901[#2901])

* Make `Agent.flush()` return a `Promise` if no callback is passed as param.
  This means that flush is now `await`able: `await apm.flush()`.
  ({issues}2857[#2857])

[float]
===== Bug fixes

* Fix the transaction name for *API* routes in Next.js >=13.2.x. Before this
  change internal changes in next@13.2.0 resulted in transactions for Next.js
  API routes being `{method} unknown route`.

* Fix `metadata.service.agent.activation_method=k8s-attach` handling to
  (a) use an explicit marker from the k8s apm attacher
  (`ELASTIC_APM_ACTIVATION_METHOD`) and (b) use the specified "k8s-attach"
  value, rather than the incorrect "k8s-attacher".
  ({issue}3119[#3119])

* Add missing <<opentelemetry-bridge-enabled>> ({pull}3121[#3121]) and
  <<context-manager>> Agent configuration options to the TypeScript types.


[[release-notes-3.42.0]]
==== 3.42.0 2023/01/18

[float]
===== Features

* Support for tracing/monitoring https://learn.microsoft.com/en-us/azure/azure-functions/[Azure Functions].
  See the <<azure-functions>> document.
  ({pull}3071[#3071], https://github.com/elastic/apm/blob/main/specs/agents/tracing-instrumentation-azure-functions.md[spec])

* Support `restify@11`.

[float]
===== Bug fixes

* Fix instrumentation of `http.request()` and `http.get()` (and the same
  for `https.`) so that Basic auth fields are not lost. Before this change
  if the first arg was a URL or string with `username` and/or `password`
  values, e.g. `https://user:pass@...`, then the auth fields were not
  included in the actual HTTP request.  ({issues}2044[#2044])

* Fix `span.context.destination.service.resource` for S3 spans to have an
  "s3/" prefix.
+
*Note*: While this is considered a bugfix, but it can potentially be a breaking
change in the Kibana APM app: It can break the history of the S3-Spans / metrics
for users relying on `context.destination.service.resource`. If users happen to
run agents both with and without this fix (for same or different languages), the
same S3-buckets can appear twice in the service map (with and without
s3-prefix).

* Ensure collected dropped spans stats follow the intake API type requirements.
  Before this change `transaction.dropped_spans_stats[*].duration.sum.us` could
  have been a floating-point value, but the intake API requires an int. The
  result was dropped transactions and errors in the agent log.
  ({issues}3104[#3104])

[float]
===== Chores

* Add `service.agent.activation_method` metadatum.
  Spec: https://github.com/elastic/apm/blob/main/specs/agents/metadata.md#activation-method
  ({issues}3039[#3039])


[[release-notes-3.41.1]]
==== 3.41.1 2022/12/21

[float]
===== Bug fixes

* Fix a bug in span compression with sending spans that were buffered for
  possible compression. Before this fix, in some cases a compressible span could
  be sent *twice* or not sent at all. ({pull}3076[#3076])


[[release-notes-3.41.0]]
==== 3.41.0 2022/12/12

[float]
===== Features

* Capture HTTP context (status code, headers, etc.) on transactions (and
  captured errors) for Lambda functions triggered by API Gateway.
  ({issues}2419[#2419])

* Support instrumentation for restify@10.

[float]
===== Bug fixes

* Change default `serverUrl` from `http://localhost:8200` to `http://127.0.0.1:8200`
  to avoid ambiguity between possible IPv4 and IPv6 DNS-resolved values for "localhost".
  APM server only listens on IPv4 by default, so this avoids a possible surprising
  mismatch. ({issues}3045[#3045])

* Add `tracestate` to the `TransactionOptions` TypeScript type for
  `apm.startTransaction(..., options)`. ({issues}3061[#3061])

[float]
===== Chores

* Mark the published Lambda layer as supporting the recently released
  "nodejs18.x" Lambda Runtime (`--compatible-runtimes`).


[[release-notes-3.40.1]]
==== 3.40.1 2022/11/15

[float]
===== Bug fixes

* Prevent a possible tight loop in central config fetching. ({issues}3029[#3029])


[[release-notes-3.40.0]]
==== 3.40.0 2022/10/31

**Note**: This was a bad release. Users should upgrade to v3.40.1 or later.
This version of the agent could enter a tight loop re-fetching central config,
which increases network traffic, CPU usage, and load on the APM server.
See {issues}3029[issue #3029] for details.

[float]
===== Features

* Enable support for redis v4 ({pull}2945[#2945])

* preview:[] Next.js server-side instrumentation. See the <<nextjs>> document.
+
This adds instrumentation of the Next.js dev server (`next dev`) and prod
server (`next start`). The APM transactions for incoming HTTP requests to the
server will be named appropriately based on Next.js's routing -- both for
user page routes (e.g. `GET /a-dynamic-page/[id]`) and for internal Next.js
routes (e.g. `Next.js _next/data route my-page`,
`Next.js Rewrite route /foo -> /bar`). As well, exceptions in server-side code
(e.g. `getServerSideProps`, server-side run page handlers, API handlers) will
be reported. ({pull}2959[#2959])
+
This is a technical preview to get feedback from Next.js users. The details on
how exactly the instrumentation works may change in future versions.

* Improve container-info gathering to support AWS ECS/Fargate environments.
  ({issues}2914[#2914])

[float]
===== Bug fixes

* Source lines of context in stacktraces is *no longer reported* for "*.min.js"
  files that do not have source-map information. These files are assumed to
  be minimized files, for which source line context won't be useful. This
  change is to guard against excessively large stacktrace data.

[float]
===== Chores

* Add guards to ensure that a crazy `Cache-Control: max-age=...` response
  header cannot accidentally result in inappropriate intervals for fetching
  central config. The re-fetch delay is clamped to `[5 seconds, 1 day]`.
  ({issues}2941[#2941])


[[release-notes-3.39.0]]
==== 3.39.0 2022/10/17

[float]
===== Features

* Improve the granularity of data captured about downstream services, e.g.
  databases, for spans that represent an external call (known as "exit spans").
  This data is used for
  https://www.elastic.co/guide/en/kibana/current/service-maps.html[Service Maps]
  and
  https://www.elastic.co/guide/en/kibana/current/dependencies.html[Dependencies]
  in the Kibana APM app.
+
This is handled via the new span `service.target.*` fields that replace the
deprecated `destination.service.resource` field (https://github.com/elastic/apm/blob/main/specs/agents/tracing-spans-service-target.md[spec]). All instrumentations have
been updated to set appropriate service target values. If necessary, e.g. for manual
instrumentation, a new public <<span-setservicetarget>> API has been added to specify these values.
({pull}2882[#2882])
+
The never-public-but-available `span.setDestinationContext()` has been marked
for removal (using it will `process.emitWarning()`). Users of this internal
method should switch to the public <<span-setservicetarget>>.
+
As part of this change, improvements have been made to some module instrumentations:
+
  ** `redis` and `ioredis`: `span.type` has changed from "cache" to "db" per https://github.com/elastic/apm/blob/main/specs/agents/tracing-instrumentation-db.md#redis[spec]
  ** `mongodb`: `span.action` used to be "query", now it will be the mongodb command name, e.g. "find", "insert".
  ** `mongodb` and `mongodb-core`: `span.db.instance` is now set to the database name ({issues}1494[#1494])
  ** `mysql` and `mysql2`: `span.db.{instance,user}` are now populated.
  ** `@elastic/elasticsearch`: The cluster name is heuristically determined for Elastic Cloud deployments and used for the service target name.
  ** `sqs`: `span.destination.{address,port}` are now populated.
  ** `pg`: `span.db.{instance,user}` are now populated.
  ** `cassandra-driver`: the Cassandra keyspace is captured for service target data, if available.
  ** OpenTelemetry Bridge: OTel spans with kind PRODUCER and CLIENT are now handled as exit spans (e.g. span compression could apply).

* Support instrumentation of `@koa/router` (and `koa-router`) versions 11 and 12.
  Contributed by @sibelius. ({issues}2811[#2811])

* Support instrumentation of tedious@15. ({pull}2897[#2897])

* Improve the captured information for Elasticsearch client instrumentation.
  For all outgoing Elasticsearch client requests, the full HTTP url is
  now captured (stored in the "url.original" field). For Elasticsearch requests
  that do a search, the outgoing request body is captured (to the
  "span.db.statement" field) as before, but the format has changed to only
  hold the request body. Before this change the "span.db.statement" would
  also hold any HTTP query parameters. These are now more naturally captured
  in "url.original". ({issues}2019[#2019])
+
This change also introduces the <<elasticsearch-capture-body-urls>>
configuration option to enable controlling which Elasticsearch REST API
paths are considered for request body capture. ({pull}2873[#2873])

* Support instrumenting core modules when require'd with the optional
  https://nodejs.org/api/modules.html#core-modules['node:'-prefix].
  For example `require('node:http')` will now be instrumented.
  ({issues}2816[#2816])

* Agent will delay loading of the `error-callsites` module until agent start time,
  and will not load the module if the agent is disabled/inactive. This prevents the
  setting of an `Error.prepareStackTrace` handler until necessary for stacktrace
  collection. ({issues}2833[#2833] {pull}2906[#2906])

* Add `*principal*` pattern to default value for `sanitizeFieldNames` config
  var, so that it is more likely to redact authentication-related HTTP headers,
  e.g. on Azure. ({issues}2938[#2938])

[float]
===== Bug fixes

* Avoid a possible `RangeError: Maximum call stack size exceeded` in
  Span timer handler for exceedingly deep Span trees. ({pull}2939[#2939])

* Fix instrumentation of (very old) 'graphql' module versions <=0.9.6.
  Instrumentation of these older graphql versions was broken in v3.36.0.
  ({pull}2927[#2927])

[float]
===== Chores

* Disable knex instrumentation when not collecting span stack traces
  (because there is no point). This is a performance improvement for
  Knex usage in the default configuration. ({pull}2879[#2879])

* Document and add types for `parent` option to
  <<apm-capture-error,`apm.captureError()`>>. ({issues}2977[#2977])


[[release-notes-3.38.0]]
==== 3.38.0 2022/08/11

[float]
===== Features

- Add instrumentation for the https://undici.nodejs.org[undici] HTTP client
  library. This also adds instrumentation of Node.js v18's
  https://nodejs.org/api/all.html#all_globals_fetch[`fetch()`], which uses
  undici under the hood. For the instrumentation to work one must be using
  node v14.17.0 or later, or have installed the
  https://www.npmjs.com/package/diagnostics_channel['diagnostics_channel' polyfill].
  ({issues}2383[#2383])

- Added `exitSpanMinDuration` configuration field, allowing end users to
  set a time threshold for dropping exit spans. ({pull}2843[#2843])

[float]
===== Bug fixes

- Capturing an error would fail if the Error instance had an attribute that
  was an invalid date. ({issues}2030[#2030])

- Fix the span for an instrumented S3 ListBuckets API call to not be invalid
  for APM server intake. ({pull}2866[#2866])

- Fix an issue where the transaction `name` for a trace of a Lambda function
  implementing a GraphQL server (e.g. via https://www.apollographql.com/docs/apollo-server/deployment/lambda/[apollo-server-lambda])
  would not get the GraphQL-specific naming. ({issues}2832[#2832])


[[release-notes-3.37.0]]
==== 3.37.0 2022/07/18

[float]
===== Features

- The agent will now use https://nodejs.org/api/async_context.html#class-asynclocalstorage[`AsyncLocalStorage`]
  for run-context tracking in new enough versions of Node.js (versions >=14.5
  and >=12.19). This can reduce overhead from using the APM agent, especially in
  Promise-heavy applications. ({pull}2786[#2786])
+
This also adds a new <<context-manager,`contextManager`>> configuration option
to control which mechanism the agent uses for run-context tracking. It replaces
the, now deprecated, `asyncHooks` configuration option. If
you experience problems with the new AsyncLocalStorage-based tracking, you can
restore the older behavior with `contextManager: "asynchooks"`.

[float]
===== Chores

- The old "patch" mechanism that the APM agent uses for run-context tracking
  (enabled via <<context-manager,`contextManager: "patch"`>>, or previously
  enabled via `asyncHooks: false`) is now *deprecated*. It will be removed in a
  future major version (after an 18 month deprecation period).


[[release-notes-3.36.0]]
==== 3.36.0 2022/06/15

[float]
===== Features

- Adds https://github.com/elastic/apm/blob/main/specs/agents/handling-huge-traces/tracing-spans-dropped-stats.md[dropped span statistics]
  to transaction payloads allowing APM Server to calculate more accurate
  throughput metrics. ({issues}2302[#2302])

- Improve the grouping of captured API errors from `@elastic/elasticsearch`
  instrumentation. When an Elasticsearch client API error is captured, if
  the response body includes a `error.type`, e.g. `illegal_argument_exception`,
  the captured `error.exception.type` will be `ResponseError (illegal_argument_exception)`
  rather than `ResponseError`. This means that API errors will be grouped
  separately in the Kibana APM app based on their client API error type.
  ({issues}2770[#2770])

- Graphql v16 support ({issues}2508[#2508])


[float]
===== Bug fixes

- Fix the automatic wrapping of Lambda handlers to support handler modules
  created by `esbuild` bundling -- as is done in some Serverless Framework
  functions that use TypeScript. ({issues}2753[#2753])

- Fix Express route tracking (used for `transaction.name`) when an argument
  is passed to the `next(arg)` callback of a request handler. Before this
  change passing `next(<some object not an instance of Error>)` would be
  considered an error by Express, but not by the APM agent's route
  tracking. ({pull}2750[#2750])

- Updated `sanitizeFieldNames` and `ignoreMessageQueues` environment variables
  to use `ELASTIC_APM_` prefix. (previous variable names are still recgonized,
  but not documented) ({issues}2636[#2636])


[[release-notes-3.35.0]]
==== 3.35.0 2022/06/01

[float]
===== Features

- Add support for 'knex' version v0.21 to v1 ({issues}2699[#2699]).
  Note that instrumentation of knex >=0.95.0 is not support when using the
  deprecated <<context-manager,`contextManager=patch`>> configuration option.

- Change the instrumentation of SQS- and SNS-triggered AWS Lambda invocations:
  The special-casing of triggers with a *single* message/record has been
  removed.  That means that instead of a possible continued distributed trace
  (if a single received message has a 'traceparent'), a *span link* will be
  added to the APM transaction for each message with a 'traceparent'.
  `transaction.context.message.` fields are no longer collected.
  ({pull}2708[#2708])

- Enable support for ioredis v5 ({pull}2714[#2714])

- A Docker image with the APM agent will be published for each release to
  `docker.elastic.co/observability/apm-agent-nodejs:VERSION`, for example:
  `docker.elastic.co/observability/apm-agent-nodejs:3.35.0`. ({pull}2742[#2742])

[float]
===== Bug fixes

- Fixes automatic Lambda handler wrapping to work with handlers that point to
  subfolders (ex. `_HANDLER=path/to/folder.methodName`) ({issues}2709[#2709])


[[release-notes-3.34.0]]
==== 3.34.0 2022/05/26

[float]
===== Features

- Add support for 'tedious' version v10 to v14 ({issues}2517[#2517])

- When automatically determining <<service-name>> and <<service-version>> by
  looking for a "package.json", the agent will now prefer to start looking
  from the directory of the script being executed, rather than the current
  working directory. ({issues}2420[#2420])

- Add an experimental <<opentelemetry-bridge>>.  Briefly, the OpenTelemetry
  Bridge allows one to use the vendor-neutral
  https://opentelemetry.io/docs/instrumentation/js/api/[OpenTelemetry Tracing
  API] (https://www.npmjs.com/package/@opentelemetry/api[`@opentelemetry/api`])
  to manually instrument your code, and have the Elastic Node.js APM agent
  handle those API calls. ({pull}2641[#2641])

- Add https://github.com/open-telemetry/opentelemetry-specification/blob/main/specification/overview.md#links-between-spans)[Span Links] support. ({issues}2673[#2673])
+
The <<transaction-start-span,`transaction.startSpan()`>> and
<<apm-start-transaction,`apm.startTransaction()`>> public APIs now accept
a `links` option for specify links. The OpenTelemetry Bridge also supports
specifying links during span creation (with the limitation that span link
*attributes* are not supported).

- Add a <<trace-continuation-strategy>> configuration option to allow some
  control over how the APM Agent uses incoming trace-context headers for context
  propagation. ({issues}2592[#2592])

- Add span links to AWS SQS messaging spans on 'ReceiveMessage', one for each
  message (up to 1000) which has a 'traceparent' message attribute.
  ({issues}2593[#2593])

- Add "nodejs16.x" as one of the compatible runtimes for the Node.js APM agent
  Lambda layers now that
  https://aws.amazon.com/blogs/compute/node-js-16-x-runtime-now-available-in-aws-lambda/[this runtime is available on AWS].

[float]
===== Bug fixes

- Fixes a bug where the the agent would not serialize the database context of
  a span. ({issues}2715[#2715])

- Fix a possible crash in span compression handling on a span that was manually
  created without a parent span (e.g. if created with a custom `childOf`
  option). ({pull}2701[#2701])

[float]
===== Chores

- Add a package-lock.json file to ensure repeatable builds of the AWS Lambda
  layer and to assist with security issue auditing. ({issues}2626[#2626])

- Deprecate instrumentation for the legacy "hapi" package. While the APM agent
  still supports it, that instrumentation is no longer tested and support
  will be dropped in the next major version of the agent. Note that the
  "@hapi/hapi" package is still fully supported. ({pull}2698[#2698])

- Deprecate instrumentation for the obsolete "jade" package. "jade" was renamed
  to "pug" in 2015.  While the APM agent still supports "jade", that
  instrumentation is no longer tested. ({pull}2711[#2711])


[[release-notes-3.33.0]]
==== 3.33.0 2022/05/05

[float]
===== Features

- Add a `parent` option to `agent.captureError(err[, options][, cb])` to allow
  passing in a Transaction or Span to use as the parent for the error. Before
  this change the *current* span or transaction, if any, was always used.
+
This option is not documented in the user docs, nor added to the TypeScript
types, because it is only expected to be useful for coming OTel Bridge work.

[float]
===== Bug fixes

- Fix a possible crash in the instrumentation of an incoming HTTP/2 request: if
  the underlying Http2Session was destroyed before the APM transaction was
  ended (on Http2Stream end). This resulted in the instrumentation using the
  [`stream.session.socket`](https://nodejs.org/api/http2.html#http2sessionsocket)
  proxy, which can throw `ERR_HTTP2_SOCKET_UNBOUND` after the session is
  destroyed. ({issues}2670[#2670])

[float]
===== Chores

- The release process is slightly changed. CI (Jenkins) now handles `npm
  publish ...` when a tag is pushed. ({pull}2667[#2667])

- Pulled the `traceparent` NPM module into a local module and replaced the
  `random-poly-fill` module with the built in `require('crypto').randomFillSync`
  function call ({pull}2669[#2669])


[[release-notes-3.32.0]]
==== 3.32.0 2022/04/27

[float]
===== Features

* Add support for node v18. ({pull}2652[#2652])

* Add support for https://github.com/elastic/apm/blob/main/specs/agents/handling-huge-traces/tracing-spans-compress.md[span compression].
  ({issues}2100[#2100], {issues}2604[#2604])
+
By default, consecutive (sibling) exit spans of the same name, type, subtype,
and destination with a duration of less than 50ms will be compressed into
a single composite span. A possible case is the
https://duckduckgo.com/?q=N%252B1+query+problem[N+1 query problem].
Traces with many consecutive matching spans will be represented -- both in data
and the APM UI -- more efficiently.
+
Span compression can be disabled or matching behavior configured with the
<<span-compression-enabled,`spanCompression* configuration options`>>.

* Marks spans as "exit spans" across all instrumentations, preventing additional
  child spans from being added to the exit spans.  See issue for a full list of
  spans types that will be treated as exit spans. ({issues}2601[#2601])

* Allow a new span to be created/started even if its transaction has ended.
  This is expected to be a very rare use case. ({pull}2653[#2653])

* The Trace Context headers are now propagated for http2 requests. ({pull}2656[#2656])


[[release-notes-3.31.0]]
==== 3.31.0 2022/03/23

[float]
===== Features

* Add `captureBody` support for Hapi. ({issues}1905[#1905])

* If a SNS or SQS single event trigger to an instrumented Lambda function
  includes message attributes with the name "traceparent" (and "tracestate"),
  case-insensitive, then those are used to continue the trace. This was already
  being done for API Gateway event headers.

[float]
===== Bug fixes

* Fix a bug with Lambda instrumentation where the APM agent would result in
  an otherwise working Lambda function to respond with `null` if the Lambda
  was missing the https://github.com/elastic/apm-aws-lambda[Elastic APM Lambda Extension].
  ({issues}2598[#2598])

* Fix a bug in Lambda instrumentation in the capturing of SNS and SQS event
  message attributes. ({issues}2605[#2605])


[[release-notes-3.30.0]]
==== 3.30.0 2022/03/10

[float]
===== Breaking changes

* Added a new config option <<span-stack-trace-min-duration,`spanStackTraceMinDuration`>>
  that replaces both <<capture-span-stack-traces,`captureSpanStackTraces`>>
  and <<span-frames-min-duration,`spanFramesMinDuration`>>. The latter two are
  now deprecated, but still supported. If `spanStackTraceMinDuration` is
  specified, then any value for the deprecated two options will be ignored.
+
There is a significant change in _default_ behavior of the APM agent. If none
of these configuration options is specified, then the default
(`spanStackTraceMinDuration: -1`) is that stack traces are *not* collected
and reported for any spans. This change in default behavior was made because
the CPU performance impact of collecting span stack traces was found to be
too high in practice for busy and/or complex applications. This is mentioned
in the "Breaking changes" section to highlight the change, but it is not
considered breaking in general. The impact is that the "Stack Trace" tab in
the "Span details" view in the Kibana APM app will be empty. This was already
the case for some spans based on span duration. ({pull}2565[#2565])

* Implement the explicit signaling of Lambda invocation completion to the
  Elastic AWS Lambda Extension. This improves data flushing in a Lambda
  environment to ensure tracing data is only sent when the Lambda is active.
  This avoids possible tracing data loss while a Lambda VM is frozen.
  ({issues}2485[#2485])
+
However, because this change triggers a bug in the extension, this version of
the APM Node.js Agent must only be used with versions of the
<<lambda,AWS Lambda Extension>>
after v0.0.3.

[float]
===== Features

* Add `faas.name` and `faas.version` fields to Lambda transactions. ({issues}2587[#2587])
* Added automatic wrapping of AWS Lambda handlers ({pull}2577[#2577])
* Improvements to AWS Lambda instrumentation: Better `transaction.name` for
  API Gateway-triggered lambdas. Respect explicitly set `serviceName`,
  `serviceVersion`, and `usePathAsTransactionName` config settings. Default
  `cloudProvider: none` and `centralConfig: false` to reduce required
  environment variables for setting up APM instrumentation of Lambdas.
  ({issues}2531[#2531])


[[release-notes-3.29.0]]
==== 3.29.0 2022/02/10

* Fix a bug in instrumentation of `@elastic/elasticsearch` that caused a
  memory leak. ({issues}2569[#2569])


[[release-notes-3.28.0]]
==== 3.28.0 2022/02/08

Known issue: This release includes a memory leak in instrumentation of the
`@elastic/elasticsearch` package. If you use that package, you should not
use v3.28.0 of this APM agent. ({issues}2569[#2569])

[float]
===== Breaking changes

The following changes are not considered *breaking*. However, they result in
a change in behavior and trace output that might impact some users, so they
are highlighted here.

* Change the `redis` and `mysql` instrumentations to not patch at all if
  they are listed in <<disable-instrumentations, `disableInstrumentations`>>.
  This means that an application that uses one of these packages *and* lists
  that package in `disableInstrumentations` could see changes in the async
  run-context of callbacks.  See {issues}2498[#2498] and the
  <<release-notes-3.26.0,v3.26.0 release notes>> which has a similar change.

* Elasticsearch spans (from `elasticsearch`, `@elastic/elasticsearch`, and
  `@elastic/elasticsearch-canary` instrumentation) will no longer have an HTTP
  child span(s) for the underlying HTTP request. This is listed in this section
  to provide awareness in case some users have custom analysis of APM trace
  data that expects those HTTP spans.
+
Per https://github.com/elastic/apm/blob/main/specs/agents/tracing-spans.md#exit-spans[the APM Agent spec for exit spans],
Elasticsearch spans are now marked as exit spans and as a result, HTTP child
spans are suppressed. ({issues}2000[#2000])
+
As part of this change, some HTTP context has been added to Elasticsearch
spans, when available: the HTTP response `status_code`, and the size of the
response body (`encoded_body_size`). ({issues}2484[#2484])

[float]
===== Features

* Drop unsampled transactions when sending to APM Server v8.0+. ({issues}2455[#2455])

* The default <<service-name, `serviceName`>> string (when it is not configured
  and cannot be inferred from a "package.json" file) has been changed from
  "nodejs_service" to "unknown-nodejs-service". This is a standardized pattern
  used across Elastic APM agents to allow the Kibana APM app to recognize when
  to provide help to the user on configuring the service name.
  ({issues}2491[#2491])

* Add `transaction.name` to captured APM errors. This will allow the Kibana APM
  app to correlate error groups and transaction groups. ({issues}2456[#2456])

* Mark S3 spans (from 'aws-sdk' instrumentation) as exit spans (per
  https://github.com/elastic/apm/blob/main/specs/agents/tracing-spans.md#exit-spans).
  The result is that HTTP child spans of S3 spans are no longer captured.
  ({issues}2125[#2125])

[float]
===== Bug fixes

* Fixes for run context handling for '@elastic/elasticsearch' instrumentation.
  ({issues}2430[#2430])

* Fixes for run context handling for 'cassandra-driver' instrumentation.
  ({issues}2430[#2430])

* Fixes for run context handling for 'mongodb-core' instrumentation.
  ({issues}2430[#2430])

* Fixes for run context handling for 'elasticsearch' instrumentation.
  ({issues}2430[#2430])


[[release-notes-3.27.0]]
==== 3.27.0 2022/01/17

[float]
===== Features

* Add support for express-graphql 0.10.0 - 0.12.0 inclusive. ({pull}2511[#2511])

[float]
===== Bug fixes

* Fix an issue where the agent's async task tracking could cause the user's
  application to use too much memory. In cases where an application is under
  sustained load and is running in a memory constrained container, this looked
  like a memory leak.
+
This high memory usage could happen when application code starts async tasks
(e.g. Promises, setTimeouts, async I/O) that outlive the APM Transaction
(typically an HTTP request handler). The agent's async task tracking keeps a
reference to the APM Transaction (and any APM Spans) until the async task
ends, thus extending the lifetime of those APM objects and the references
they hold -- in particular, HTTP request and response objects. This could lead
to higher memory usage.
+
With this change, those references are removed when APM Transactions and Spans
are ended, and agent memory usage is now the same as what it was before
v3.24.0 when this issue was introduced. ({pull}2528[#2528], {issues}2489[#2489])

* Fixes for run context handling for 'graphql' instrumentation.
  ({issues}2430[#2430])

* Fixes for run context handling for DynamoDB instrumentation ('aws-sdk'
  package) so that a span created after an AWS client command (in the same
  tick, in the command callback, or promise) is not a child of the automatic
  AWS span. This change also ensures captured errors from failing client
  commands are a child of the AWS span. ({issues}2430[#2430])

* Fixes for run context handling for 'pg' instrumentation. ({issues}2430[#2430])

* Fixes for run context handling for 'mongodb' instrumentation. ({issues}2512[#2512])


[[release-notes-3.26.0]]
==== 3.26.0 2021/12/07

[float]
===== Breaking changes

* In earlier versions, the agent would propagate run context in some packages
  *even if instrumentation for that package was disabled via
  <<disable-instrumentations, `disableInstrumentations`>>*. Recent versions
  change the semantics of `disableInstrumentations` to mean the agent should
  not touch the listed packages at all. This means that an application that
  uses one of these packages *and* lists that package in
  `disableInstrumentations` could see changes in the async run-context of
  callbacks. This affects: `pg` (v3.24.0), `redis` (v3.25.0), `mysql`
  (v3.25.0), `ioredis` (v3.26.0), `mysql2` (v3.26.0).  See {issues}2498[#2498]
  for details.

[float]
===== Features

* Add `*auth*` pattern to default value for `sanitizeFieldNames` config var, so
  that it is more likely to redact authentication/authorization-related HTTP
  headers and form fields. This pattern replaces the `authorization` pattern
  in the set of defaults. ({issues}2427[#2427])

[float]
===== Bug fixes

* Fix run-context handling for 'tedious' instrumentation so that automatically
  created 'mssql' spans are never the `currentSpan` in user code.
  ({issues}2430[#2430])

* Fix 'http2' instrumentation for outgoing requests to not have the created
  HTTP span context be active in user code. ({issues}2430[#2430])

* Fix run-context handling in 'ws' instrumentation so that the span created
  for a `ws.send(...)` isn't the "current span" in subsequent code in the
  same tick. ({pull}2481[#2481])

* Fix run-context handling for 'memcached' instrumentation so that the
  automatically created Memcached span is never the `currentSpan` in user
  code. ({issues}2430[#2430])

* Fix a possible crash when serializing a Transaction if the incoming
  `req.socket` is null (possible if the socket has been destroyed).
  ({issues}2479[#2479])

* Fixes for run context handling for 'aws-sdk' instrumentation (S3, SQS, SNS)
  so that a span created after an AWS client command (in the same tick, in
  the command callback, or promise) is not a child of the automatic AWS
  span. This change also ensures captured errors from failing client commands
  are a child of the AWS span. ({issues}2430[#2430])

* Fix 'http' and 'https' instrumentation for outgoing requests to not have the
  'http' span context be active in user code. ({pull}2470[#2470])

* Fixes for 'ioredis' instrumentation ({pull}2460[#2460]):
+
**  Fix run-context so that a span created in the same tick as an ioredis
    client command will no longer be a child of the redis span.
**  Capture an APM error and correctly set span.outcome to "failure" when
    a redis client command calls back with an error.
**  Avoid a rare possible double-instrumentation of redis commands
    internally-queued before the RedisClient is "ready". ({issues}2459[#2459])
**  Add destination context so Redis shows up on the Service Map.

* Fix run-context handling for 'mysql2' instrumentation to avoid accidental
  creation of *child* spans of the automatic mysql spans.
  ({issues}2430[#2430]})


[[release-notes-3.25.0]]
==== 3.25.0 2021/11/24

[float]
===== Bug fixes

* Fixes for 'redis' instrumentation:
+
**  Fix run-context so that a span created in the same tick as a redis client
    command will no longer be a child of the redis span. ({issues}2430[#2430])
**  Capture an APM error and correctly set span.outcome to "failure" when
    a redis client command calls back with an error.
**  Avoid a rare possible double-instrumentation of redis commands
    internally-queued before the RedisClient is "ready". ({pull}2446[#2446])

* Avoid setting the `tracestate` header for outgoing HTTP requests to the empty
  string. This can happen for non-trace-root transactions. While the HTTP spec
  allows empty header values, some servers do not. ({issues}2405[#2405])

* Deprecate `transaction.subtype` and `transaction.action`. These fields
  were never used by APM server. This also deprecates the
  `apm.startTransaction(...)` call signatures that take `subtype` and `action`
  arguments. In the next major version these two fields will be removed.
  ({issues}2356[#2356])

* Fix run-context handling for 'mysql' instrumentation to avoid accidental
  creation of *child* spans of the automatic 'mysql' spans.
  ({issues}2430[#2430]})


[[release-notes-3.24.0]]
==== 3.24.0 2021/11/09

[float]
===== Breaking changes

* Change <<disable-send, `disableSend`>> to no longer skip internal processing
  work. It now *only* disables communication with APM Server. Use
  <<context-propagation-only, `contextPropagationOnly`>> if your use case is
  to limit the APM agent's processing to the minimum to support context
  propagation and log correlation.
+
This is listed under "Breaking changes" as a heads-up. The only possible
negative result of this `disableSend` change is some extra CPU processing time
by the agent. There is no outward functionality change.

[float]
===== Features

* Gather https://github.com/elastic/apm/blob/main/specs/agents/tracing-instrumentation-aws-lambda.md#overwriting-metadata[AWS Lambda-specific metadata]
  on first function invocation and ensure no intake requests to APM Server are
  started before that metadata is available. ({issues}2404[#2404])

* Add <<context-propagation-only, `contextPropagationOnly`>> configuration
  option. This supports the use case of using the APM agent to propagate HTTP
  trace-context and to support log-correlation (adding `trace.id` et al fields
  to log records) **without** an APM server, and to otherwise reduce the
  processing time of the agent. ({issues}2393[#2393])
+
This is similar to <<disable-send, `disableSend`>>, but differs in that
`contextPropagationOnly: true` tells the agent to skip unnecessary work.

* The User-Agent header used for communication with APM Server now includes
  the `serviceName` and `serviceVersion`. For some users this can be
  https://github.com/elastic/apm/issues/509[helpful for APM Server log analysis].
  ({issues}2364[#2364])

* In a Lambda enviornment we now collect a number of additional data fields
  on the Transaction object.  See the spec for more information on fields collected.
  https://github.com/elastic/apm/blob/main/specs/agents/tracing-instrumentation-aws-lambda.md
  ({issues}2156[#2156])

* Zero configuration support. The only required agent configuration option
  is <<service-name, `serviceName`>>. Normally the agent will attempt to
  infer `serviceName` for the "name" field in a package.json file. However,
  that could fail. With this version, the agent will cope with: a scoped
  package name (`@scope/name` is normalized to `scope-name`), a "name" that
  isn't a valid `serviceName`, not being able to find a "package.json" file,
  etc. Ultimately it will fallback to "nodejs_service". ({issues}1944[#1944])
+
One consequence of this change is that `apm.getServiceName()` will return
`undefined` until the agent is started (check with `apm.isStarted()`).

[float]
===== Bug fixes

* Stop collecting transaction breakdown metrics (`transaction.breakdown.count`,
  `transaction.duration.sum.us`, `transaction.duration.count`), as they are not
  being used in APM UI. ({issues}2370[#2370])

* Wrap `fs.realpath.native` when configured with `asyncHooks=false`. This
  fixes using that function (which was undefined before this fix) and a
  crash when importing fs-extra@10. ({issues}2401[#2401])

* A significant change was made to internal run context tracking (a.k.a. async
  context tracking). There are no configuration changes or API changes for
  custom instrumentation. ({pull}2181[#2181])
+
One behavior change is that multiple spans created synchronously (in the same
async task) will form parent/child relationships; before this change they would
all be siblings. This fixes HTTP child spans of Elasticsearch and aws-sdk
automatic spans to properly be children. ({issues}1889[#1889])
+
Another behavior change is that a span B started after having ended span A in
the same async task will *no longer* be a child of span A. ({pull}1964[#1964])
+
This fixes an issue with context binding of EventEmitters, where
`removeListener` would fail to actually remove if the same handler function was
added to multiple events.

* Fix pino's deprecation warning when using a custom logger with pino@6 ({issues}2332[#2332])


[[release-notes-3.23.0]]
==== 3.23.0 2021/10/25

[float]
===== Breaking changes

* Remove support for instrumenting versions of fastify earlier than 1.0.0.
  This instrumentation might still work, but is no longer supported.
  Fastify v1.0.0 was released in 2018. All current users should be using
  fastify v2 or v3 at least. See https://www.fastify.io/docs/latest/LTS/
  ({pull}2387[#2387])

[float]
===== Features

* Add initial support for version 8 of `@elastic/elasticsearch`, which is
  still in pre-release. ({pull}2385[#2385])


[[release-notes-3.22.0]]
==== 3.22.0 2021/10/21

[float]
===== Features

* Add support for node v17.

* When an error is captured, the APM agent will only immediately flush it to
  APM server if it is an "unhandled" error. Unhandled errors are typically those
  captured via the `uncaughtException` process event. Before this change, a
  captured error (e.g. for a 4xx or 5xx response from an HTTP server) was
  always immediately flushed. This could negatively impact performance for
  a service that was generating *frequent* errors. ({issues}686[#686])

[float]
===== Bug fixes

* Improve <<apm-flush,`apm.flush([cb])`>> to wait for inflight spans and errors
  before flushing data to APM server. Before this change, a recently ended span
  or recently <<apm-capture-error,captured error>> might not yet have completed
  processing (for example, stacktrace collection is asynchronous) and might
  not be included in the flush call. ({issues}2294[#2294])

* AWS Lambda changes: Disable metrics collection during the experimental phase
  of (re)implementing Lambda support ({pull}2363[#2363]). Some fixes for better
  flushing of data at the end of a Lambda invocation.

* `span.toString()` and `transaction.toString()` have been *deprecated*. The
  exact string output may change in v4 of the agent.

* Add `Span.ids` and `Transaction.ids` to TypeScript types. ({pull}2347[#2347])

* Improve `span.sync` determination (fixes {issues}1996[#1996]) and stop
  reporting `transaction.sync` which was never used ({issues}2292[#2292]).
  A minor semantic change is that `span.sync` is not set to a final value
  until `span.end()` is called. Before `span.end()` the value will always
  by `true`.

* Guard against a negative value of `metricsInterval`, which can lead to
  high CPU usage as metrics are collected as fast as possible. Also ensure
  no metrics collection can happen if `metricsInterval="0s"` as intended.
  Before this change it was possible for some metric collection to still
  happen, even though none would be reported. ({pull}2330[#2330])
+
This change also guards against negative and invalid values in the following
configuration options: `abortedErrorThreshold`, `apiRequestTime`, and
`serverTimeout`. If an invalid value is given, then will fallback to their
default value.


[[release-notes-3.21.1]]
==== 3.21.1 2021/09/16

[float]
===== Bug fixes

* Update types to avoid imports of `@types/...` modules (other than
  `@types/node`), so that TypeScript users of elastic-apm-node need not
  manually `npm install @types/connect @types/pino @types/aws-lambda` to
  compile. ({issues}2331[#2331])


[[release-notes-3.21.0]]
==== 3.21.0 2021/09/15

[float]
===== Features

* Add the `longFieldMaxLength` integer configuration option (default `10000`).
  Specific transaction/span/error fields (see the list below) will be truncated
  at this number of unicode characters. ({pull}2193[#2193], {issues}1921[#1921])
+
The `errorMessageMaxLength` configuration option is now *deprecated*, but
still supported. Users should switch to using `longFieldMaxLength`. If
`errorMessageMaxLength` is not specified, truncation of error messages will
now use the `longFieldMaxLength` value.
+
Note that ultimately the maximum length of any tracing field is limited by the
{apm-guide-ref}/configuration-process.html#max_event_size[`max_event_size`]
configured for the receiving APM server.
+
The fields affected by `longFieldMaxLength` are:
+
** `transaction.context.request.body`, `error.context.request.body` - Before
   this change these fields were not truncated.
** `transaction.context.message.body`, `span.context.message.body`,
   `error.context.message.body` - Before this change these fields were not
   truncated.
** `span.context.db.statement` - Before this change this field was truncated
   at 10000 *bytes*. Truncation is now a number of unicode characters.
** `error.exception.message`, `error.log.message` - Before this change, the
   default 2kB `errorMessageMaxLength` would apply.

* Improve the TypeScript types by exporting more of interfaces:
  `AgentConfigOptions`, `Transaction`, `Span`, `TransactionOptions`,
  `SpanOptions`. ({issues}2118[#2118])

[float]
===== Bug fixes

* Fix a bug in `apm.removePatch(module, aHandler)` that would remove the
  last registered handler if `aHandler` did not match any currently
  registered handlers. ({pull}2315[#2315])

* Fix a crash in instrumentation of the old Elasticsearch client
  (`elasticsearch`) for some rarer cases of client options -- for example
  passing multiple hosts. ({pull}2312[#2312])

* Ensure the internal HTTP(S) client requests made by the APM agent to APM
  server are not themselves traced. ({issues}1168[#1168], {issues}1136[#1136])

* Fix crashing error with `agent.registerMetric` and `active:false` configuration. ({issues}1799[#1799], {pull}2290[#2290])


[[release-notes-3.20.0]]
==== 3.20.0 2021/08/12

[float]
===== Bug fixes

* Fix failing tests and a possible runtime crash in
  `@elastic/elasticsearch@7.14.0` instrumentation. ({issues}2187[#2187])


[[release-notes-3.19.0]]
==== 3.19.0 2021/08/05

[float]
===== Features

* The agent now supports the 3.x branch of apollo-server-express. ({pull}2155[#2155])

* Add instrumentation support for mongodb@4.x. ({pull}2171[#2171])

[float]
===== Bug fixes

* The agent will no longer report counting metrics with a value of zero, and will
  remove these metrics from the registry. ({pull}2163[#2163])


[[release-notes-3.18.0]]
==== 3.18.0 2021/07/20

[float]
===== Features

* Trace an incoming HTTP/1.1 request to an HTTP/2 server using the
  https://nodejs.org/api/http2.html#http2_http2_createsecureserver_options_onrequesthandler[allowHTTP1]
  option. Before this change only incoming requests supporting HTTP/2 would
  be traced. ({pull}2143[#2143])

* Add instrumentation of the AWS SNS publish method when using the
  https://www.npmjs.com/package/aws-sdk[JavaScript AWS SDK v2] (`aws-sdk`). ({pull}2157[#2157])

[float]
===== Bug fixes

* Fixed naming for outgoing HTTP spans to comply with the spec.
  https://github.com/elastic/apm/blob/main/specs/agents/tracing-instrumentation-http.md#http-client-spans
  Span names no longer include the path portion of the URL. ({pull}2161[#2161])

* Fix a header object re-use bug that prevented propagation of trace-context
  headers (`traceparent` et al) in AWS requests using AWS v4 signature auth.
  ({issues}2134[#2134])

* Fix a possible infinite loop in `captureError` when handling uncaught
  exceptions and the process is at or near its file descriptor limit
  (receiving EMFILE errors).  ({issues}2148[#2148])


[[release-notes-3.17.0]]
==== 3.17.0 2021/07/05

[float]
===== Features

* Add instrumentation of all AWS S3 methods when using the
  https://www.npmjs.com/package/aws-sdk[JavaScript AWS SDK v2] (`aws-sdk`).

* Add <<disable-send, `disableSend`>> configuration option. This supports some
  use cases using the APM agent **without** an APM server. ({issues}2101[#2101])

* Add instrumentation of all DynamoDB methods when using the
  https://www.npmjs.com/package/aws-sdk[JavaScript AWS SDK v2] (`aws-sdk`).

[float]
===== Bug fixes

* Fix inconsistencies in HTTP spans from other APM agents.
  <<span-subtype, `span.subtype`>> will now be "http" for HTTP, HTTPS, and
  HTTP/2 outgoing spans -- previously it was "http", "https", "http2",
  respectively. As well, <<span-action, `span.action`>> will now be the HTTP
  method (e.g. "GET", "PUT", "POST"), rather than "http". ({pull}2075[#2075])

* Fixed error where SQS messages sent without an active transactions could
  crash the agent. ({issues}2113[#2113])

* Fixed support for proxies in destination context ({issues}1770[#1770])

[[release-notes-3.16.0]]
==== 3.16.0 - 2021/06/14

[float]
===== Features

* Added <<span-frames-min-duration, `spanFramesMinDuration`>>
  configuration field, allowing users to set a time threshold value that spans
  must reach before the agent will add a stack trace to the span. As a result,
  many short spans that previously included stack traces by default no longer
  will.

* Prefer W3C "traceparent" header over "elastic-apm-traceparent" for incoming
  requests. {pull}2079[#2079]

[float]
===== Bug fixes

* Fix a crash (`TypeError: lastPrepareStackTrace`) in the agent when used with
  React v17 and later ({issues}1980[#1980]).

* Performance improvements have been made in error and stacktrace capture ({pull}2094[#2094]).
  This also included in two bug fixes:
+
** Before this change, some captured errors (for example a `next(new Error('boom')` from
   an Express handler) would mark the error as "unhandled" incorrectly. "Unhandled"
   exceptions are those caught by an `uncaughtException` handler.
** Before this change, source context lines for a stacktrace would not properly
   use the "sourcesContext" field of a file's source map.


[[release-notes-3.15.0]]
==== 3.15.0 - 2021/05/19

[float]
===== Features

* Add support for Node.js v16. (This also drops testing of Node.js v13
  releases.) {pull}2055[#2055]

[float]
===== Bug fixes

* Update TypeScript typings for `Agent.setLabel` and `Agent.addLabels` to
  include the `stringify` argument that was added in v3.11.0.


[[release-notes-3.14.0]]
==== 3.14.0 - 2021/04/19

[float]
===== Features

* Add `apm.addMetadataFilter(fn)` for filtering the
  https://www.elastic.co/guide/en/apm/server/current/metadata-api.html[metadata object]
  sent to APM server.

* The handling of sending events (transactions, spans, errors) to APM server
  has improved in a few ways. During temporary spikes in load and/or an APM
  server that is unresponsive, the agent will buffer a number of events and
  *drop* them above a certain limit (configurable via <<max-queue-size>>).
  This helps ensure the agent does not overly consume memory and CPU. As well,
  the agent will now https://github.com/elastic/apm/blob/main/specs/agents/transport.md#transport-errors[backoff]
  when the APM server errors. Finally, improved error handling means it will
  terminate failing requests to the APM server more quickly.
+
Note: v1 of this agent (EOL'd 2 years ago), included a `maxQueueSize` config
variable with a different meaning. If you have a lingering usage of that
setting (also possibly as the `ELASTIC_APM_MAX_QUEUE_SIZE` environment
variable), then it should be removed.

* Adds support for Amazon SQS queues via `aws-sdk` instrumentation that
  partially implements the https://github.com/elastic/apm/blob/main/specs/agents/tracing-instrumentation-messaging.md[APM messaging spec],
  and adds `queue.latency.min.ms`, `queue.latency.max.ms`, and `queue.latency.avg.ms`
  metrics for SQS queues.

[float]
===== Bug fixes

* Fixed bug where the URL property for outgoing HTTP request spans was set
  with the server's IP address rather than its hostname. The Agent now sets
  this property with the actual URL requested by Node.js. {issues}2035[#2035]

* Fixed bug where external services were not listed under Dependencies on the
  APM Service Overview page due to the trace-context propagated `sample_rate`
  value not being set on either transactions or spans.

[[release-notes-3.13.0]]
==== 3.13.0 - 2021/04/06

[float]
===== Features

* The APM agent's own internal logging now uses structured JSON logging using
  the https://getpino.io/#/docs/api?id=logger[pino API], and formatted in
  {ecs-logging-ref}/intro.html[ecs-logging] format. The log records on stdout
  are now single-line JSON objects. For example:
+
[source,bash]
----
# Before
APM Server transport error (ECONNREFUSED): connect ECONNREFUSED 127.0.0.1:8200

# After
{"log.level":"error","@timestamp":"2021-03-19T00:21:17.571Z","log":{"logger":"elastic-apm-node"},
"ecs":{"version":"1.6.0"},"message":"APM Server transport error (ECONNREFUSED): connect ECONNREFUSED 127.0.0.1:8200"}
----
+
Pretty formatting (and filtering) on the console may be done via the
https://github.com/trentm/go-ecslog[`ecslog`] tool.
+
A custom <<logger>> is still supported as before. However, a non-pino custom
logger will only receive the "message" field, and not structured log fields
as they are added over time.

* Add support for setting the `ELASTIC_APM_LOGGER=false` environment variable
  to disable/ignore a given custom <<logger>>. This is to support easier
  <<debug-mode>> for troubleshooting.

[float]
===== Bug fixes

* Lock package dependency "elastic-apm-http-client@9.6.0" to avoid using
  v9.7.0 for now, because it is breaking tests. A coming release will get back
  on the latest of this dependency. {issues}2032[#2032]

* Remove the "ancestors" field from a log.trace message on startup. Its info
  is a duplicate of info in the "startTrace" field in the same log record.
  {pull}2005[#2005]

* Remove the accidental `nodejs.eventloop.delay.ns` metric that was always
  reporting a zero value. The existing `nodejs.eventloop.delay.avg.ms` is
  the intended metric. {pull}1993[#1993]


[[release-notes-3.12.1]]
==== 3.12.1 - 2021/02/25

[float]
===== Bug fixes

* fix: Update https://github.com/elastic/apm-nodejs-http-client/blob/main/CHANGELOG.md#v951[apm-server client]
  to fix a {issues}1749[possible crash] when polling for central config.


[[release-notes-3.12.0]]
==== 3.12.0 - 2021/02/21

[float]
===== Features

* feat: Set span outcome to success or failure depending on whether an error
  was captured during when the span was active. {issues}1814[#1814]

* feat: Adds public `setOutcome` method to span and transaction APIs, and
  adds a top level `setTransactionOutcome` and `setSpanOutcome` to set
  outcome values for the current active transaction or active span.
* Limit the `transactionSampleRate` value to 4 decimal places of precision
  according to the shared https://github.com/elastic/apm/blob/main/specs/agents/tracing-sampling.md#transaction_sample_rate-configuration[APM spec]. This ensures that propagated sampling rate
  in the `tracestate` header is short and consistent. {pull}1979[#1979]

[float]
===== Bug fixes

* fix: It was possible for fetching central config to result in the
  `cloudProvider` config value being reset to its default. {issues}1976[#1976]

* fix: fixes bug where tedious could crash the agent on bulk inserts {pull}1935[#1935] +
  Reported https://discuss.elastic.co/t/apm-agent-crashes-nodejs-after-reporting-exception-in-tedious-instrumentation-code/259851[via the forum].
  The error symptom was: `Cannot read property 'statement' of undefined`

[[release-notes-3.11.0]]
==== 3.11.0 - 2021/02/08

[float]
===== Features

* feat: add `apm.getServiceName()` {pull}1949[#1949] +
  This will be used by https://github.com/elastic/ecs-logging-nodejs[ecs-logging packages]
  to integrate with APM.

* feat: support numeric and boolean labels {pull}1909[#1909] +
  Add an optional `stringify` option to `apm.setLabel(name, version, stringify = true)`
  and `apm.addLabels(labels, stringify = true)`, which can be set `false` to
  allow numeric and boolean labels. Stringify defaults to true for backwards
  compatibility -- stringification will be removed in a future major version.

* feat: added support for cloud metadata fetching {pull}1937[#1937] +
  Agent now collects information about its cloud environment and includes this
  data in the APM Server's metadata payload. See
  https://github.com/elastic/apm/blob/3acd10afa0a9d3510e819229dfce0764133083d3/specs/agents/metadata.md#cloud-provider-metadata[the spec]
  for more information.

[[release-notes-3.10.0]]
==== 3.10.0 - 2021/01/11

[float]
===== Features

* feat: Improve handling of raw body parsing
  The agent will now report raw/`Buffer` encoded post bodies as '<Buffer>'.

* feat: Add support for api keys {pull}1818[#1818] +
  This allows the usage of API keys for authentication to the APM server

* feat: Add automatic instrumentation of the https://github.com/elastic/elasticsearch-js[@elastic/elasticsearch] package {pull}1877[#1870]
+
The instrumentation of the legacy "elasticsearch" package has also changed
slightly to commonalize:
+
** "span.context.destination" is set on all Elasticsearch spans, not just a
   subset of query-like API endpoints.
** For query-like API endpoints (e.g. `/_search`), the capturing of query details
   on "span.context.db.statement" has changed (a) to include *both* the
   query params and the request body if both exist (separated by `\n\n`) and
   (b) to *URL encode* the query params, rather than JSON encoding.

* feat: Add `captureAttributes` boolean option to `apm.captureError()` to
  allow *disabling* the automatic capture of Error object properties. This
  is useful for cases where those properties should not be sent to the APM
  Server, e.g. for performance (large string fields) or security (PII data).
  {pull}1912[#1912]

* feat: Add `log_level` central config support. {pull}1908[#1908] +
  Spec: https://github.com/elastic/apm/blob/main/specs/agents/logging.md

* feat: Add `sanitize_field_names` configuration option. +
  Allows users to configure a list of wildcard patterns to _remove_ items
  from the agent's HTTP header and `application/x-www-form-urlencoded` payloads.
  {pull}1898[#1898]
  ** https://github.com/elastic/apm/blob/main/specs/agents/sanitization.md[spec]
  ** https://github.com/elastic/apm-agent-nodejs/blob/main/docs/configuration.asciidoc#sanitize-field-names[docs]

[float]
===== Bug fixes

* fix: Fix parsing of comma-separated strings for relevant config vars to allow
  whitespace around the commas. E.g.:
+
----
export ELASTIC_APM_TRANSACTION_IGNORE_URLS='/ping, /metrics*'
----
+
Config vars affected are: `disableInstrumentations`, `transactionIgnoreUrls`
`addPatch`, and `globalLabels`.
* fix: Correct the environment variable for setting `transactionIgnoreUrl`
  (added in v3.9.0) from `ELASTIC_TRANSACTION_IGNORE_URLS` to
  `ELASTIC_APM_TRANSACTION_IGNORE_URLS`.


[[release-notes-3.9.0]]
==== 3.9.0 - 2020/11/30

[float]
===== Features

* feat: support fastify 3 {pull}1891[#1891] +
  Adds .default and .fastify module.exports to instrumented fastify function
  for 3.x line, and prefers req.routerMethod and req.routerPath for
  transaction name
* feat: Set "destination" context on spans for "mongodb". {pull}1893[#1893] +
  This allows Kibana APM Service Maps to show a "mongodb" node for services using
  the https://www.npmjs.com/package/mongodb[mongodb] package (which includes
  mongoose and mongojs).
* feat: transactionIgnoreUrl wildcard matching {pull}1870[#1870] +
  Allows users to ignore URLs using simple wildcard matching patterns that behave
  the same across language agents. See https://github.com/elastic/apm/issues/144

[float]
===== Bug fixes

* fix: treat set-cookie in response headers as sensitive data {pull}1886[#1886]
* fix: Synchronous spans would never have `span.sync == true`. {pull}1879[#1879]


[[release-notes-3.8.0]]
==== 3.8.0 - 2020/11/09

[float]
===== Features

* feat: expand k8s pod ID discovery regex {pull}1863[#1863]
* feat: implements tracestate {pull}1828[#1828] +
  Expands support for the W3C Trace Context specification by adding a tracestate
  header implementation, and uses this new header to track the Elastic
  transaction sample rate across a trace's service boundaries.
* feat: add span and transaction outcome {pull}1824[#1824] +
  This adds an "outcome" field to HTTP(S)
  https://github.com/elastic/apm/blob/main/specs/agents/tracing-transactions.md#transaction-outcome[transactions]
  and https://github.com/elastic/apm/blob/main/specs/agents/tracing-spans.md#span-outcome[spans].

[float]
===== Bug fixes

* fix(pg): prevent unhandled promise rejection {pull}1846[#1846]
* fix: redis@2.x instrumentation was broken {pull}1852[#1852]
* A number of fixes to the test suite.

[[release-notes-3.7.0]]
==== 3.7.0 - 2020/8/10

* feat(knex): add support for 0.21.x {pull}1801[#1801]
* feat(redis): add support for v3.x {pull}1641[#1641]
* feat(graphql): add support for 15.x {pull}1795[#1795]
* feat(koa-router): add support for 9.x {pull}1772[#1772]
* fix(elasticsearch): ensure requests can be aborted {pull}1566[#1566]
* fix: end span if outgoing http request ends prematurely {pull}1583[#1583]
* fix: don't throw on invalid URL {pull}1771[#1771]
* fix: patch apollo-server-core > 2.14 correctly {pull}1796[#1796]
* fix: add currentTraceIds to typings {pull}1733[#1733]

[[release-notes-3.6.1]]
==== 3.6.1 - 2020/5/20

* fix(package): bump elastic-apm-http-client to ^9.4.0 {pull}1756[#1756]

[[release-notes-3.6.0]]
==== 3.6.0 - 2020/5/18

* feat: add destination metadata for db spans {pull}1687[#1687]
* feat: add support for Node.js 14 {pull}1742[#1742]
* feat(pg): add support for pg v8.x {pull}1743[#1743]
* feat: add metrics for external memory {pull}1724[#1724]
* feat: enrich spans with destination info {pull}1685[#1685]
* fix(instrumentation): add .js to module path {pull}1711[#1711]

[[release-notes-3.5.0]]
==== 3.5.0 - 2020/3/9

* feat(error): get stack trace from Error-like objects {pull}1613[#1613]
* fix: add logUncaughtExceptions conf option to TypeScript typings {pull}1668[#1668]

[[release-notes-3.4.0]]
==== 3.4.0 - 2020/2/21

* feat: support W3C TraceContext traceparent header {pull}1587[#1587]
* feat: add custom metrics API (experimental) {pull}1571[#1571]
* feat(koa-router): add support for v8.x {pull}1642[#1642]
* fix(cassandra): improve support for cassandra-driver v4.4.0+ {pull}1636[#1636]
* fix: support promisifying setTimeout and friends {pull}1636[#1636]

[[release-notes-3.3.0]]
==== 3.3.0 - 2019/12/13

* feat(config): add serverCaCertFile config {pull}1560[#1560]
* feat(config): add central config support for transactionMaxSpans and captureBody {pull}1555[#1555]

[[release-notes-3.2.0]]
==== 3.2.0 - 2019/11/19

* fix(metrics): only register collectors if enabled {pull}1520[#1520]
* fix(ioredis): prevent unhandled promise rejection {pull}1523[#1523]
* chore: add Node 13 to supported engines {pull}1524[#1524]

[[release-notes-3.1.0]]
==== 3.1.0 - 2019/10/16

[float]
===== Features
* feat(mongodb): instrumentation {pull}1423[#1423]
* fix(package): update elastic-apm-http-client to version 9.0.0 {pull}1419[#1419]
* perf: cache 'ids' value of transactions and spans {pull}1434[#1434]

[float]
===== Bug fixes
* fix: always end transaction when socket is closed prematurely {pull}1439[#1439]
* fix: change logUncaughtExceptions default to false {pull}1432[#1432]
* fix: write stack trace of uncaught exceptions to STDERR {pull}1429[#1429]

[[release-notes-3.0.0]]
==== 3.0.0 - 2019/9/30

[float]
===== Breaking changes
* feat: allow manual instrumentation with `instrument: false` {pull}1114[#1114]
* feat: allow setting span/transaction `type`, `subtype`, and `action` separately (the behavior of the old `type` has changed) {pull}1292[#1292]
* feat: use `external` as span type instead of `ext` {pull}1291[#1291]
* refactor(graphql): use custom transaction type `graphql` for graphql requests instead of `request` {pull}1245[#1245]
* feat(http): add `instrumentIncomingHTTPRequests` config (`disableInstrumentations` now behaves differently) {pull}1298[#1298]
* chore: remove deprecated APIs {pull}1413[#1413]
* chore: drop support for older Node.js versions {pull}1383[#1383]

[[release-notes-2.x]]
=== Node.js Agent version 2.x

[[release-notes-2.17.3]]
==== 2.17.3 - 2020/2/27

[float]
===== Bug fixes
* fix: support promisifying setTimeout and friends {pull}1649[#1649]
* fix(cassandra): improve support for cassandra-driver v4.4.0+ {pull}1649[#1649]
* fix(knex): make stack traces work in 0.18+ {pull}1500[#1500]
* fix(tedious): ensure shimmed module exposes same API {pull}1496[#1496]
* fix(metrics): do not send transaction breakdowns when disabled {pull}1489[#1489]
* fix(tedious): support 6.5+ {pull}1488[#1488]
* fix: always end transaction when socket is closed prematurely {pull}1445[#1445]
* perf: cache 'ids' value of transactions and spans {pull}1438[#1438]

[[release-notes-2.17.2]]
==== 2.17.2 - 2019/10/2

[float]
===== Bug fixes
* chore(http): workaround(s) to suppress DEP0066 warnings {pull}1424[#1424]

[[release-notes-2.17.1]]
==== 2.17.1 - 2019/9/26

[float]
===== Bug fixes
* fix: support all falsy return values from error filters {pull}1394[#1394]
* fix: capture all non-string http bodies {pull}1381[#1381]

[[release-notes-2.17.0]]
==== 2.17.0 - 2019/9/19

[float]
===== Features
* feat: add support for @koa/router {pull}1346[#1346]
* feat: add methods for logging trace information {pull}1335[#1335]

[float]
===== Bug fixes
* fix: improve debug output when detecting incoming http request {pull}1357[#1357]
* fix(http): response context propagation on Node.js 12.0 - 12.2 {pull}1339[#1339]

[[release-notes-2.16.2]]
==== 2.16.2 - 2019/9/3

[float]
===== Bug fixes
* fix(lambda): handle traceparent case-insensitively {pull}1319[#1319]

[[release-notes-2.16.1]]
==== 2.16.1 - 2019/8/28

[float]
===== Bug fixes
* fix: avoid throwing when agent is in active: false mode {pull}1278[#1278]

[[release-notes-2.16.0]]
==== 2.16.0 - 2019/8/26

[float]
===== Features
* feat(memcached): instrument memcached v2.2.0 and above {pull}1144[#1144]
* feat(config): add configFile config option {pull}1303[#1303]

[float]
===== Bug fixes
* fix: bug where spans sometimes wouldn't have stack traces {pull}1299[#1299]
* fix(async_hooks): properly update sync flag {pull}1306[#1306]
* fix: change agent active status log message to debug level {pull}1300[#1300]

[[release-notes-2.15.0]]
==== 2.15.0 - 2019/8/15

[float]
===== Features
* feat(express-graphql): add support for v0.9 {pull}1255[#1255]
* feat(metrics): add metricsLimit option {pull}1273[#1273]

[[release-notes-2.14.0]]
==== 2.14.0 - 2019/8/12

[float]
===== Features
* feat(hapi): support new @hapi/hapi module {pull}1246[#1246]
* feat: allow agent.clearPatches to be called with array of names {pull}1262[#1262]

[float]
===== Bug fixes
* fix: be less chatty if span stack traces cannot be parsed {pull}1274[#1274]
* perf: use for-of instead of forEach {pull}1275[#1275]

[[release-notes-2.13.0]]
==== 2.13.0 - 2019/7/30

[float]
===== Bug fixes
* fix: standardize user-agent header {pull}1238[#1238]

[float]
===== Features
* feat: add support for APM Agent Configuration via Kibana {pull}1197[#1197]
* feat(metrics): breakdown graphs {pull}1219[#1219]
* feat(config): default serviceVersion to package version {pull}1237[#1237]

[[release-notes-2.12.1]]
==== 2.12.1 - 2019/7/7

[float]
===== Bug fixes
* fix(knex): abort early on unsupported version of knex {pull}1189[#1189]

[[release-notes-2.12.0]]
==== 2.12.0 - 2019/7/2

[float]
===== Features
* feat(metrics): add runtime metrics {pull}1021[#1021]
* feat(config): add environment option {pull}1106[#1106]

[[release-notes-2.11.6]]
==== 2.11.6 - 2019/6/11

[float]
===== Bug fixes
* fix(express): don't swallow error handling middleware {pull}1111[#1111]

[[release-notes-2.11.5]]
==== 2.11.5 - 2019/5/27

[float]
===== Bug fixes
* fix(metrics): report correct CPU usage on Linux {pull}1092[#1092]
* fix(express): improve names for routes added via app.use() {pull}1013[#1013]

[[release-notes-2.11.4]]
==== 2.11.4 - 2019/5/27

[float]
===== Bug fixes
* fix: don't add traceparent header to signed AWS requests {pull}1089[#1089]

[[release-notes-2.11.3]]
==== 2.11.3 - 2019/5/22

[float]
===== Bug fixes
* fix(span): use correct logger location {pull}1081[#1081]

[[release-notes-2.11.2]]
==== 2.11.2 - 2019/5/21

[float]
===== Bug fixes
* fix: url.parse expects req.url not req {pull}1074[#1074]
* fix(express-slash): expose express handle properties {pull}1070[#1070]

[[release-notes-2.11.1]]
==== 2.11.1 - 2019/5/10

[float]
===== Bug fixes
* fix(instrumentation): explicitly use `require` {pull}1059[#1059]
* chore: add Node.js 12 to package.json engines field {pull}1057[#1057]

[[release-notes-2.11.0]]
==== 2.11.0 - 2019/5/3

[float]
===== Bug fixes
* chore: rename tags to labels {pull}1019[#1019]

[float]
===== Features
* feat(config): support global labels {pull}1020[#1020]

[float]
===== Bug fixes
* fix(config): do not use ELASTIC_APM_ prefix for k8s {pull}1041[#1041]
* fix(instrumentation): prevent handler leak in bindEmitter {pull}1044[#1044]

[[release-notes-2.10.0]]
==== 2.10.0 - 2019/4/15

[float]
===== Features
* feat(express-graphql): add support for version ^0.8.0 {pull}1010[#1010]

[float]
===== Bug fixes
* fix(package): bump elastic-apm-http-client to ^7.2.2 so Kubernetes metadata gets corrected recorded {pull}1011[#1011]
* fix(ts): add TypeScript typings for new traceparent API {pull}1001[#1001]

[[release-notes-2.9.0]]
==== 2.9.0 - 2019/4/10

[float]
===== Features
* feat: add traceparent getter to agent, span and transaction {pull}969[#969]
* feat(template): add support for jade and pug {pull}914[#914]
* feat(elasticsearch): capture more types of queries {pull}967[#967]
* feat: sync flag on spans and transactions {pull}980[#980]

[float]
===== Bug fixes
* fix(agent): init config/logger before usage {pull}956[#956]
* fix: don't add response listener to outgoing requests {pull}974[#974]
* fix(agent): fix basedir in debug mode when starting agent with -r {pull}981[#981]
* fix: ensure Kubernetes/Docker container info is captured {pull}995[#995]

[[release-notes-2.8.0]]
==== 2.8.0 - 2019/4/2

[float]
===== Features
* feat: add agent.setFramework() method {pull}966[#966]
* feat(config): add usePathAsTransactionName config option {pull}907[#907]
* feat(debug): output configuration if logLevel is trace {pull}972[#972]

[float]
===== Bug fixes
* fix(express): transaction default name is incorrect {pull}938[#938]

[[release-notes-2.7.1]]
==== 2.7.1 - 2019/3/28

[float]
===== Bug fixes
* fix: instrument http/https.get requests {pull}954[#954]
* fix: don't add traceparent header to S3 requests {pull}952[#952]

[[release-notes-2.7.0]]
==== 2.7.0 - 2019/3/26

[float]
===== Features
* feat: add patch registry {pull}803[#803]
* feat: allow sub-modules to be patched {pull}920[#920]
* feat: add TypeScript typings {pull}926[#926]

[float]
===== Bug fixes
* fix: update measured-reporting to fix Windows installation issue {pull}933[#933]
* fix(lambda): do not wrap context {pull}931[#931]
* fix(lambda): fix cloning issues of context {pull}947[#947]
* fix(metrics): use noop logger in metrics reporter {pull}912[#912]
* fix(transaction): don't set transaction result if it's null {pull}936[#936]
* fix(agent): allow flush callback to be undefined {pull}934[#934]
* fix: handle promise rejection in case Elasticsearch client throws {pull}870[#870]
* chore: change 'npm run' command namespaces {pull}944[#944]

[[release-notes-2.6.0]]
==== 2.6.0 - 2019/3/5

[float]
===== Features
* feat: add support for Fastify framework {pull}594[#594]
* feat(lambda): accept parent span in lambda wrapper {pull}881[#881]
* feat(lambda): support promise form {pull}871[#871]

[float]
===== Bug fixes
* fix: ensure http headers are always recorded as strings {pull}895[#895]
* fix(metrics): prevent 0ms timers from being created {pull}872[#872]
* fix(config): apiRequestSize should be 768kb {pull}848[#848]
* fix(express): ensure correct transaction names {pull}842[#842]

[[release-notes-2.5.1]]
==== 2.5.1 - 2019/2/4

[float]
===== Bug fixes
* fix(metrics): ensure NaN becomes 0, not null {pull}837[#837]

[[release-notes-2.5.0]]
==== 2.5.0 - 2019/1/29

[float]
===== Features
* feat(metrics): added basic metrics gathering {pull}731[#731]

[[release-notes-2.4.0]]
==== 2.4.0 - 2019/1/24

[float]
===== Features
* feat: add ability to set custom log message for errors {pull}824[#824]
* feat: add ability to set custom timestamp for errors {pull}823[#823]
* feat: add support for custom start/end times {pull}818[#818]

[[release-notes-2.3.0]]
==== 2.3.0 - 2019/1/22

[float]
===== Bug fixes
* fix(parsers): move port fix into parser {pull}820[#820]
* fix(mongo): support 3.1.10+ {pull}793[#793]

[float]
===== Features
* feat(config): add captureHeaders config {pull}788[#788]
* feat(config): add container info options {pull}766[#766]

[[release-notes-2.2.1]]
==== 2.2.1 - 2019/1/21

[float]
===== Bug fixes
* fix: ensure request.url.port is a string on transactions {pull}814[#814]

[[release-notes-2.2.0]]
==== 2.2.0 - 2019/1/21

[float]
===== Features
* feat(koa): record framework name and version {pull}810[#810]
* feat(cassandra): support 4.x {pull}784[#784]
* feat(config): validate serverUrl port {pull}795[#795]
* feat: add transaction.type to errors {pull}805[#805]

[float]
===== Bug fixes
* fix: filter outgoing http headers with any case {pull}799[#799]
* fix: we don't support mongodb-core v3.1.10+ {pull}792[#792]

[[release-notes-2.1.0]]
==== 2.1.0 - 2019/1/15

[float]
===== Features
* feat(error): include sampled flag on errors {pull}767[#767]
* feat(span): add tags to spans {pull}757[#757]

[float]
===== Bug fixes
* fix(tedious): don't fail on newest tedious v4.1.3 {pull}775[#775]
* fix(graphql): fix span name for unknown queries {pull}756[#756]

[[release-notes-2.0.6]]
==== 2.0.6 - 2018/12/18

[float]
===== Bug fixes
* fix(graphql): don't throw on invalid query {pull}747[#747]
* fix(koa-router): support more complex routes {pull}749[#749]

[[release-notes-2.0.5]]
==== 2.0.5 - 2018/12/12

[float]
===== Bug fixes
* fix: don't create spans for APM Server requests {pull}735[#735]

[[release-notes-2.0.4]]
==== 2.0.4 - 2018/12/7
* chore: update engines field in package.json {pull}727[#727]
* chore(package): bump random-poly-fill to ^1.0.1 {pull}726[#726]

[[release-notes-2.0.3]]
==== 2.0.3 - 2018/12/7

[float]
===== Bug fixes
* fix(restify): support an array of handlers {pull}709[#709]
* fix: don't throw on older versions of Node.js 6 {pull}711[#711]

[[release-notes-2.0.2]]
==== 2.0.2 - 2018/12/4

[float]
===== Bug fixes
* fix: use randomFillSync polyfill on Node.js <6.13.0 {pull}702[#702]
* fix(hapi): ignore internal events channel {pull}700[#700]

[[release-notes-2.0.1]]
==== 2.0.1 - 2018/11/26

[float]
===== Bug fixes
* fix: log APM Server API errors correctly {pull}692[#692]

[[release-notes-2.0.0]]
==== 2.0.0 - 2018/11/14

[float]
===== Breaking changes
* chore: remove support for Node.js 4 and 9
* chore: remove deprecated buildSpan function {pull}642[#642]
* feat: support APM Server intake API version 2 {pull}465[#465]
* feat: improved filtering function API {pull}579[#579]
* feat: replace double-quotes with underscores in tag names {pull}666[#666]
* feat(config): change config order {pull}604[#604]
* feat(config): support time suffixes {pull}602[#602]
* feat(config): stricter boolean parsing {pull}613[#613]

[float]
===== Features
  * feat: add support for Distributed Tracing {pull}538[#538]
  * feat(transaction): add transaction.ensureParentId function {pull}661[#661]
  * feat(config): support byte suffixes {pull}601[#601]
  * feat(transaction): restructure span_count and include total {pull}553[#553]
  * perf: improve Async Hooks implementation {pull}679[#679]

[[release-notes-1.x]]
=== Node.js Agent version 1.x

[[release-notes-1.14.3]]
==== 1.14.3 - 2018/11/13
  * fix(async_hooks): more reliable cleanup {pull}674[#674]

[[release-notes-1.14.2]]
==== 1.14.2 - 2018/11/10
  * fix: prevent memory leak due to potential reference cycle {pull}667[#667]

[[release-notes-1.14.1]]
==== 1.14.1 - 2018/11/8
  * fix: promise.then() resolve point {pull}663[#663]

[[release-notes-1.14.0]]
==== 1.14.0 - 2018/11/6
  * feat(agent): return uuid in captureError callback {pull}636[#636]
  * feat(apollo-server-express): set custom GraphQL transaction names {pull}648[#648]
  * feat(finalhandler): improve capturing of errors in Express {pull}629[#629]
  * fix(http): bind writeHead to transaction {pull}637[#637]
  * fix(shimmer): safely handle property descriptors {pull}634[#634]

[[release-notes-1.13.0]]
==== 1.13.0 - 2018/10/19
  * feat(ioredis): add support for ioredis version 4.x {pull}516[#516]
  * fix(ws): allow disabling WebSocket instrumentation {pull}599[#599]
  * fix: allow flushInterval to be set from env {pull}568[#568]
  * fix: default transactionMaxSpans to 500 {pull}567[#567]

[[release-notes-1.12.0]]
==== 1.12.0 - 2018/8/31
  * feat(restify): add Restify instrumentation {pull}517[#517]
  * feat(config): default serviceName to package name {pull}508[#508]
  * fix: always call agent.flush() callback {pull}537[#537]

[[release-notes-1.11.0]]
==== 1.11.0 - 2018/8/15
  * feat(filters): filter set-cookie headers {pull}485[#485]
  * fix(express): cannot create property symbol {pull}510[#510]

[[release-notes-1.10.2]]
==== 1.10.2 - 2018/8/8
  * fix: ensure logger config can update {pull}503[#503]
  * perf: improve request body parsing speed {pull}492[#492]

[[release-notes-1.10.1]]
==== 1.10.1 - 2018/7/31
  * fix(graphql): handle execute args object {pull}484[#484]

[[release-notes-1.10.0]]
==== 1.10.0 - 2018/7/30
  * feat(cassandra): instrument Cassandra queries {pull}437[#437]
  * feat(mssql): instrument SQL Server queries {pull}444[#444]

[[release-notes-1.9.0]]
==== 1.9.0 - 2018/7/25
  * fix(parsers): use basic-auth rather than req.auth {pull}475[#475]
  * feat(agent): add currentTransaction getter {pull}462[#462]
  * feat: add support for ws 6.x {pull}464[#464]

[[release-notes-1.8.3]]
==== 1.8.3 - 2018/7/11
  * perf: don't patch newer versions of mimic-response {pull}442[#442]

[[release-notes-1.8.2]]
==== 1.8.2 - 2018/7/4
  * fix: ensure correct streaming when using mimic-response {pull}429[#429]

[[release-notes-1.8.1]]
==== 1.8.1 - 2018/6/27
  * fix: improve ability to run in an environment with muliple APM vendors {pull}417[#417]

[[release-notes-1.8.0]]
==== 1.8.0 - 2018/6/23
  * feat: truncate very long error messages {pull}413[#413]
  * fix: be unicode aware when truncating body {pull}412[#412]

[[release-notes-1.7.1]]
==== 1.7.1 - 2018/6/20
  * fix(express-queue): retain continuity through express-queue {pull}396[#396]

[[release-notes-1.7.0]]
==== 1.7.0 - 2018/6/18
  * feat(mysql): support mysql2 module {pull}298[#298]
  * feat(graphql): add support for the upcoming GraphQL v14.x {pull}399[#399]
  * feat(config): add option to disable certain instrumentations {pull}353[#353]
  * feat(http2): instrument client requests {pull}326[#326]
  * fix: get remoteAddress before HTTP request close event {pull}384[#384]
  * fix: improve capture of spans when EventEmitter is in use {pull}371[#371]

[[release-notes-1.6.0]]
==== 1.6.0 - 2018/5/28
  * feat(http2): instrument incoming http2 requests {pull}205[#205]
  * fix(agent): allow agent.endTransaction() to set result {pull}350[#350]

[[release-notes-1.5.4]]
==== 1.5.4 - 2018/5/15
  * chore: allow Node.js 10 in package.json engines field {pull}345[#345]

[[release-notes-1.5.3]]
==== 1.5.3 - 2018/5/14
  * fix: guard against non string err.message

[[release-notes-1.5.2]]
==== 1.5.2 - 2018/5/11
  * fix(express): string errors should not be reported

[[release-notes-1.5.1]]
==== 1.5.1 - 2018/5/10
  * fix: don't throw if span callsites can't be collected

[[release-notes-1.5.0]]
==== 1.5.0 - 2018/5/9
  * feat: add agent.addTags() method {pull}313[#313]
  * feat: add agent.isStarted() method {pull}311[#311]
  * feat: allow calling transaction.end() with transaction result {pull}328[#328]
  * fix: encode spans even if their stack trace can't be captured {pull}321[#321]
  * fix(config): restore custom logger feature {pull}299[#299]
  * fix(doc): lambda getting started had old argument {pull}296[#296]

[[release-notes-1.4.0]]
==== 1.4.0 - 2018/4/9
  * feat(lambda): implement manual lambda instrumentation {pull}234[#234]

[[release-notes-1.3.0]]
==== 1.3.0 - 2018/3/22
  * feat(request): include ppid {pull}286[#286]

[[release-notes-1.2.1]]
==== 1.2.1 - 2018/3/15
  * fix(span): Do not pass stack frames into promises (memory leak fix) {pull}269[#269]

[[release-notes-1.2.0]]
==== 1.2.0 - 2018/3/13
  * feat(config): add serverTimeout {pull}238[#238]
  * fix(config): set default maxQueueSize to 100 {pull}270[#270]
  * feat(ws): add support for ws v5 {pull}267[#267]

[[release-notes-1.1.1]]
==== 1.1.1 - 2018/3/4
  * fix(mongodb): don't throw if span cannot be built {pull}265[#265]

[[release-notes-1.1.0]]
==== 1.1.0 - 2018/2/28
  * feat: add agent.startSpan() function {pull}262[#262]
  * feat(debug): output more debug info on start {pull}254[#254]

[[release-notes-1.0.3]]
==== 1.0.3 - 2018/2/14
  * fix: ensure context.url.full property is truncated if too long {pull}242[#242]

[[release-notes-1.0.2]]
==== 1.0.2 - 2018/2/13
  * fix(express): prevent invalid errors from crashing {pull}240[#240]

[[release-notes-1.0.1]]
==== 1.0.1 - 2018/2/9
  * fix: don't add req/res to unsampled transactions {pull}236[#236]

[[release-notes-1.0.0]]
==== 1.0.0 - 2018/2/6
  * feat(instrumentation): support sampling {pull}154[#154]
  * feat(transaction): add `transactionMaxSpans` config option {pull}170[#170]
  * feat(errors): add captureError call location stack trace {pull}181[#181]
  * feat: allow setting of framework name and version {pull}228[#228]
  * feat(protcol): add `url.full` to intake API payload {pull}166[#166]
  * refactor(config): replace `logBody` with `captureBody` {pull}214[#214]
  * refactor(config): unify config options with python {pull}213[#213]
  * fix: don't collect source code for in-app span frames by default {pull}229[#229]
  * fix(protocol): report dropped span counts in intake API payload {pull}172[#172]
  * refactor(protocol): always include handled flag in intake API payload {pull}191[#191]
  * refactor(protocol): move process fields to own namespace in intake API payload {pull}155[#155]
  * refactor(protocol): rename `uncaught` to `handled` in intake API payload {pull}140[#140]
  * refactor(protocol): rename `in_app` to `library_frame` in intake API payload {pull}96[#96]
  * refactor: rename app to service {pull}93[#93]
  * refactor: rename trace to span {pull}92[#92]

[[release-notes-0.x]]
=== Node.js Agent version 0.x

[[release-notes-0.12.0]]
==== 0.12.0 - 2018/1/24
  * feat(*): control amount of source context lines collected using new config options {pull}196[#196]
  * feat(agent): add public flush function to force flush of transaction queue: agent.flush([callback]) {pull}187[#187]
  * feat(mongodb): add support for mongodb-core 3.x {pull}190[#190]
  * refactor(config): update default flushInterval to 10 seconds (lower memory usage) {pull}186[#186]
  * chore(*): drop support for Node.js 5 and 7 {pull}169[#169]
  * refactor(instrumentation): encode transactions as they are added to the queue (lower memory usage) {pull}184[#184]

[[release-notes-0.11.0]]
==== 0.11.0 - 2018/1/11
  * feat(*): Set default stack trace limit to 50 frames {pull}171[#171]
  * feat(ws): add support for ws@4.x {pull}164[#164]
  * feat(errors): associate errors with active transaction

[[release-notes-0.10.0]]
==== 0.10.0 - 2018/1/3
  * feat(express): auto-track errors (BREAKING CHANGE: removed express middleware) {pull}127[#127]
  * feat(hapi): add hapi 17 support {pull}146[#146]
  * fix(*): fix Node.js 8 support using async_hooks {pull}77[#77]
  * fix(graphql): support sync execute {pull}139[#139]
  * refactor(agent): make all config properties private (BREAKING CHANGE) {pull}107[#107]

[[release-notes-0.9.0]]
==== 0.9.0 - 2017/12/15
  * feat(conf): allow serverUrl to contain a sub-path {pull}116[#116]
  * refactor(*): better format of error messages from the APM Server {pull}108[#108]

[[release-notes-0.8.1]]
==== 0.8.1 - 2017/12/13
  * docs(*): we're now in beta! {pull}103[#103]

[[release-notes-0.8.0]]
==== 0.8.0 - 2017/12/13
  * feat(handlebars): instrument handlebars {pull}98[#98]

[[release-notes-0.7.0]]
==== 0.7.0 - 2017/12/6
  * feat(parser): add sourceContext config option to control if code snippets are sent to the APM Server {pull}87[#87]
  * fix(*): move https-pem to list of devDependencies

[[release-notes-0.6.0]]
==== 0.6.0 - 2017/11/17
  * feat(queue): add maxQueueSize config option {pull}56[#56]

[[release-notes-0.5.0]]
==== 0.5.0 - 2017/11/17
  * refactor(*): drop support for Node.js <4 {pull}65[#65]
  * refactor(*): rename module to elastic-apm-node {pull}71[#71]
  * feat(queue): add fuzziness to flushInterval {pull}63[#63]

[[release-notes-0.4.0]]
==== 0.4.0 - 2017/11/15
  * fix(https): instrument https.request in Node.js v9
  * refactor(http): log HTTP results in groups of 100 {pull}68[#68]
  * fix(api): add language to APM Server requests {pull}64[#64]
  * refactor(trans): set default transaction.result to success {pull}67[#67]
  * refactor(config): rename timeout config options {pull}59[#59]

[[release-notes-0.3.1]]
==== 0.3.1 - 2017/10/3
  * fix(parsers): don't log context.request.url.search as null {pull}48[#48]
  * fix(parsers): separate hostname and port when parsing Host header {pull}47[#47]

[[release-notes-0.3.0]]
==== 0.3.0 - 2017/9/20
  * fix(instrumentation): don't sample transactions {pull}40[#40]
  * feat(graphql): include GraphQL operation name in trace and transaction names {pull}27[#27]
  * feat(tls): add validateServerCert config option {pull}32[#32]
  * feat(parser): support http requests with full URI's {pull}26[#26]
  * refactor(*): remove appGitRef config option
  * fix(instrumentation): fix setting of custom flushInterval
  * feat(elasticsearch): add simple Elasticsearch instrumentation
  * fix(*): don't start agent if appName is invalid

[[release-notes-0.2.0]]
==== 0.2.0 - 2017/8/28
  * refactor(*): support new default port 8200 in APM Server
  * refactor(*): support new context.response status code format

[[release-notes-0.1.1]]
==== 0.1.1 - 2017/8/17
  * fix(instrumentation): don't fail when sending transactions to APM Server

[[release-notes-0.1.0]]
==== 0.1.0 - 2017/8/17
  * Initial release<|MERGE_RESOLUTION|>--- conflicted
+++ resolved
@@ -41,11 +41,8 @@
 [float]
 ===== Features
 
-<<<<<<< HEAD
+* Update <<opentelemetry-bridge>> support to `@opentelemetry/api` version 1.8.0.
 * Add support for `tedious` version v17. ({pull}3901[#3901])
-=======
-* Update <<opentelemetry-bridge>> support to `@opentelemetry/api` version 1.8.0.
->>>>>>> ec41c976
 
 [float]
 ===== Bug fixes
