ifdef::env-github[]
NOTE: Release notes are best read in our documentation at
https://www.elastic.co/guide/en/apm/agent/nodejs/current/release-notes.html[elastic.co]
endif::[]

////
Notes:
1. When adding a changelog entry, if the "Unreleased" section doesn't yet exist,
   please add the following under the "=== Node.js Agent version 3.x" header:

        ==== Unreleased

        [float]
        ===== Breaking changes

        [float]
        ===== Features

        [float]
        ===== Bug fixes

        [float]
        ===== Chores

2. When making a release, change the "==== Unreleased" section header to:

        [[release-notes-x.x.x]]
        ==== x.x.x - YYYY/MM/DD
////

[[release-notes-3.x]]
=== Node.js Agent version 3.x


==== Unreleased

[float]
===== Breaking changes

[float]
===== Features

<<<<<<< HEAD
- Support instrumentation of `@koa/router` (and `koa-router`) versions 11 and 12.
  Contributed by @sibelius. ({issues}2811[#2811])
=======
- Support instrumentation of tedious@15. ({pull}2897[#2897])
>>>>>>> 5e0109fa

- Improve the captured information for Elasticsearch client instrumentation.
  For all outgoing Elasticsearch client requests, the full HTTP url is
  now captured (stored in the "url.original" field). For Elasticsearch requests
  that do a search the outgoing request body is captured (to the
  "span.db.statement" field), as before, but the format has changed to only
  hold the request body. Before this change the "span.db.statement" would
  also hold any HTTP query parameters. These are now more naturally captured
  with "url.origin". ({issues}2019[#2019])
+
This change also introduces the <<elasticsearch-capture-body-urls>>
configuration option to enable controlling which Elasticsearch REST API
paths are considered for body capture. ({pull}2873[#2873])

- Support instrumenting core modules when require'd with the optional
  https://nodejs.org/api/modules.html#core-modules['node:'-prefix].
  For example `require('node:http')` will now be instrumented.
  ({issues}2816[#2816])

[float]
===== Bug fixes

[float]
===== Chores

- Disable knex instrumentation when not collecting span stack traces
  (because there is no point). This is a performance improvement for
  Knex usage in the default configuration. ({pull}2879[#2879])


[[release-notes-3.38.0]]
==== 3.38.0 2022/08/11

[float]
===== Features

- Add instrumentation for the https://undici.nodejs.org[undici] HTTP client
  library. This also adds instrumentation of Node.js v18's
  https://nodejs.org/api/all.html#all_globals_fetch[`fetch()`], which uses
  undici under the hood. For the instrumentation to work one must be using
  node v14.17.0 or later, or have installed the
  https://www.npmjs.com/package/diagnostics_channel['diagnostics_channel' polyfill].
  ({issues}2383[#2383])

- Added `exitSpanMinDuration` configuration field, allowing end users to
  set a time threshold for dropping exit spans. ({pull}2843[#2843])

[float]
===== Bug fixes

- Capturing an error would fail if the Error instance had an attribute that
  was an invalid date. ({issues}2030[#2030])

- Fix the span for an instrumented S3 ListBuckets API call to not be invalid
  for APM server intake. ({pull}2866[#2866])

- Fix an issue where the transaction `name` for a trace of a Lambda function
  implementing a GraphQL server (e.g. via https://www.apollographql.com/docs/apollo-server/deployment/lambda/[apollo-server-lambda])
  would not get the GraphQL-specific naming. ({issues}2832[#2832])


[[release-notes-3.37.0]]
==== 3.37.0 2022/07/18

[float]
===== Features

- The agent will now use https://nodejs.org/api/async_context.html#class-asynclocalstorage[`AsyncLocalStorage`]
  for run-context tracking in new enough versions of Node.js (versions >=14.5
  and >=12.19). This can reduce overhead from using the APM agent, especially in
  Promise-heavy applications. ({pull}2786[#2786])
+
This also adds a new <<context-manager,`contextManager`>> configuration option
to control which mechanism the agent uses for run-context tracking. It replaces
the, now deprecated, <<async-hooks,`asyncHooks`>> configuration option. If
you experience problems with the new AsyncLocalStorage-based tracking, you can
restore the older behavior with `contextManager: "asynchooks"`.

[float]
===== Chores

- The old "patch" mechanism that the APM agent uses for run-context tracking
  (enabled via <<context-manager,`contextManager: "patch"`>>, or previously
  enabled via `asyncHooks: false`) is now *deprecated*. It will be removed in a
  future major version (after an 18 month deprecation period).


[[release-notes-3.36.0]]
==== 3.36.0 2022/06/15

[float]
===== Features

- Adds https://github.com/elastic/apm/blob/main/specs/agents/handling-huge-traces/tracing-spans-dropped-stats.md[dropped span statistics]
  to transaction payloads allowing APM Server to calculate more accurate
  throughput metrics. ({issues}2302[#2302])

- Improve the grouping of captured API errors from `@elastic/elasticsearch`
  instrumentation. When an Elasticsearch client API error is captured, if
  the response body includes a `error.type`, e.g. `illegal_argument_exception`,
  the captured `error.exception.type` will be `ResponseError (illegal_argument_exception)`
  rather than `ResponseError`. This means that API errors will be grouped
  separately in the Kibana APM app based on their client API error type.
  ({issues}2770[#2770])

- Graphql v16 support ({issues}2508[#2508])


[float]
===== Bug fixes

- Fix the automatic wrapping of Lambda handlers to support handler modules
  created by `esbuild` bundling -- as is done in some Serverless Framework
  functions that use TypeScript. ({issues}2753[#2753])

- Fix Express route tracking (used for `transaction.name`) when an argument
  is passed to the `next(arg)` callback of a request handler. Before this
  change passing `next(<some object not an instance of Error>)` would be
  considered an error by Express, but not by the APM agent's route
  tracking. ({pull}2750[#2750])

- Updated `sanitizeFieldNames` and `ignoreMessageQueues` environment variables
  to use `ELASTIC_APM_` prefix. (previous variable names are still recgonized,
  but not documented) ({issues}2636[#2636])


[[release-notes-3.35.0]]
==== 3.35.0 2022/06/01

[float]
===== Features

- Add support for 'knex' version v0.21 to v1 ({issues}2699[#2699]).
  Note that instrumentation of knex >=0.95.0 is not support when using the
  deprecated <<context-manager,`contextManager=patch`>> configuration option.

- Change the instrumentation of SQS- and SNS-triggered AWS Lambda invocations:
  The special-casing of triggers with a *single* message/record has been
  removed.  That means that instead of a possible continued distributed trace
  (if a single received message has a 'traceparent'), a *span link* will be
  added to the APM transaction for each message with a 'traceparent'.
  `transaction.context.message.` fields are no longer collected.
  ({pull}2708[#2708])

- Enable support for ioredis v5 ({pull}2714[#2714])

- A Docker image with the APM agent will be published for each release to
  `docker.elastic.co/observability/apm-agent-nodejs:VERSION`, for example:
  `docker.elastic.co/observability/apm-agent-nodejs:3.35.0`. ({pull}2742[#2742])

[float]
===== Bug fixes

- Fixes automatic Lambda handler wrapping to work with handlers that point to
  subfolders (ex. `_HANDLER=path/to/folder.methodName`) ({issues}2709[#2709])


[[release-notes-3.34.0]]
==== 3.34.0 2022/05/26

[float]
===== Features

- Add support for 'tedious' version v10 to v14 ({issues}2517[#2517])

- When automatically determining <<service-name>> and <<service-version>> by
  looking for a "package.json", the agent will now prefer to start looking
  from the directory of the script being executed, rather than the current
  working directory. ({issues}2420[#2420])

- Add an experimental <<opentelemetry-bridge>>.  Briefly, the OpenTelemetry
  Bridge allows one to use the vendor-neutral
  https://opentelemetry.io/docs/instrumentation/js/api/[OpenTelemetry Tracing
  API] (https://www.npmjs.com/package/@opentelemetry/api[`@opentelemetry/api`])
  to manually instrument your code, and have the Elastic Node.js APM agent
  handle those API calls. ({pull}2641[#2641])

- Add https://github.com/open-telemetry/opentelemetry-specification/blob/main/specification/overview.md#links-between-spans)[Span Links] support. ({issues}2673[#2673])
+
The <<transaction-start-span,`transaction.startSpan()`>> and
<<apm-start-transaction,`apm.startTransaction()`>> public APIs now accept
a `links` option for specify links. The OpenTelemetry Bridge also supports
specifying links during span creation (with the limitation that span link
*attributes* are not supported).

- Add a <<trace-continuation-strategy>> configuration option to allow some
  control over how the APM Agent uses incoming trace-context headers for context
  propagation. ({issues}2592[#2592])

- Add span links to AWS SQS messaging spans on 'ReceiveMessage', one for each
  message (up to 1000) which has a 'traceparent' message attribute.
  ({issues}2593[#2593])

- Add "nodejs16.x" as one of the compatible runtimes for the Node.js APM agent
  Lambda layers now that
  https://aws.amazon.com/blogs/compute/node-js-16-x-runtime-now-available-in-aws-lambda/[this runtime is available on AWS].

[float]
===== Bug fixes

- Fixes a bug where the the agent would not serialize the database context of
  a span. ({issues}2715[#2715])

- Fix a possible crash in span compression handling on a span that was manually
  created without a parent span (e.g. if created with a custom `childOf`
  option). ({pull}2701[#2701])

[float]
===== Chores

- Add a package-lock.json file to ensure repeatable builds of the AWS Lambda
  layer and to assist with security issue auditing. ({issues}2626[#2626])

- Deprecate instrumentation for the legacy "hapi" package. While the APM agent
  still supports it, that instrumentation is no longer tested and support
  will be dropped in the next major version of the agent. Note that the
  "@hapi/hapi" package is still fully supported. ({pull}2698[#2698])

- Deprecate instrumentation for the obsolete "jade" package. "jade" was renamed
  to "pug" in 2015.  While the APM agent still supports "jade", that
  instrumentation is no longer tested. ({pull}2711[#2711])


[[release-notes-3.33.0]]
==== 3.33.0 2022/05/05

[float]
===== Features

- Add a `parent` option to `agent.captureError(err[, options][, cb])` to allow
  passing in a Transaction or Span to use as the parent for the error. Before
  this change the *current* span or transaction, if any, was always used.
+
This option is not documented in the user docs, nor added to the TypeScript
types, because it is only expected to be useful for coming OTel Bridge work.

[float]
===== Bug fixes

- Fix a possible crash in the instrumentation of an incoming HTTP/2 request: if
  the underlying Http2Session was destroyed before the APM transaction was
  ended (on Http2Stream end). This resulted in the instrumentation using the
  [`stream.session.socket`](https://nodejs.org/api/http2.html#http2sessionsocket)
  proxy, which can throw `ERR_HTTP2_SOCKET_UNBOUND` after the session is
  destroyed. ({issues}2670[#2670])

[float]
===== Chores

- The release process is slightly changed. CI (Jenkins) now handles `npm
  publish ...` when a tag is pushed. ({pull}2667[#2667])

- Pulled the `traceparent` NPM module into a local module and replaced the
  `random-poly-fill` module with the built in `require('crypto').randomFillSync`
  function call ({pull}2669[#2669])


[[release-notes-3.32.0]]
==== 3.32.0 2022/04/27

[float]
===== Features

* Add support for node v18. ({pull}2652[#2652])

* Add support for https://github.com/elastic/apm/blob/main/specs/agents/handling-huge-traces/tracing-spans-compress.md[span compression].
  ({issues}2100[#2100], {issues}2604[#2604])
+
By default, consecutive (sibling) exit spans of the same name, type, subtype,
and destination with a duration of less than 50ms will be compressed into
a single composite span. A possible case is the
https://duckduckgo.com/?q=N%252B1+query+problem[N+1 query problem].
Traces with many consecutive matching spans will be represented -- both in data
and the APM UI -- more efficiently.
+
Span compression can be disabled or matching behavior configured with the
<<span-compression-enabled,`spanCompression* configuration options`>>.

* Marks spans as "exit spans" across all instrumentations, preventing additional
  child spans from being added to the exit spans.  See issue for a full list of
  spans types that will be treated as exit spans. ({issues}2601[#2601])

* Allow a new span to be created/started even if its transaction has ended.
  This is expected to be a very rare use case. ({pull}2653[#2653])

* The Trace Context headers are now propagated for http2 requests. ({pull}2656[#2656])


[[release-notes-3.31.0]]
==== 3.31.0 2022/03/23

[float]
===== Features

* Add `captureBody` support for Hapi. ({issues}1905[#1905])

* If a SNS or SQS single event trigger to an instrumented Lambda function
  includes message attributes with the name "traceparent" (and "tracestate"),
  case-insensitive, then those are used to continue the trace. This was already
  being done for API Gateway event headers.

[float]
===== Bug fixes

* Fix a bug with Lambda instrumentation where the APM agent would result in
  an otherwise working Lambda function to respond with `null` if the Lambda
  was missing the https://github.com/elastic/apm-aws-lambda[Elastic APM Lambda Extension].
  ({issues}2598[#2598])

* Fix a bug in Lambda instrumentation in the capturing of SNS and SQS event
  message attributes. ({issues}2605[#2605])


[[release-notes-3.30.0]]
==== 3.30.0 2022/03/10

[float]
===== Breaking changes

* Added a new config option <<span-stack-trace-min-duration,`spanStackTraceMinDuration`>>
  that replaces both <<capture-span-stack-traces,`captureSpanStackTraces`>>
  and <<span-frames-min-duration,`spanFramesMinDuration`>>. The latter two are
  now deprecated, but still supported. If `spanStackTraceMinDuration` is
  specified, then any value for the deprecated two options will be ignored.
+
There is a significant change in _default_ behavior of the APM agent. If none
of these configuration options is specified, then the default
(`spanStackTraceMinDuration: -1`) is that stack traces are *not* collected
and reported for any spans. This change in default behavior was made because
the CPU performance impact of collecting span stack traces was found to be
too high in practice for busy and/or complex applications. This is mentioned
in the "Breaking changes" section to highlight the change, but it is not
considered breaking in general. The impact is that the "Stack Trace" tab in
the "Span details" view in the Kibana APM app will be empty. This was already
the case for some spans based on span duration. ({pull}2565[#2565])

* Implement the explicit signaling of Lambda invocation completion to the
  Elastic AWS Lambda Extension. This improves data flushing in a Lambda
  environment to ensure tracing data is only sent when the Lambda is active.
  This avoids possible tracing data loss while a Lambda VM is frozen.
  ({issues}2485[#2485])
+
However, because this change triggers a bug in the extension, this version of
the APM Node.js Agent must only be used with versions of the
<<lambda,AWS Lambda Extension>>
after v0.0.3.

[float]
===== Features

* Add `faas.name` and `faas.version` fields to Lambda transactions. ({issues}2587[#2587])
* Added automatic wrapping of AWS Lambda handlers ({pull}2577[#2577])
* Improvements to AWS Lambda instrumentation: Better `transaction.name` for
  API Gateway-triggered lambdas. Respect explicitly set `serviceName`,
  `serviceVersion`, and `usePathAsTransactionName` config settings. Default
  `cloudProvider: none` and `centralConfig: false` to reduce required
  environment variables for setting up APM instrumentation of Lambdas.
  ({issues}2531[#2531])


[[release-notes-3.29.0]]
==== 3.29.0 2022/02/10

* Fix a bug in instrumentation of `@elastic/elasticsearch` that caused a
  memory leak. ({issues}2569[#2569])


[[release-notes-3.28.0]]
==== 3.28.0 2022/02/08

Known issue: This release includes a memory leak in instrumentation of the
`@elastic/elasticsearch` package. If you use that package, you should not
use v3.28.0 of this APM agent. ({issues}2569[#2569])

[float]
===== Breaking changes

The following changes are not considered *breaking*. However, they result in
a change in behavior and trace output that might impact some users, so they
are highlighted here.

* Change the `redis` and `mysql` instrumentations to not patch at all if
  they are listed in <<disable-instrumentations, `disableInstrumentations`>>.
  This means that an application that uses one of these packages *and* lists
  that package in `disableInstrumentations` could see changes in the async
  run-context of callbacks.  See {issues}2498[#2498] and the
  <<release-notes-3.26.0,v3.26.0 release notes>> which has a similar change.

* Elasticsearch spans (from `elasticsearch`, `@elastic/elasticsearch`, and
  `@elastic/elasticsearch-canary` instrumentation) will no longer have an HTTP
  child span(s) for the underlying HTTP request. This is listed in this section
  to provide awareness in case some users have custom analysis of APM trace
  data that expects those HTTP spans.
+
Per https://github.com/elastic/apm/blob/main/specs/agents/tracing-spans.md#exit-spans[the APM Agent spec for exit spans],
Elasticsearch spans are now marked as exit spans and as a result, HTTP child
spans are suppressed. ({issues}2000[#2000])
+
As part of this change, some HTTP context has been added to Elasticsearch
spans, when available: the HTTP response `status_code`, and the size of the
response body (`encoded_body_size`). ({issues}2484[#2484])

[float]
===== Features

* Drop unsampled transactions when sending to APM Server v8.0+. ({issues}2455[#2455])

* The default <<service-name, `serviceName`>> string (when it is not configured
  and cannot be inferred from a "package.json" file) has been changed from
  "nodejs_service" to "unknown-nodejs-service". This is a standardized pattern
  used across Elastic APM agents to allow the Kibana APM app to recognize when
  to provide help to the user on configuring the service name.
  ({issues}2491[#2491])

* Add `transaction.name` to captured APM errors. This will allow the Kibana APM
  app to correlate error groups and transaction groups. ({issues}2456[#2456])

* Mark S3 spans (from 'aws-sdk' instrumentation) as exit spans (per
  https://github.com/elastic/apm/blob/main/specs/agents/tracing-spans.md#exit-spans).
  The result is that HTTP child spans of S3 spans are no longer captured.
  ({issues}2125[#2125])

[float]
===== Bug fixes

* Fixes for run context handling for '@elastic/elasticsearch' instrumentation.
  ({issues}2430[#2430])

* Fixes for run context handling for 'cassandra-driver' instrumentation.
  ({issues}2430[#2430])

* Fixes for run context handling for 'mongodb-core' instrumentation.
  ({issues}2430[#2430])

* Fixes for run context handling for 'elasticsearch' instrumentation.
  ({issues}2430[#2430])


[[release-notes-3.27.0]]
==== 3.27.0 2022/01/17

[float]
===== Features

* Add support for express-graphql 0.10.0 - 0.12.0 inclusive. ({pull}2511[#2511])

[float]
===== Bug fixes

* Fix an issue where the agent's async task tracking could cause the user's
  application to use too much memory. In cases where an application is under
  sustained load and is running in a memory constrained container, this looked
  like a memory leak.
+
This high memory usage could happen when application code starts async tasks
(e.g. Promises, setTimeouts, async I/O) that outlive the APM Transaction
(typically an HTTP request handler). The agent's async task tracking keeps a
reference to the APM Transaction (and any APM Spans) until the async task
ends, thus extending the lifetime of those APM objects and the references
they hold -- in particular, HTTP request and response objects. This could lead
to higher memory usage.
+
With this change, those references are removed when APM Transactions and Spans
are ended, and agent memory usage is now the same as what it was before
v3.24.0 when this issue was introduced. ({pull}2528[#2528], {issues}2489[#2489])

* Fixes for run context handling for 'graphql' instrumentation.
  ({issues}2430[#2430])

* Fixes for run context handling for DynamoDB instrumentation ('aws-sdk'
  package) so that a span created after an AWS client command (in the same
  tick, in the command callback, or promise) is not a child of the automatic
  AWS span. This change also ensures captured errors from failing client
  commands are a child of the AWS span. ({issues}2430[#2430])

* Fixes for run context handling for 'pg' instrumentation. ({issues}2430[#2430])

* Fixes for run context handling for 'mongodb' instrumentation. ({issues}2512[#2512])


[[release-notes-3.26.0]]
==== 3.26.0 2021/12/07

[float]
===== Breaking changes

* In earlier versions, the agent would propagate run context in some packages
  *even if instrumentation for that package was disabled via
  <<disable-instrumentations, `disableInstrumentations`>>*. Recent versions
  change the semantics of `disableInstrumentations` to mean the agent should
  not touch the listed packages at all. This means that an application that
  uses one of these packages *and* lists that package in
  `disableInstrumentations` could see changes in the async run-context of
  callbacks. This affects: `pg` (v3.24.0), `redis` (v3.25.0), `mysql`
  (v3.25.0), `ioredis` (v3.26.0), `mysql2` (v3.26.0).  See {issues}2498[#2498]
  for details.

[float]
===== Features

* Add `*auth*` pattern to default value for `sanitizeFieldNames` config var, so
  that it is more likely to redact authentication/authorization-related HTTP
  headers and form fields. This pattern replaces the `authorization` pattern
  in the set of defaults. ({issues}2427[#2427])

[float]
===== Bug fixes

* Fix run-context handling for 'tedious' instrumentation so that automatically
  created 'mssql' spans are never the `currentSpan` in user code.
  ({issues}2430[#2430])

* Fix 'http2' instrumentation for outgoing requests to not have the created
  HTTP span context be active in user code. ({issues}2430[#2430])

* Fix run-context handling in 'ws' instrumentation so that the span created
  for a `ws.send(...)` isn't the "current span" in subsequent code in the
  same tick. ({pull}2481[#2481])

* Fix run-context handling for 'memcached' instrumentation so that the
  automatically created Memcached span is never the `currentSpan` in user
  code. ({issues}2430[#2430])

* Fix a possible crash when serializing a Transaction if the incoming
  `req.socket` is null (possible if the socket has been destroyed).
  ({issues}2479[#2479])

* Fixes for run context handling for 'aws-sdk' instrumentation (S3, SQS, SNS)
  so that a span created after an AWS client command (in the same tick, in
  the command callback, or promise) is not a child of the automatic AWS
  span. This change also ensures captured errors from failing client commands
  are a child of the AWS span. ({issues}2430[#2430])

* Fix 'http' and 'https' instrumentation for outgoing requests to not have the
  'http' span context be active in user code. ({pull}2470[#2470])

* Fixes for 'ioredis' instrumentation ({pull}2460[#2460]):
+
**  Fix run-context so that a span created in the same tick as an ioredis
    client command will no longer be a child of the redis span.
**  Capture an APM error and correctly set span.outcome to "failure" when
    a redis client command calls back with an error.
**  Avoid a rare possible double-instrumentation of redis commands
    internally-queued before the RedisClient is "ready". ({issues}2459[#2459])
**  Add destination context so Redis shows up on the Service Map.

* Fix run-context handling for 'mysql2' instrumentation to avoid accidental
  creation of *child* spans of the automatic mysql spans.
  ({issues}2430[#2430]})


[[release-notes-3.25.0]]
==== 3.25.0 2021/11/24

[float]
===== Bug fixes

* Fixes for 'redis' instrumentation:
+
**  Fix run-context so that a span created in the same tick as a redis client
    command will no longer be a child of the redis span. ({issues}2430[#2430])
**  Capture an APM error and correctly set span.outcome to "failure" when
    a redis client command calls back with an error.
**  Avoid a rare possible double-instrumentation of redis commands
    internally-queued before the RedisClient is "ready". ({pull}2446[#2446])

* Avoid setting the `tracestate` header for outgoing HTTP requests to the empty
  string. This can happen for non-trace-root transactions. While the HTTP spec
  allows empty header values, some servers do not. ({issues}2405[#2405])

* Deprecate `transaction.subtype` and `transaction.action`. These fields
  were never used by APM server. This also deprecates the
  `apm.startTransaction(...)` call signatures that take `subtype` and `action`
  arguments. In the next major version these two fields will be removed.
  ({issues}2356[#2356])

* Fix run-context handling for 'mysql' instrumentation to avoid accidental
  creation of *child* spans of the automatic 'mysql' spans.
  ({issues}2430[#2430]})


[[release-notes-3.24.0]]
==== 3.24.0 2021/11/09

[float]
===== Breaking changes

* Change <<disable-send, `disableSend`>> to no longer skip internal processing
  work. It now *only* disables communication with APM Server. Use
  <<context-propagation-only, `contextPropagationOnly`>> if your use case is
  to limit the APM agent's processing to the minimum to support context
  propagation and log correlation.
+
This is listed under "Breaking changes" as a heads-up. The only possible
negative result of this `disableSend` change is some extra CPU processing time
by the agent. There is no outward functionality change.

[float]
===== Features

* Gather https://github.com/elastic/apm/blob/main/specs/agents/tracing-instrumentation-aws-lambda.md#overwriting-metadata[AWS Lambda-specific metadata]
  on first function invocation and ensure no intake requests to APM Server are
  started before that metadata is available. ({issues}2404[#2404])

* Add <<context-propagation-only, `contextPropagationOnly`>> configuration
  option. This supports the use case of using the APM agent to propagate HTTP
  trace-context and to support log-correlation (adding `trace.id` et al fields
  to log records) **without** an APM server, and to otherwise reduce the
  processing time of the agent. ({issues}2393[#2393])
+
This is similar to <<disable-send, `disableSend`>>, but differs in that
`contextPropagationOnly: true` tells the agent to skip unnecessary work.

* The User-Agent header used for communication with APM Server now includes
  the `serviceName` and `serviceVersion`. For some users this can be
  https://github.com/elastic/apm/issues/509[helpful for APM Server log analysis].
  ({issues}2364[#2364])

* In a Lambda enviornment we now collect a number of additional data fields
  on the Transaction object.  See the spec for more information on fields collected.
  https://github.com/elastic/apm/blob/main/specs/agents/tracing-instrumentation-aws-lambda.md
  ({issues}2156[#2156])

* Zero configuration support. The only required agent configuration option
  is <<service-name, `serviceName`>>. Normally the agent will attempt to
  infer `serviceName` for the "name" field in a package.json file. However,
  that could fail. With this version, the agent will cope with: a scoped
  package name (`@scope/name` is normalized to `scope-name`), a "name" that
  isn't a valid `serviceName`, not being able to find a "package.json" file,
  etc. Ultimately it will fallback to "nodejs_service". ({issues}1944[#1944])
+
One consequence of this change is that `apm.getServiceName()` will return
`undefined` until the agent is started (check with `apm.isStarted()`).

[float]
===== Bug fixes

* Stop collecting transaction breakdown metrics (`transaction.breakdown.count`,
  `transaction.duration.sum.us`, `transaction.duration.count`), as they are not
  being used in APM UI. ({issues}2370[#2370])

* Wrap `fs.realpath.native` when configured with `asyncHooks=false`. This
  fixes using that function (which was undefined before this fix) and a
  crash when importing fs-extra@10. ({issues}2401[#2401])

* A significant change was made to internal run context tracking (a.k.a. async
  context tracking). There are no configuration changes or API changes for
  custom instrumentation. ({pull}2181[#2181])
+
One behavior change is that multiple spans created synchronously (in the same
async task) will form parent/child relationships; before this change they would
all be siblings. This fixes HTTP child spans of Elasticsearch and aws-sdk
automatic spans to properly be children. ({issues}1889[#1889])
+
Another behavior change is that a span B started after having ended span A in
the same async task will *no longer* be a child of span A. ({pull}1964[#1964])
+
This fixes an issue with context binding of EventEmitters, where
`removeListener` would fail to actually remove if the same handler function was
added to multiple events.

* Fix pino's deprecation warning when using a custom logger with pino@6 ({issues}2332[#2332])


[[release-notes-3.23.0]]
==== 3.23.0 2021/10/25

[float]
===== Breaking changes

* Remove support for instrumenting versions of fastify earlier than 1.0.0.
  This instrumentation might still work, but is no longer supported.
  Fastify v1.0.0 was released in 2018. All current users should be using
  fastify v2 or v3 at least. See https://www.fastify.io/docs/latest/LTS/
  ({pull}2387[#2387])

[float]
===== Features

* Add initial support for version 8 of `@elastic/elasticsearch`, which is
  still in pre-release. ({pull}2385[#2385])


[[release-notes-3.22.0]]
==== 3.22.0 2021/10/21

[float]
===== Features

* Add support for node v17.

* When an error is captured, the APM agent will only immediately flush it to
  APM server if it is an "unhandled" error. Unhandled errors are typically those
  captured via the `uncaughtException` process event. Before this change, a
  captured error (e.g. for a 4xx or 5xx response from an HTTP server) was
  always immediately flushed. This could negatively impact performance for
  a service that was generating *frequent* errors. ({issues}686[#686])

[float]
===== Bug fixes

* Improve <<apm-flush,`apm.flush([cb])`>> to wait for inflight spans and errors
  before flushing data to APM server. Before this change, a recently ended span
  or recently <<apm-capture-error,captured error>> might not yet have completed
  processing (for example, stacktrace collection is asynchronous) and might
  not be included in the flush call. ({issues}2294[#2294])

* AWS Lambda changes: Disable metrics collection during the experimental phase
  of (re)implementing Lambda support ({pull}2363[#2363]). Some fixes for better
  flushing of data at the end of a Lambda invocation.

* <<span-to-string,`span.toString()`>> and <<transaction-to-string,`transaction.toString()`>>
  have been *deprecated*. The exact string output may change in v4 of the
  agent.

* Add `Span.ids` and `Transaction.ids` to TypeScript types. ({pull}2347[#2347])

* Improve `span.sync` determination (fixes {issues}1996[#1996]) and stop
  reporting `transaction.sync` which was never used ({issues}2292[#2292]).
  A minor semantic change is that `span.sync` is not set to a final value
  until `span.end()` is called. Before `span.end()` the value will always
  by `true`.

* Guard against a negative value of `metricsInterval`, which can lead to
  high CPU usage as metrics are collected as fast as possible. Also ensure
  no metrics collection can happen if `metricsInterval="0s"` as intended.
  Before this change it was possible for some metric collection to still
  happen, even though none would be reported. ({pull}2330[#2330])
+
This change also guards against negative and invalid values in the following
configuration options: `abortedErrorThreshold`, `apiRequestTime`, and
`serverTimeout`. If an invalid value is given, then will fallback to their
default value.


[[release-notes-3.21.1]]
==== 3.21.1 2021/09/16

[float]
===== Bug fixes

* Update types to avoid imports of `@types/...` modules (other than
  `@types/node`), so that TypeScript users of elastic-apm-node need not
  manually `npm install @types/connect @types/pino @types/aws-lambda` to
  compile. ({issues}2331[#2331])


[[release-notes-3.21.0]]
==== 3.21.0 2021/09/15

[float]
===== Features

* Add the `longFieldMaxLength` integer configuration option (default `10000`).
  Specific transaction/span/error fields (see the list below) will be truncated
  at this number of unicode characters. ({pull}2193[#2193], {issues}1921[#1921])
+
The `errorMessageMaxLength` configuration option is now *deprecated*, but
still supported. Users should switch to using `longFieldMaxLength`. If
`errorMessageMaxLength` is not specified, truncation of error messages will
now use the `longFieldMaxLength` value.
+
Note that ultimately the maximum length of any tracing field is limited by the
{apm-guide-ref}/configuration-process.html#max_event_size[`max_event_size`]
configured for the receiving APM server.
+
The fields affected by `longFieldMaxLength` are:
+
** `transaction.context.request.body`, `error.context.request.body` - Before
   this change these fields were not truncated.
** `transaction.context.message.body`, `span.context.message.body`,
   `error.context.message.body` - Before this change these fields were not
   truncated.
** `span.context.db.statement` - Before this change this field was truncated
   at 10000 *bytes*. Truncation is now a number of unicode characters.
** `error.exception.message`, `error.log.message` - Before this change, the
   default 2kB `errorMessageMaxLength` would apply.

* Improve the TypeScript types by exporting more of interfaces:
  `AgentConfigOptions`, `Transaction`, `Span`, `TransactionOptions`,
  `SpanOptions`. ({issues}2118[#2118])

[float]
===== Bug fixes

* Fix a bug in `apm.removePatch(module, aHandler)` that would remove the
  last registered handler if `aHandler` did not match any currently
  registered handlers. ({pull}2315[#2315])

* Fix a crash in instrumentation of the old Elasticsearch client
  (`elasticsearch`) for some rarer cases of client options -- for example
  passing multiple hosts. ({pull}2312[#2312])

* Ensure the internal HTTP(S) client requests made by the APM agent to APM
  server are not themselves traced. ({issues}1168[#1168], {issues}1136[#1136])

* Fix crashing error with `agent.registerMetric` and `active:false` configuration. ({issues}1799[#1799], {pull}2290[#2290])


[[release-notes-3.20.0]]
==== 3.20.0 2021/08/12

[float]
===== Bug fixes

* Fix failing tests and a possible runtime crash in
  `@elastic/elasticsearch@7.14.0` instrumentation. ({issues}2187[#2187])


[[release-notes-3.19.0]]
==== 3.19.0 2021/08/05

[float]
===== Features

* The agent now supports the 3.x branch of apollo-server-express. ({pull}2155[#2155])

* Add instrumentation support for mongodb@4.x. ({pull}2171[#2171])

[float]
===== Bug fixes

* The agent will no longer report counting metrics with a value of zero, and will
  remove these metrics from the registry. ({pull}2163[#2163])


[[release-notes-3.18.0]]
==== 3.18.0 2021/07/20

[float]
===== Features

* Trace an incoming HTTP/1.1 request to an HTTP/2 server using the
  https://nodejs.org/api/http2.html#http2_http2_createsecureserver_options_onrequesthandler[allowHTTP1]
  option. Before this change only incoming requests supporting HTTP/2 would
  be traced. ({pull}2143[#2143])

* Add instrumentation of the AWS SNS publish method when using the
  https://www.npmjs.com/package/aws-sdk[JavaScript AWS SDK v2] (`aws-sdk`). ({pull}2157[#2157])

[float]
===== Bug fixes

* Fixed naming for outgoing HTTP spans to comply with the spec.
  https://github.com/elastic/apm/blob/main/specs/agents/tracing-instrumentation-http.md#http-client-spans
  Span names no longer include the path portion of the URL. ({pull}2161[#2161])

* Fix a header object re-use bug that prevented propagation of trace-context
  headers (`traceparent` et al) in AWS requests using AWS v4 signature auth.
  ({issues}2134[#2134])

* Fix a possible infinite loop in `captureError` when handling uncaught
  exceptions and the process is at or near its file descriptor limit
  (receiving EMFILE errors).  ({issues}2148[#2148])


[[release-notes-3.17.0]]
==== 3.17.0 2021/07/05

[float]
===== Features

* Add instrumentation of all AWS S3 methods when using the
  https://www.npmjs.com/package/aws-sdk[JavaScript AWS SDK v2] (`aws-sdk`).

* Add <<disable-send, `disableSend`>> configuration option. This supports some
  use cases using the APM agent **without** an APM server. ({issues}2101[#2101])

* Add instrumentation of all DynamoDB methods when using the
  https://www.npmjs.com/package/aws-sdk[JavaScript AWS SDK v2] (`aws-sdk`).

[float]
===== Bug fixes

* Fix inconsistencies in HTTP spans from other APM agents.
  <<span-subtype, `span.subtype`>> will now be "http" for HTTP, HTTPS, and
  HTTP/2 outgoing spans -- previously it was "http", "https", "http2",
  respectively. As well, <<span-action, `span.action`>> will now be the HTTP
  method (e.g. "GET", "PUT", "POST"), rather than "http". ({pull}2075[#2075])

* Fixed error where SQS messages sent without an active transactions could
  crash the agent. ({issues}2113[#2113])

* Fixed support for proxies in destination context ({issues}1770[#1770])

[[release-notes-3.16.0]]
==== 3.16.0 - 2021/06/14

[float]
===== Features

* Added <<span-frames-min-duration, `spanFramesMinDuration`>>
  configuration field, allowing users to set a time threshold value that spans
  must reach before the agent will add a stack trace to the span. As a result,
  many short spans that previously included stack traces by default no longer
  will.

* Prefer W3C "traceparent" header over "elastic-apm-traceparent" for incoming
  requests. {pull}2079[#2079]

[float]
===== Bug fixes

* Fix a crash (`TypeError: lastPrepareStackTrace`) in the agent when used with
  React v17 and later ({issues}1980[#1980]).

* Performance improvements have been made in error and stacktrace capture ({pull}2094[#2094]).
  This also included in two bug fixes:
+
** Before this change, some captured errors (for example a `next(new Error('boom')` from
   an Express handler) would mark the error as "unhandled" incorrectly. "Unhandled"
   exceptions are those caught by an `uncaughtException` handler.
** Before this change, source context lines for a stacktrace would not properly
   use the "sourcesContext" field of a file's source map.


[[release-notes-3.15.0]]
==== 3.15.0 - 2021/05/19

[float]
===== Features

* Add support for Node.js v16. (This also drops testing of Node.js v13
  releases.) {pull}2055[#2055]

[float]
===== Bug fixes

* Update TypeScript typings for `Agent.setLabel` and `Agent.addLabels` to
  include the `stringify` argument that was added in v3.11.0.


[[release-notes-3.14.0]]
==== 3.14.0 - 2021/04/19

[float]
===== Features

* Add `apm.addMetadataFilter(fn)` for filtering the
  https://www.elastic.co/guide/en/apm/server/current/metadata-api.html[metadata object]
  sent to APM server.

* The handling of sending events (transactions, spans, errors) to APM server
  has improved in a few ways. During temporary spikes in load and/or an APM
  server that is unresponsive, the agent will buffer a number of events and
  *drop* them above a certain limit (configurable via <<max-queue-size>>).
  This helps ensure the agent does not overly consume memory and CPU. As well,
  the agent will now https://github.com/elastic/apm/blob/main/specs/agents/transport.md#transport-errors[backoff]
  when the APM server errors. Finally, improved error handling means it will
  terminate failing requests to the APM server more quickly.
+
Note: v1 of this agent (EOL'd 2 years ago), included a `maxQueueSize` config
variable with a different meaning. If you have a lingering usage of that
setting (also possibly as the `ELASTIC_APM_MAX_QUEUE_SIZE` environment
variable), then it should be removed.

* Adds support for Amazon SQS queues via `aws-sdk` instrumentation that
  partially implements the https://github.com/elastic/apm/blob/main/specs/agents/tracing-instrumentation-messaging.md[APM messaging spec],
  and adds `queue.latency.min.ms`, `queue.latency.max.ms`, and `queue.latency.avg.ms`
  metrics for SQS queues.

[float]
===== Bug fixes

* Fixed bug where the URL property for outgoing HTTP request spans was set
  with the server's IP address rather than its hostname. The Agent now sets
  this property with the actual URL requested by Node.js. {issues}2035[#2035]

* Fixed bug where external services were not listed under Dependencies on the
  APM Service Overview page due to the trace-context propagated `sample_rate`
  value not being set on either transactions or spans.

[[release-notes-3.13.0]]
==== 3.13.0 - 2021/04/06

[float]
===== Features

* The APM agent's own internal logging now uses structured JSON logging using
  the https://getpino.io/#/docs/api?id=logger[pino API], and formatted in
  {ecs-logging-ref}/intro.html[ecs-logging] format. The log records on stdout
  are now single-line JSON objects. For example:
+
[source,bash]
----
# Before
APM Server transport error (ECONNREFUSED): connect ECONNREFUSED 127.0.0.1:8200

# After
{"log.level":"error","@timestamp":"2021-03-19T00:21:17.571Z","log":{"logger":"elastic-apm-node"},
"ecs":{"version":"1.6.0"},"message":"APM Server transport error (ECONNREFUSED): connect ECONNREFUSED 127.0.0.1:8200"}
----
+
Pretty formatting (and filtering) on the console may be done via the
https://github.com/trentm/go-ecslog[`ecslog`] tool.
+
A custom <<logger>> is still supported as before. However, a non-pino custom
logger will only receive the "message" field, and not structured log fields
as they are added over time.

* Add support for setting the `ELASTIC_APM_LOGGER=false` environment variable
  to disable/ignore a given custom <<logger>>. This is to support easier
  <<debug-mode>> for troubleshooting.

[float]
===== Bug fixes

* Lock package dependency "elastic-apm-http-client@9.6.0" to avoid using
  v9.7.0 for now, because it is breaking tests. A coming release will get back
  on the latest of this dependency. {issues}2032[#2032]

* Remove the "ancestors" field from a log.trace message on startup. Its info
  is a duplicate of info in the "startTrace" field in the same log record.
  {pull}2005[#2005]

* Remove the accidental `nodejs.eventloop.delay.ns` metric that was always
  reporting a zero value. The existing `nodejs.eventloop.delay.avg.ms` is
  the intended metric. {pull}1993[#1993]


[[release-notes-3.12.1]]
==== 3.12.1 - 2021/02/25

[float]
===== Bug fixes

* fix: Update https://github.com/elastic/apm-nodejs-http-client/blob/main/CHANGELOG.md#v951[apm-server client]
  to fix a {issues}1749[possible crash] when polling for central config.


[[release-notes-3.12.0]]
==== 3.12.0 - 2021/02/21

[float]
===== Features

* feat: Set span outcome to success or failure depending on whether an error
  was captured during when the span was active. {issues}1814[#1814]

* feat: Adds public `setOutcome` method to span and transaction APIs, and
  adds a top level `setTransactionOutcome` and `setSpanOutcome` to set
  outcome values for the current active transaction or active span.
* Limit the `transactionSampleRate` value to 4 decimal places of precision
  according to the shared https://github.com/elastic/apm/blob/main/specs/agents/tracing-sampling.md#transaction_sample_rate-configuration[APM spec]. This ensures that propagated sampling rate
  in the `tracestate` header is short and consistent. {pull}1979[#1979]

[float]
===== Bug fixes

* fix: It was possible for fetching central config to result in the
  `cloudProvider` config value being reset to its default. {issues}1976[#1976]

* fix: fixes bug where tedious could crash the agent on bulk inserts {pull}1935[#1935] +
  Reported https://discuss.elastic.co/t/apm-agent-crashes-nodejs-after-reporting-exception-in-tedious-instrumentation-code/259851[via the forum].
  The error symptom was: `Cannot read property 'statement' of undefined`

[[release-notes-3.11.0]]
==== 3.11.0 - 2021/02/08

[float]
===== Features

* feat: add `apm.getServiceName()` {pull}1949[#1949] +
  This will be used by https://github.com/elastic/ecs-logging-nodejs[ecs-logging packages]
  to integrate with APM.

* feat: support numeric and boolean labels {pull}1909[#1909] +
  Add an optional `stringify` option to `apm.setLabel(name, version, stringify = true)`
  and `apm.addLabels(labels, stringify = true)`, which can be set `false` to
  allow numeric and boolean labels. Stringify defaults to true for backwards
  compatibility -- stringification will be removed in a future major version.

* feat: added support for cloud metadata fetching {pull}1937[#1937] +
  Agent now collects information about its cloud environment and includes this
  data in the APM Server's metadata payload. See
  https://github.com/elastic/apm/blob/3acd10afa0a9d3510e819229dfce0764133083d3/specs/agents/metadata.md#cloud-provider-metadata[the spec]
  for more information.

[[release-notes-3.10.0]]
==== 3.10.0 - 2021/01/11

[float]
===== Features

* feat: Improve handling of raw body parsing
  The agent will now report raw/`Buffer` encoded post bodies as '<Buffer>'.

* feat: Add support for api keys {pull}1818[#1818] +
  This allows the usage of API keys for authentication to the APM server

* feat: Add automatic instrumentation of the https://github.com/elastic/elasticsearch-js[@elastic/elasticsearch] package {pull}1877[#1870]
+
The instrumentation of the legacy "elasticsearch" package has also changed
slightly to commonalize:
+
** "span.context.destination" is set on all Elasticsearch spans, not just a
   subset of query-like API endpoints.
** For query-like API endpoints (e.g. `/_search`), the capturing of query details
   on "span.context.db.statement" has changed (a) to include *both* the
   query params and the request body if both exist (separated by `\n\n`) and
   (b) to *URL encode* the query params, rather than JSON encoding.

* feat: Add `captureAttributes` boolean option to `apm.captureError()` to
  allow *disabling* the automatic capture of Error object properties. This
  is useful for cases where those properties should not be sent to the APM
  Server, e.g. for performance (large string fields) or security (PII data).
  {pull}1912[#1912]

* feat: Add `log_level` central config support. {pull}1908[#1908] +
  Spec: https://github.com/elastic/apm/blob/main/specs/agents/logging.md

* feat: Add `sanitize_field_names` configuration option. +
  Allows users to configure a list of wildcard patterns to _remove_ items
  from the agent's HTTP header and `application/x-www-form-urlencoded` payloads.
  {pull}1898[#1898]
  ** https://github.com/elastic/apm/blob/main/specs/agents/sanitization.md[spec]
  ** https://github.com/elastic/apm-agent-nodejs/blob/main/docs/configuration.asciidoc#sanitize-field-names[docs]

[float]
===== Bug fixes

* fix: Fix parsing of comma-separated strings for relevant config vars to allow
  whitespace around the commas. E.g.:
+
----
export ELASTIC_APM_TRANSACTION_IGNORE_URLS='/ping, /metrics*'
----
+
Config vars affected are: `disableInstrumentations`, `transactionIgnoreUrls`
`addPatch`, and `globalLabels`.
* fix: Correct the environment variable for setting `transactionIgnoreUrl`
  (added in v3.9.0) from `ELASTIC_TRANSACTION_IGNORE_URLS` to
  `ELASTIC_APM_TRANSACTION_IGNORE_URLS`.


[[release-notes-3.9.0]]
==== 3.9.0 - 2020/11/30

[float]
===== Features

* feat: support fastify 3 {pull}1891[#1891] +
  Adds .default and .fastify module.exports to instrumented fastify function
  for 3.x line, and prefers req.routerMethod and req.routerPath for
  transaction name
* feat: Set "destination" context on spans for "mongodb". {pull}1893[#1893] +
  This allows Kibana APM Service Maps to show a "mongodb" node for services using
  the https://www.npmjs.com/package/mongodb[mongodb] package (which includes
  mongoose and mongojs).
* feat: transactionIgnoreUrl wildcard matching {pull}1870[#1870] +
  Allows users to ignore URLs using simple wildcard matching patterns that behave
  the same across language agents. See https://github.com/elastic/apm/issues/144

[float]
===== Bug fixes

* fix: treat set-cookie in response headers as sensitive data {pull}1886[#1886]
* fix: Synchronous spans would never have `span.sync == true`. {pull}1879[#1879]


[[release-notes-3.8.0]]
==== 3.8.0 - 2020/11/09

[float]
===== Features

* feat: expand k8s pod ID discovery regex {pull}1863[#1863]
* feat: implements tracestate {pull}1828[#1828] +
  Expands support for the W3C Trace Context specification by adding a tracestate
  header implementation, and uses this new header to track the Elastic
  transaction sample rate across a trace's service boundaries.
* feat: add span and transaction outcome {pull}1824[#1824] +
  This adds an "outcome" field to HTTP(S)
  https://github.com/elastic/apm/blob/main/specs/agents/tracing-transactions.md#transaction-outcome[transactions]
  and https://github.com/elastic/apm/blob/main/specs/agents/tracing-spans.md#span-outcome[spans].

[float]
===== Bug fixes

* fix(pg): prevent unhandled promise rejection {pull}1846[#1846]
* fix: redis@2.x instrumentation was broken {pull}1852[#1852]
* A number of fixes to the test suite.

[[release-notes-3.7.0]]
==== 3.7.0 - 2020/8/10

* feat(knex): add support for 0.21.x {pull}1801[#1801]
* feat(redis): add support for v3.x {pull}1641[#1641]
* feat(graphql): add support for 15.x {pull}1795[#1795]
* feat(koa-router): add support for 9.x {pull}1772[#1772]
* fix(elasticsearch): ensure requests can be aborted {pull}1566[#1566]
* fix: end span if outgoing http request ends prematurely {pull}1583[#1583]
* fix: don't throw on invalid URL {pull}1771[#1771]
* fix: patch apollo-server-core > 2.14 correctly {pull}1796[#1796]
* fix: add currentTraceIds to typings {pull}1733[#1733]

[[release-notes-3.6.1]]
==== 3.6.1 - 2020/5/20

* fix(package): bump elastic-apm-http-client to ^9.4.0 {pull}1756[#1756]

[[release-notes-3.6.0]]
==== 3.6.0 - 2020/5/18

* feat: add destination metadata for db spans {pull}1687[#1687]
* feat: add support for Node.js 14 {pull}1742[#1742]
* feat(pg): add support for pg v8.x {pull}1743[#1743]
* feat: add metrics for external memory {pull}1724[#1724]
* feat: enrich spans with destination info {pull}1685[#1685]
* fix(instrumentation): add .js to module path {pull}1711[#1711]

[[release-notes-3.5.0]]
==== 3.5.0 - 2020/3/9

* feat(error): get stack trace from Error-like objects {pull}1613[#1613]
* fix: add logUncaughtExceptions conf option to TypeScript typings {pull}1668[#1668]

[[release-notes-3.4.0]]
==== 3.4.0 - 2020/2/21

* feat: support W3C TraceContext traceparent header {pull}1587[#1587]
* feat: add custom metrics API (experimental) {pull}1571[#1571]
* feat(koa-router): add support for v8.x {pull}1642[#1642]
* fix(cassandra): improve support for cassandra-driver v4.4.0+ {pull}1636[#1636]
* fix: support promisifying setTimeout and friends {pull}1636[#1636]

[[release-notes-3.3.0]]
==== 3.3.0 - 2019/12/13

* feat(config): add serverCaCertFile config {pull}1560[#1560]
* feat(config): add central config support for transactionMaxSpans and captureBody {pull}1555[#1555]

[[release-notes-3.2.0]]
==== 3.2.0 - 2019/11/19

* fix(metrics): only register collectors if enabled {pull}1520[#1520]
* fix(ioredis): prevent unhandled promise rejection {pull}1523[#1523]
* chore: add Node 13 to supported engines {pull}1524[#1524]

[[release-notes-3.1.0]]
==== 3.1.0 - 2019/10/16

[float]
===== Features
* feat(mongodb): instrumentation {pull}1423[#1423]
* fix(package): update elastic-apm-http-client to version 9.0.0 {pull}1419[#1419]
* perf: cache 'ids' value of transactions and spans {pull}1434[#1434]

[float]
===== Bug fixes
* fix: always end transaction when socket is closed prematurely {pull}1439[#1439]
* fix: change logUncaughtExceptions default to false {pull}1432[#1432]
* fix: write stack trace of uncaught exceptions to STDERR {pull}1429[#1429]

[[release-notes-3.0.0]]
==== 3.0.0 - 2019/9/30

[float]
===== Breaking changes
* feat: allow manual instrumentation with `instrument: false` {pull}1114[#1114]
* feat: allow setting span/transaction `type`, `subtype`, and `action` separately (the behavior of the old `type` has changed) {pull}1292[#1292]
* feat: use `external` as span type instead of `ext` {pull}1291[#1291]
* refactor(graphql): use custom transaction type `graphql` for graphql requests instead of `request` {pull}1245[#1245]
* feat(http): add `instrumentIncomingHTTPRequests` config (`disableInstrumentations` now behaves differently) {pull}1298[#1298]
* chore: remove deprecated APIs {pull}1413[#1413]
* chore: drop support for older Node.js versions {pull}1383[#1383]

[[release-notes-2.x]]
=== Node.js Agent version 2.x

[[release-notes-2.17.3]]
==== 2.17.3 - 2020/2/27

[float]
===== Bug fixes
* fix: support promisifying setTimeout and friends {pull}1649[#1649]
* fix(cassandra): improve support for cassandra-driver v4.4.0+ {pull}1649[#1649]
* fix(knex): make stack traces work in 0.18+ {pull}1500[#1500]
* fix(tedious): ensure shimmed module exposes same API {pull}1496[#1496]
* fix(metrics): do not send transaction breakdowns when disabled {pull}1489[#1489]
* fix(tedious): support 6.5+ {pull}1488[#1488]
* fix: always end transaction when socket is closed prematurely {pull}1445[#1445]
* perf: cache 'ids' value of transactions and spans {pull}1438[#1438]

[[release-notes-2.17.2]]
==== 2.17.2 - 2019/10/2

[float]
===== Bug fixes
* chore(http): workaround(s) to suppress DEP0066 warnings {pull}1424[#1424]

[[release-notes-2.17.1]]
==== 2.17.1 - 2019/9/26

[float]
===== Bug fixes
* fix: support all falsy return values from error filters {pull}1394[#1394]
* fix: capture all non-string http bodies {pull}1381[#1381]

[[release-notes-2.17.0]]
==== 2.17.0 - 2019/9/19

[float]
===== Features
* feat: add support for @koa/router {pull}1346[#1346]
* feat: add methods for logging trace information {pull}1335[#1335]

[float]
===== Bug fixes
* fix: improve debug output when detecting incoming http request {pull}1357[#1357]
* fix(http): response context propagation on Node.js 12.0 - 12.2 {pull}1339[#1339]

[[release-notes-2.16.2]]
==== 2.16.2 - 2019/9/3

[float]
===== Bug fixes
* fix(lambda): handle traceparent case-insensitively {pull}1319[#1319]

[[release-notes-2.16.1]]
==== 2.16.1 - 2019/8/28

[float]
===== Bug fixes
* fix: avoid throwing when agent is in active: false mode {pull}1278[#1278]

[[release-notes-2.16.0]]
==== 2.16.0 - 2019/8/26

[float]
===== Features
* feat(memcached): instrument memcached v2.2.0 and above {pull}1144[#1144]
* feat(config): add configFile config option {pull}1303[#1303]

[float]
===== Bug fixes
* fix: bug where spans sometimes wouldn't have stack traces {pull}1299[#1299]
* fix(async_hooks): properly update sync flag {pull}1306[#1306]
* fix: change agent active status log message to debug level {pull}1300[#1300]

[[release-notes-2.15.0]]
==== 2.15.0 - 2019/8/15

[float]
===== Features
* feat(express-graphql): add support for v0.9 {pull}1255[#1255]
* feat(metrics): add metricsLimit option {pull}1273[#1273]

[[release-notes-2.14.0]]
==== 2.14.0 - 2019/8/12

[float]
===== Features
* feat(hapi): support new @hapi/hapi module {pull}1246[#1246]
* feat: allow agent.clearPatches to be called with array of names {pull}1262[#1262]

[float]
===== Bug fixes
* fix: be less chatty if span stack traces cannot be parsed {pull}1274[#1274]
* perf: use for-of instead of forEach {pull}1275[#1275]

[[release-notes-2.13.0]]
==== 2.13.0 - 2019/7/30

[float]
===== Bug fixes
* fix: standardize user-agent header {pull}1238[#1238]

[float]
===== Features
* feat: add support for APM Agent Configuration via Kibana {pull}1197[#1197]
* feat(metrics): breakdown graphs {pull}1219[#1219]
* feat(config): default serviceVersion to package version {pull}1237[#1237]

[[release-notes-2.12.1]]
==== 2.12.1 - 2019/7/7

[float]
===== Bug fixes
* fix(knex): abort early on unsupported version of knex {pull}1189[#1189]

[[release-notes-2.12.0]]
==== 2.12.0 - 2019/7/2

[float]
===== Features
* feat(metrics): add runtime metrics {pull}1021[#1021]
* feat(config): add environment option {pull}1106[#1106]

[[release-notes-2.11.6]]
==== 2.11.6 - 2019/6/11

[float]
===== Bug fixes
* fix(express): don't swallow error handling middleware {pull}1111[#1111]

[[release-notes-2.11.5]]
==== 2.11.5 - 2019/5/27

[float]
===== Bug fixes
* fix(metrics): report correct CPU usage on Linux {pull}1092[#1092]
* fix(express): improve names for routes added via app.use() {pull}1013[#1013]

[[release-notes-2.11.4]]
==== 2.11.4 - 2019/5/27

[float]
===== Bug fixes
* fix: don't add traceparent header to signed AWS requests {pull}1089[#1089]

[[release-notes-2.11.3]]
==== 2.11.3 - 2019/5/22

[float]
===== Bug fixes
* fix(span): use correct logger location {pull}1081[#1081]

[[release-notes-2.11.2]]
==== 2.11.2 - 2019/5/21

[float]
===== Bug fixes
* fix: url.parse expects req.url not req {pull}1074[#1074]
* fix(express-slash): expose express handle properties {pull}1070[#1070]

[[release-notes-2.11.1]]
==== 2.11.1 - 2019/5/10

[float]
===== Bug fixes
* fix(instrumentation): explicitly use `require` {pull}1059[#1059]
* chore: add Node.js 12 to package.json engines field {pull}1057[#1057]

[[release-notes-2.11.0]]
==== 2.11.0 - 2019/5/3

[float]
===== Bug fixes
* chore: rename tags to labels {pull}1019[#1019]

[float]
===== Features
* feat(config): support global labels {pull}1020[#1020]

[float]
===== Bug fixes
* fix(config): do not use ELASTIC_APM_ prefix for k8s {pull}1041[#1041]
* fix(instrumentation): prevent handler leak in bindEmitter {pull}1044[#1044]

[[release-notes-2.10.0]]
==== 2.10.0 - 2019/4/15

[float]
===== Features
* feat(express-graphql): add support for version ^0.8.0 {pull}1010[#1010]

[float]
===== Bug fixes
* fix(package): bump elastic-apm-http-client to ^7.2.2 so Kubernetes metadata gets corrected recorded {pull}1011[#1011]
* fix(ts): add TypeScript typings for new traceparent API {pull}1001[#1001]

[[release-notes-2.9.0]]
==== 2.9.0 - 2019/4/10

[float]
===== Features
* feat: add traceparent getter to agent, span and transaction {pull}969[#969]
* feat(template): add support for jade and pug {pull}914[#914]
* feat(elasticsearch): capture more types of queries {pull}967[#967]
* feat: sync flag on spans and transactions {pull}980[#980]

[float]
===== Bug fixes
* fix(agent): init config/logger before usage {pull}956[#956]
* fix: don't add response listener to outgoing requests {pull}974[#974]
* fix(agent): fix basedir in debug mode when starting agent with -r {pull}981[#981]
* fix: ensure Kubernetes/Docker container info is captured {pull}995[#995]

[[release-notes-2.8.0]]
==== 2.8.0 - 2019/4/2

[float]
===== Features
* feat: add agent.setFramework() method {pull}966[#966]
* feat(config): add usePathAsTransactionName config option {pull}907[#907]
* feat(debug): output configuration if logLevel is trace {pull}972[#972]

[float]
===== Bug fixes
* fix(express): transaction default name is incorrect {pull}938[#938]

[[release-notes-2.7.1]]
==== 2.7.1 - 2019/3/28

[float]
===== Bug fixes
* fix: instrument http/https.get requests {pull}954[#954]
* fix: don't add traceparent header to S3 requests {pull}952[#952]

[[release-notes-2.7.0]]
==== 2.7.0 - 2019/3/26

[float]
===== Features
* feat: add patch registry {pull}803[#803]
* feat: allow sub-modules to be patched {pull}920[#920]
* feat: add TypeScript typings {pull}926[#926]

[float]
===== Bug fixes
* fix: update measured-reporting to fix Windows installation issue {pull}933[#933]
* fix(lambda): do not wrap context {pull}931[#931]
* fix(lambda): fix cloning issues of context {pull}947[#947]
* fix(metrics): use noop logger in metrics reporter {pull}912[#912]
* fix(transaction): don't set transaction result if it's null {pull}936[#936]
* fix(agent): allow flush callback to be undefined {pull}934[#934]
* fix: handle promise rejection in case Elasticsearch client throws {pull}870[#870]
* chore: change 'npm run' command namespaces {pull}944[#944]

[[release-notes-2.6.0]]
==== 2.6.0 - 2019/3/5

[float]
===== Features
* feat: add support for Fastify framework {pull}594[#594]
* feat(lambda): accept parent span in lambda wrapper {pull}881[#881]
* feat(lambda): support promise form {pull}871[#871]

[float]
===== Bug fixes
* fix: ensure http headers are always recorded as strings {pull}895[#895]
* fix(metrics): prevent 0ms timers from being created {pull}872[#872]
* fix(config): apiRequestSize should be 768kb {pull}848[#848]
* fix(express): ensure correct transaction names {pull}842[#842]

[[release-notes-2.5.1]]
==== 2.5.1 - 2019/2/4

[float]
===== Bug fixes
* fix(metrics): ensure NaN becomes 0, not null {pull}837[#837]

[[release-notes-2.5.0]]
==== 2.5.0 - 2019/1/29

[float]
===== Features
* feat(metrics): added basic metrics gathering {pull}731[#731]

[[release-notes-2.4.0]]
==== 2.4.0 - 2019/1/24

[float]
===== Features
* feat: add ability to set custom log message for errors {pull}824[#824]
* feat: add ability to set custom timestamp for errors {pull}823[#823]
* feat: add support for custom start/end times {pull}818[#818]

[[release-notes-2.3.0]]
==== 2.3.0 - 2019/1/22

[float]
===== Bug fixes
* fix(parsers): move port fix into parser {pull}820[#820]
* fix(mongo): support 3.1.10+ {pull}793[#793]

[float]
===== Features
* feat(config): add captureHeaders config {pull}788[#788]
* feat(config): add container info options {pull}766[#766]

[[release-notes-2.2.1]]
==== 2.2.1 - 2019/1/21

[float]
===== Bug fixes
* fix: ensure request.url.port is a string on transactions {pull}814[#814]

[[release-notes-2.2.0]]
==== 2.2.0 - 2019/1/21

[float]
===== Features
* feat(koa): record framework name and version {pull}810[#810]
* feat(cassandra): support 4.x {pull}784[#784]
* feat(config): validate serverUrl port {pull}795[#795]
* feat: add transaction.type to errors {pull}805[#805]

[float]
===== Bug fixes
* fix: filter outgoing http headers with any case {pull}799[#799]
* fix: we don't support mongodb-core v3.1.10+ {pull}792[#792]

[[release-notes-2.1.0]]
==== 2.1.0 - 2019/1/15

[float]
===== Features
* feat(error): include sampled flag on errors {pull}767[#767]
* feat(span): add tags to spans {pull}757[#757]

[float]
===== Bug fixes
* fix(tedious): don't fail on newest tedious v4.1.3 {pull}775[#775]
* fix(graphql): fix span name for unknown queries {pull}756[#756]

[[release-notes-2.0.6]]
==== 2.0.6 - 2018/12/18

[float]
===== Bug fixes
* fix(graphql): don't throw on invalid query {pull}747[#747]
* fix(koa-router): support more complex routes {pull}749[#749]

[[release-notes-2.0.5]]
==== 2.0.5 - 2018/12/12

[float]
===== Bug fixes
* fix: don't create spans for APM Server requests {pull}735[#735]

[[release-notes-2.0.4]]
==== 2.0.4 - 2018/12/7
* chore: update engines field in package.json {pull}727[#727]
* chore(package): bump random-poly-fill to ^1.0.1 {pull}726[#726]

[[release-notes-2.0.3]]
==== 2.0.3 - 2018/12/7

[float]
===== Bug fixes
* fix(restify): support an array of handlers {pull}709[#709]
* fix: don't throw on older versions of Node.js 6 {pull}711[#711]

[[release-notes-2.0.2]]
==== 2.0.2 - 2018/12/4

[float]
===== Bug fixes
* fix: use randomFillSync polyfill on Node.js <6.13.0 {pull}702[#702]
* fix(hapi): ignore internal events channel {pull}700[#700]

[[release-notes-2.0.1]]
==== 2.0.1 - 2018/11/26

[float]
===== Bug fixes
* fix: log APM Server API errors correctly {pull}692[#692]

[[release-notes-2.0.0]]
==== 2.0.0 - 2018/11/14

[float]
===== Breaking changes
* chore: remove support for Node.js 4 and 9
* chore: remove deprecated buildSpan function {pull}642[#642]
* feat: support APM Server intake API version 2 {pull}465[#465]
* feat: improved filtering function API {pull}579[#579]
* feat: replace double-quotes with underscores in tag names {pull}666[#666]
* feat(config): change config order {pull}604[#604]
* feat(config): support time suffixes {pull}602[#602]
* feat(config): stricter boolean parsing {pull}613[#613]

[float]
===== Features
  * feat: add support for Distributed Tracing {pull}538[#538]
  * feat(transaction): add transaction.ensureParentId function {pull}661[#661]
  * feat(config): support byte suffixes {pull}601[#601]
  * feat(transaction): restructure span_count and include total {pull}553[#553]
  * perf: improve Async Hooks implementation {pull}679[#679]

[[release-notes-1.x]]
=== Node.js Agent version 1.x

[[release-notes-1.14.3]]
==== 1.14.3 - 2018/11/13
  * fix(async_hooks): more reliable cleanup {pull}674[#674]

[[release-notes-1.14.2]]
==== 1.14.2 - 2018/11/10
  * fix: prevent memory leak due to potential reference cycle {pull}667[#667]

[[release-notes-1.14.1]]
==== 1.14.1 - 2018/11/8
  * fix: promise.then() resolve point {pull}663[#663]

[[release-notes-1.14.0]]
==== 1.14.0 - 2018/11/6
  * feat(agent): return uuid in captureError callback {pull}636[#636]
  * feat(apollo-server-express): set custom GraphQL transaction names {pull}648[#648]
  * feat(finalhandler): improve capturing of errors in Express {pull}629[#629]
  * fix(http): bind writeHead to transaction {pull}637[#637]
  * fix(shimmer): safely handle property descriptors {pull}634[#634]

[[release-notes-1.13.0]]
==== 1.13.0 - 2018/10/19
  * feat(ioredis): add support for ioredis version 4.x {pull}516[#516]
  * fix(ws): allow disabling WebSocket instrumentation {pull}599[#599]
  * fix: allow flushInterval to be set from env {pull}568[#568]
  * fix: default transactionMaxSpans to 500 {pull}567[#567]

[[release-notes-1.12.0]]
==== 1.12.0 - 2018/8/31
  * feat(restify): add Restify instrumentation {pull}517[#517]
  * feat(config): default serviceName to package name {pull}508[#508]
  * fix: always call agent.flush() callback {pull}537[#537]

[[release-notes-1.11.0]]
==== 1.11.0 - 2018/8/15
  * feat(filters): filter set-cookie headers {pull}485[#485]
  * fix(express): cannot create property symbol {pull}510[#510]

[[release-notes-1.10.2]]
==== 1.10.2 - 2018/8/8
  * fix: ensure logger config can update {pull}503[#503]
  * perf: improve request body parsing speed {pull}492[#492]

[[release-notes-1.10.1]]
==== 1.10.1 - 2018/7/31
  * fix(graphql): handle execute args object {pull}484[#484]

[[release-notes-1.10.0]]
==== 1.10.0 - 2018/7/30
  * feat(cassandra): instrument Cassandra queries {pull}437[#437]
  * feat(mssql): instrument SQL Server queries {pull}444[#444]

[[release-notes-1.9.0]]
==== 1.9.0 - 2018/7/25
  * fix(parsers): use basic-auth rather than req.auth {pull}475[#475]
  * feat(agent): add currentTransaction getter {pull}462[#462]
  * feat: add support for ws 6.x {pull}464[#464]

[[release-notes-1.8.3]]
==== 1.8.3 - 2018/7/11
  * perf: don't patch newer versions of mimic-response {pull}442[#442]

[[release-notes-1.8.2]]
==== 1.8.2 - 2018/7/4
  * fix: ensure correct streaming when using mimic-response {pull}429[#429]

[[release-notes-1.8.1]]
==== 1.8.1 - 2018/6/27
  * fix: improve ability to run in an environment with muliple APM vendors {pull}417[#417]

[[release-notes-1.8.0]]
==== 1.8.0 - 2018/6/23
  * feat: truncate very long error messages {pull}413[#413]
  * fix: be unicode aware when truncating body {pull}412[#412]

[[release-notes-1.7.1]]
==== 1.7.1 - 2018/6/20
  * fix(express-queue): retain continuity through express-queue {pull}396[#396]

[[release-notes-1.7.0]]
==== 1.7.0 - 2018/6/18
  * feat(mysql): support mysql2 module {pull}298[#298]
  * feat(graphql): add support for the upcoming GraphQL v14.x {pull}399[#399]
  * feat(config): add option to disable certain instrumentations {pull}353[#353]
  * feat(http2): instrument client requests {pull}326[#326]
  * fix: get remoteAddress before HTTP request close event {pull}384[#384]
  * fix: improve capture of spans when EventEmitter is in use {pull}371[#371]

[[release-notes-1.6.0]]
==== 1.6.0 - 2018/5/28
  * feat(http2): instrument incoming http2 requests {pull}205[#205]
  * fix(agent): allow agent.endTransaction() to set result {pull}350[#350]

[[release-notes-1.5.4]]
==== 1.5.4 - 2018/5/15
  * chore: allow Node.js 10 in package.json engines field {pull}345[#345]

[[release-notes-1.5.3]]
==== 1.5.3 - 2018/5/14
  * fix: guard against non string err.message

[[release-notes-1.5.2]]
==== 1.5.2 - 2018/5/11
  * fix(express): string errors should not be reported

[[release-notes-1.5.1]]
==== 1.5.1 - 2018/5/10
  * fix: don't throw if span callsites can't be collected

[[release-notes-1.5.0]]
==== 1.5.0 - 2018/5/9
  * feat: add agent.addTags() method {pull}313[#313]
  * feat: add agent.isStarted() method {pull}311[#311]
  * feat: allow calling transaction.end() with transaction result {pull}328[#328]
  * fix: encode spans even if their stack trace can't be captured {pull}321[#321]
  * fix(config): restore custom logger feature {pull}299[#299]
  * fix(doc): lambda getting started had old argument {pull}296[#296]

[[release-notes-1.4.0]]
==== 1.4.0 - 2018/4/9
  * feat(lambda): implement manual lambda instrumentation {pull}234[#234]

[[release-notes-1.3.0]]
==== 1.3.0 - 2018/3/22
  * feat(request): include ppid {pull}286[#286]

[[release-notes-1.2.1]]
==== 1.2.1 - 2018/3/15
  * fix(span): Do not pass stack frames into promises (memory leak fix) {pull}269[#269]

[[release-notes-1.2.0]]
==== 1.2.0 - 2018/3/13
  * feat(config): add serverTimeout {pull}238[#238]
  * fix(config): set default maxQueueSize to 100 {pull}270[#270]
  * feat(ws): add support for ws v5 {pull}267[#267]

[[release-notes-1.1.1]]
==== 1.1.1 - 2018/3/4
  * fix(mongodb): don't throw if span cannot be built {pull}265[#265]

[[release-notes-1.1.0]]
==== 1.1.0 - 2018/2/28
  * feat: add agent.startSpan() function {pull}262[#262]
  * feat(debug): output more debug info on start {pull}254[#254]

[[release-notes-1.0.3]]
==== 1.0.3 - 2018/2/14
  * fix: ensure context.url.full property is truncated if too long {pull}242[#242]

[[release-notes-1.0.2]]
==== 1.0.2 - 2018/2/13
  * fix(express): prevent invalid errors from crashing {pull}240[#240]

[[release-notes-1.0.1]]
==== 1.0.1 - 2018/2/9
  * fix: don't add req/res to unsampled transactions {pull}236[#236]

[[release-notes-1.0.0]]
==== 1.0.0 - 2018/2/6
  * feat(instrumentation): support sampling {pull}154[#154]
  * feat(transaction): add `transactionMaxSpans` config option {pull}170[#170]
  * feat(errors): add captureError call location stack trace {pull}181[#181]
  * feat: allow setting of framework name and version {pull}228[#228]
  * feat(protcol): add `url.full` to intake API payload {pull}166[#166]
  * refactor(config): replace `logBody` with `captureBody` {pull}214[#214]
  * refactor(config): unify config options with python {pull}213[#213]
  * fix: don't collect source code for in-app span frames by default {pull}229[#229]
  * fix(protocol): report dropped span counts in intake API payload {pull}172[#172]
  * refactor(protocol): always include handled flag in intake API payload {pull}191[#191]
  * refactor(protocol): move process fields to own namespace in intake API payload {pull}155[#155]
  * refactor(protocol): rename `uncaught` to `handled` in intake API payload {pull}140[#140]
  * refactor(protocol): rename `in_app` to `library_frame` in intake API payload {pull}96[#96]
  * refactor: rename app to service {pull}93[#93]
  * refactor: rename trace to span {pull}92[#92]

[[release-notes-0.x]]
=== Node.js Agent version 0.x

[[release-notes-0.12.0]]
==== 0.12.0 - 2018/1/24
  * feat(*): control amount of source context lines collected using new config options {pull}196[#196]
  * feat(agent): add public flush function to force flush of transaction queue: agent.flush([callback]) {pull}187[#187]
  * feat(mongodb): add support for mongodb-core 3.x {pull}190[#190]
  * refactor(config): update default flushInterval to 10 seconds (lower memory usage) {pull}186[#186]
  * chore(*): drop support for Node.js 5 and 7 {pull}169[#169]
  * refactor(instrumentation): encode transactions as they are added to the queue (lower memory usage) {pull}184[#184]

[[release-notes-0.11.0]]
==== 0.11.0 - 2018/1/11
  * feat(*): Set default stack trace limit to 50 frames {pull}171[#171]
  * feat(ws): add support for ws@4.x {pull}164[#164]
  * feat(errors): associate errors with active transaction

[[release-notes-0.10.0]]
==== 0.10.0 - 2018/1/3
  * feat(express): auto-track errors (BREAKING CHANGE: removed express middleware) {pull}127[#127]
  * feat(hapi): add hapi 17 support {pull}146[#146]
  * fix(*): fix Node.js 8 support using async_hooks {pull}77[#77]
  * fix(graphql): support sync execute {pull}139[#139]
  * refactor(agent): make all config properties private (BREAKING CHANGE) {pull}107[#107]

[[release-notes-0.9.0]]
==== 0.9.0 - 2017/12/15
  * feat(conf): allow serverUrl to contain a sub-path {pull}116[#116]
  * refactor(*): better format of error messages from the APM Server {pull}108[#108]

[[release-notes-0.8.1]]
==== 0.8.1 - 2017/12/13
  * docs(*): we're now in beta! {pull}103[#103]

[[release-notes-0.8.0]]
==== 0.8.0 - 2017/12/13
  * feat(handlebars): instrument handlebars {pull}98[#98]

[[release-notes-0.7.0]]
==== 0.7.0 - 2017/12/6
  * feat(parser): add sourceContext config option to control if code snippets are sent to the APM Server {pull}87[#87]
  * fix(*): move https-pem to list of devDependencies

[[release-notes-0.6.0]]
==== 0.6.0 - 2017/11/17
  * feat(queue): add maxQueueSize config option {pull}56[#56]

[[release-notes-0.5.0]]
==== 0.5.0 - 2017/11/17
  * refactor(*): drop support for Node.js <4 {pull}65[#65]
  * refactor(*): rename module to elastic-apm-node {pull}71[#71]
  * feat(queue): add fuzziness to flushInterval {pull}63[#63]

[[release-notes-0.4.0]]
==== 0.4.0 - 2017/11/15
  * fix(https): instrument https.request in Node.js v9
  * refactor(http): log HTTP results in groups of 100 {pull}68[#68]
  * fix(api): add language to APM Server requests {pull}64[#64]
  * refactor(trans): set default transaction.result to success {pull}67[#67]
  * refactor(config): rename timeout config options {pull}59[#59]

[[release-notes-0.3.1]]
==== 0.3.1 - 2017/10/3
  * fix(parsers): don't log context.request.url.search as null {pull}48[#48]
  * fix(parsers): separate hostname and port when parsing Host header {pull}47[#47]

[[release-notes-0.3.0]]
==== 0.3.0 - 2017/9/20
  * fix(instrumentation): don't sample transactions {pull}40[#40]
  * feat(graphql): include GraphQL operation name in trace and transaction names {pull}27[#27]
  * feat(tls): add validateServerCert config option {pull}32[#32]
  * feat(parser): support http requests with full URI's {pull}26[#26]
  * refactor(*): remove appGitRef config option
  * fix(instrumentation): fix setting of custom flushInterval
  * feat(elasticsearch): add simple Elasticsearch instrumentation
  * fix(*): don't start agent if appName is invalid

[[release-notes-0.2.0]]
==== 0.2.0 - 2017/8/28
  * refactor(*): support new default port 8200 in APM Server
  * refactor(*): support new context.response status code format

[[release-notes-0.1.1]]
==== 0.1.1 - 2017/8/17
  * fix(instrumentation): don't fail when sending transactions to APM Server

[[release-notes-0.1.0]]
==== 0.1.0 - 2017/8/17
  * Initial release<|MERGE_RESOLUTION|>--- conflicted
+++ resolved
@@ -40,12 +40,9 @@
 [float]
 ===== Features
 
-<<<<<<< HEAD
 - Support instrumentation of `@koa/router` (and `koa-router`) versions 11 and 12.
   Contributed by @sibelius. ({issues}2811[#2811])
-=======
 - Support instrumentation of tedious@15. ({pull}2897[#2897])
->>>>>>> 5e0109fa
 
 - Improve the captured information for Elasticsearch client instrumentation.
   For all outgoing Elasticsearch client requests, the full HTTP url is
