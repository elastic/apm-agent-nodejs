ifdef::env-github[]
NOTE: Release notes are best read in our documentation at
https://www.elastic.co/guide/en/apm/agent/nodejs/current/release-notes.html[elastic.co]
endif::[]

////
Notes:
1. When adding a changelog entry, if the "Unreleased" section doesn't yet exist,
   please add the following under the "=== Node.js Agent version 3.x" header:

        ==== Unreleased

        [float]
        ===== Breaking changes

        [float]
        ===== Features

        [float]
        ===== Bug fixes

2. When making a release, change the "==== Unreleased" section header to:

        [[release-notes-x.x.x]]
        ==== x.x.x - YYYY/MM/DD
////

[[release-notes-3.x]]
=== Node.js Agent version 3.x

==== Unreleased

[float]
===== Breaking changes

[float]
===== Features

[float]
===== Bug fixes

<<<<<<< HEAD
* Fix run-context handling for 'memcached' instrumentation so that the
  automatically created Memcached span is never the `currentSpan` in user
  code.
=======

* Fix a possible crash when serializing a Transaction if the incoming
  `req.socket` is null (possible if the socket has been destroyed).
  {issues}2479[#2479]}

* Fixes for run context handling for 'aws-sdk' instrumentation (S3, SQS, SNS)
  so that a span created after an AWS client command (in the same tick, in
  the command callback, or promise) is not a child of the automatic AWS
  span. This change also ensures captured errors from failing client commands
  are a child of the AWS span.
>>>>>>> 3928f8d8

* Fix 'http' and 'https' instrumentation for outgoing requests to not have the
  'http' span context be active in user code. ({pull}2470[#2470])

* Fixes for 'ioredis' instrumentation ({pull}2460[#2460]):
+
**  Fix run-context so that a span created in the same tick as an ioredis
    client command will no longer be a child of the redis span.
**  Capture an APM error and correctly set span.outcome to "failure" when
    a redis client command calls back with an error.
**  Avoid a rare possible double-instrumentation of redis commands
    internally-queued before the RedisClient is "ready". ({issues}2459[#2459])
**  Add destination context so Redis shows up on the Service Map.


[[release-notes-3.25.0]]
==== 3.25.0 2021/11/24

[float]
===== Bug fixes

* Fixes for 'redis' instrumentation:
+
**  Fix run-context so that a span created in the same tick as a redis client
    command will no longer be a child of the redis span. ({issues}2430[#2430])
**  Capture an APM error and correctly set span.outcome to "failure" when
    a redis client command calls back with an error.
**  Avoid a rare possible double-instrumentation of redis commands
    internally-queued before the RedisClient is "ready". ({pull}2446[#2446])

* Avoid setting the `tracestate` header for outgoing HTTP requests to the empty
  string. This can happen for non-trace-root transactions. While the HTTP spec
  allows empty header values, some servers do not. ({issues}2405[#2405])

* Deprecate `transaction.subtype` and `transaction.action`. These fields
  were never used by APM server. This also deprecates the
  `apm.startTransaction(...)` call signatures that take `subtype` and `action`
  arguments. In the next major version these two fields will be removed.
  ({issues}2356[#2356])

* Fix run-context handling for 'mysql' instrumentation to avoid accidental
  creation of *child* spans of the automatic 'mysql' spans.
  ({issues}2430[#2430]})


[[release-notes-3.24.0]]
==== 3.24.0 2021/11/09

[float]
===== Breaking changes

* Change <<disable-send, `disableSend`>> to no longer skip internal processing
  work. It now *only* disables communication with APM Server. Use
  <<context-propagation-only, `contextPropagationOnly`>> if your use case is
  to limit the APM agent's processing to the minimum to support context
  propagation and log correlation.
+
This is listed under "Breaking changes" as a heads-up. The only possible
negative result of this `disableSend` change is some extra CPU processing time
by the agent. There is no outward functionality change.

[float]
===== Features

* Gather https://github.com/elastic/apm/blob/master/specs/agents/tracing-instrumentation-aws-lambda.md#overwriting-metadata[AWS Lambda-specific metadata]
  on first function invocation and ensure no intake requests to APM Server are
  started before that metadata is available. ({issues}2404[#2404])

* Add <<context-propagation-only, `contextPropagationOnly`>> configuration
  option. This supports the use case of using the APM agent to propagate HTTP
  trace-context and to support log-correlation (adding `trace.id` et al fields
  to log records) **without** an APM server, and to otherwise reduce the
  processing time of the agent. ({issues}2393[#2393])
+
This is similar to <<disable-send, `disableSend`>>, but differs in that
`contextPropagationOnly: true` tells the agent to skip unnecessary work.

* The User-Agent header used for communication with APM Server now includes
  the `serviceName` and `serviceVersion`. For some users this can be
  https://github.com/elastic/apm/issues/509[helpful for APM Server log analysis].
  ({issues}2364[#2364])

* In a Lambda enviornment we now collect a number of additional data fields
  on the Transaction object.  See the spec for more information on fields collected.
  https://github.com/elastic/apm/blob/master/specs/agents/tracing-instrumentation-aws-lambda.md
  ({issues}2156[#2156])

* Zero configuration support. The only required agent configuration option
  is <<service-name, `serviceName`>>. Normally the agent will attempt to
  infer `serviceName` for the "name" field in a package.json file. However,
  that could fail. With this version, the agent will cope with: a scoped
  package name (`@scope/name` is normalized to `scope-name`), a "name" that
  isn't a valid `serviceName`, not being able to find a "package.json" file,
  etc. Ultimately it will fallback to "nodejs_service". ({issues}1944[#1944])
+
One consequence of this change is that `apm.getServiceName()` will return
`undefined` until the agent is started (check with `apm.isStarted()`).

[float]
===== Bug fixes

* Stop collecting transaction breakdown metrics (`transaction.breakdown.count`,
  `transaction.duration.sum.us`, `transaction.duration.count`), as they are not
  being used in APM UI. ({issues}2370[#2370])

* Wrap `fs.realpath.native` when configured with `asyncHooks=false`. This
  fixes using that function (which was undefined before this fix) and a
  crash when importing fs-extra@10. ({issues}2401[#2401])

* A significant change was made to internal run context tracking (a.k.a. async
  context tracking). There are no configuration changes or API changes for
  custom instrumentation. ({pull}2181[#2181])
+
One behavior change is that multiple spans created synchronously (in the same
async task) will form parent/child relationships; before this change they would
all be siblings. This fixes HTTP child spans of Elasticsearch and aws-sdk
automatic spans to properly be children. ({issues}1889[#1889])
+
Another behavior change is that a span B started after having ended span A in
the same async task will *no longer* be a child of span A. ({pull}1964[#1964])
+
This fixes an issue with context binding of EventEmitters, where
`removeListener` would fail to actually remove if the same handler function was
added to multiple events.

* Fix pino's deprecation warning when using a custom logger with pino@6 ({issues}2332[#2332])


[[release-notes-3.23.0]]
==== 3.23.0 2021/10/25

[float]
===== Breaking changes

* Remove support for instrumenting versions of fastify earlier than 1.0.0.
  This instrumentation might still work, but is no longer supported.
  Fastify v1.0.0 was released in 2018. All current users should be using
  fastify v2 or v3 at least. See https://www.fastify.io/docs/latest/LTS/
  ({pull}2387[#2387])

[float]
===== Features

* Add initial support for version 8 of `@elastic/elasticsearch`, which is
  still in pre-release. ({pull}2385[#2385])


[[release-notes-3.22.0]]
==== 3.22.0 2021/10/21

[float]
===== Features

* Add support for node v17.

* When an error is captured, the APM agent will only immediately flush it to
  APM server if it is an "unhandled" error. Unhandled errors are typically those
  captured via the `uncaughtException` process event. Before this change, a
  captured error (e.g. for a 4xx or 5xx response from an HTTP server) was
  always immediately flushed. This could negatively impact performance for
  a service that was generating *frequent* errors. ({issues}686[#686])

[float]
===== Bug fixes

* Improve <<apm-flush,`apm.flush([cb])`>> to wait for inflight spans and errors
  before flushing data to APM server. Before this change, a recently ended span
  or recently <<apm-capture-error,captured error>> might not yet have completed
  processing (for example, stacktrace collection is asynchronous) and might
  not be included in the flush call. ({issues}2294[#2294])

* AWS Lambda changes: Disable metrics collection during the experimental phase
  of (re)implementing Lambda support ({pull}2363[#2363]). Some fixes for better
  flushing of data at the end of a Lambda invocation.

* <<span-to-string,`span.toString()`>> and <<transaction-to-string,`transaction.toString()`>>
  have been *deprecated*. The exact string output may change in v4 of the
  agent.

* Add `Span.ids` and `Transaction.ids` to TypeScript types. ({pull}2347[#2347])

* Improve `span.sync` determination (fixes {issues}1996[#1996]) and stop
  reporting `transaction.sync` which was never used ({issues}2292[#2292]).
  A minor semantic change is that `span.sync` is not set to a final value
  until `span.end()` is called. Before `span.end()` the value will always
  by `true`.

* Guard against a negative value of `metricsInterval`, which can lead to
  high CPU usage as metrics are collected as fast as possible. Also ensure
  no metrics collection can happen if `metricsInterval="0s"` as intended.
  Before this change it was possible for some metric collection to still
  happen, even though none would be reported. ({pull}2330[#2330])
+
This change also guards against negative and invalid values in the following
configuration options: `abortedErrorThreshold`, `apiRequestTime`, and
`serverTimeout`. If an invalid value is given, then will fallback to their
default value.


[[release-notes-3.21.1]]
==== 3.21.1 2021/09/16

[float]
===== Bug fixes

* Update types to avoid imports of `@types/...` modules (other than
  `@types/node`), so that TypeScript users of elastic-apm-node need not
  manually `npm install @types/connect @types/pino @types/aws-lambda` to
  compile. ({issues}2331[#2331])


[[release-notes-3.21.0]]
==== 3.21.0 2021/09/15

[float]
===== Features

* Add the `longFieldMaxLength` integer configuration option (default `10000`).
  Specific transaction/span/error fields (see the list below) will be truncated
  at this number of unicode characters. ({pull}2193[#2193], {issues}1921[#1921])
+
The `errorMessageMaxLength` configuration option is now *deprecated*, but
still supported. Users should switch to using `longFieldMaxLength`. If
`errorMessageMaxLength` is not specified, truncation of error messages will
now use the `longFieldMaxLength` value.
+
Note that ultimately the maximum length of any tracing field is limited by the
{apm-server-ref-v}/configuration-process.html#max_event_size[`max_event_size`]
configured for the receiving APM server.
+
The fields affected by `longFieldMaxLength` are:
+
** `transaction.context.request.body`, `error.context.request.body` - Before
   this change these fields were not truncated.
** `transaction.context.message.body`, `span.context.message.body`,
   `error.context.message.body` - Before this change these fields were not
   truncated.
** `span.context.db.statement` - Before this change this field was truncated
   at 10000 *bytes*. Truncation is now a number of unicode characters.
** `error.exception.message`, `error.log.message` - Before this change, the
   default 2kB `errorMessageMaxLength` would apply.

* Improve the TypeScript types by exporting more of interfaces:
  `AgentConfigOptions`, `Transaction`, `Span`, `TransactionOptions`,
  `SpanOptions`. ({issues}2118[#2118])

[float]
===== Bug fixes

* Fix a bug in `apm.removePatch(module, aHandler)` that would remove the
  last registered handler if `aHandler` did not match any currently
  registered handlers. ({pull}2315[#2315])

* Fix a crash in instrumentation of the old Elasticsearch client
  (`elasticsearch`) for some rarer cases of client options -- for example
  passing multiple hosts. ({pull}2312[#2312])

* Ensure the internal HTTP(S) client requests made by the APM agent to APM
  server are not themselves traced. ({issues}1168[#1168], {issues}1136[#1136])

* Fix crashing error with `agent.registerMetric` and `active:false` configuration. ({issues}1799[#1799], {pull}2290[#2290])


[[release-notes-3.20.0]]
==== 3.20.0 2021/08/12

[float]
===== Bug fixes

* Fix failing tests and a possible runtime crash in
  `@elastic/elasticsearch@7.14.0` instrumentation. ({issues}2187[#2187])


[[release-notes-3.19.0]]
==== 3.19.0 2021/08/05

[float]
===== Features

* The agent now supports the 3.x branch of apollo-server-express. ({pull}2155[#2155])

* Add instrumentation support for mongodb@4.x. ({pull}2171[#2171])

[float]
===== Bug fixes

* The agent will no longer report counting metrics with a value of zero, and will
  remove these metrics from the registry. ({pull}2163[#2163])


[[release-notes-3.18.0]]
==== 3.18.0 2021/07/20

[float]
===== Features

* Trace an incoming HTTP/1.1 request to an HTTP/2 server using the
  https://nodejs.org/api/http2.html#http2_http2_createsecureserver_options_onrequesthandler[allowHTTP1]
  option. Before this change only incoming requests supporting HTTP/2 would
  be traced. ({pull}2143[#2143])

* Add instrumentation of the AWS SNS publish method when using the
  https://www.npmjs.com/package/aws-sdk[JavaScript AWS SDK v2] (`aws-sdk`). ({pull}2157[#2157])

[float]
===== Bug fixes

* Fixed naming for outgoing HTTP spans to comply with the spec.
  https://github.com/elastic/apm/blob/master/specs/agents/tracing-instrumentation-http.md#http-client-spans
  Span names no longer include the path portion of the URL. ({pull}2161[#2161])

* Fix a header object re-use bug that prevented propagation of trace-context
  headers (`traceparent` et al) in AWS requests using AWS v4 signature auth.
  ({issues}2134[#2134])

* Fix a possible infinite loop in `captureError` when handling uncaught
  exceptions and the process is at or near its file descriptor limit
  (receiving EMFILE errors).  ({issues}2148[#2148])


[[release-notes-3.17.0]]
==== 3.17.0 2021/07/05

[float]
===== Features

* Add instrumentation of all AWS S3 methods when using the
  https://www.npmjs.com/package/aws-sdk[JavaScript AWS SDK v2] (`aws-sdk`).

* Add <<disable-send, `disableSend`>> configuration option. This supports some
  use cases using the APM agent **without** an APM server. ({issues}2101[#2101])

* Add instrumentation of all DynamoDB methods when using the
  https://www.npmjs.com/package/aws-sdk[JavaScript AWS SDK v2] (`aws-sdk`).

[float]
===== Bug fixes

* Fix inconsistencies in HTTP spans from other APM agents.
  <<span-subtype, `span.subtype`>> will now be "http" for HTTP, HTTPS, and
  HTTP/2 outgoing spans -- previously it was "http", "https", "http2",
  respectively. As well, <<span-action, `span.action`>> will now be the HTTP
  method (e.g. "GET", "PUT", "POST"), rather than "http". ({pull}2075[#2075])

* Fixed error where SQS messages sent without an active transactions could
  crash the agent. ({issues}2113[#2113])

* Fixed support for proxies in destination context ({issues}1770[#1770])

[[release-notes-3.16.0]]
==== 3.16.0 - 2021/06/14

[float]
===== Features

* Added <<span-frames-min-duration, `spanFramesMinDuration`>>
  configuration field, allowing users to set a time threshold value that spans
  must reach before the agent will add a stack trace to the span. As a result,
  many short spans that previously included stack traces by default no longer
  will.

* Prefer W3C "traceparent" header over "elastic-apm-traceparent" for incoming
  requests. {pull}2079[#2079]

[float]
===== Bug fixes

* Fix a crash (`TypeError: lastPrepareStackTrace`) in the agent when used with
  React v17 and later ({issues}1980[#1980]).

* Performance improvements have been made in error and stacktrace capture ({pull}2094[#2094]).
  This also included in two bug fixes:
+
** Before this change, some captured errors (for example a `next(new Error('boom')` from
   an Express handler) would mark the error as "unhandled" incorrectly. "Unhandled"
   exceptions are those caught by an `uncaughtException` handler.
** Before this change, source context lines for a stacktrace would not properly
   use the "sourcesContext" field of a file's source map.


[[release-notes-3.15.0]]
==== 3.15.0 - 2021/05/19

[float]
===== Features

* Add support for Node.js v16. (This also drops testing of Node.js v13
  releases.) {pull}2055[#2055]

[float]
===== Bug fixes

* Update TypeScript typings for `Agent.setLabel` and `Agent.addLabels` to
  include the `stringify` argument that was added in v3.11.0.


[[release-notes-3.14.0]]
==== 3.14.0 - 2021/04/19

[float]
===== Features

* Add `apm.addMetadataFilter(fn)` for filtering the
  https://www.elastic.co/guide/en/apm/server/current/metadata-api.html[metadata object]
  sent to APM server.

* The handling of sending events (transactions, spans, errors) to APM server
  has improved in a few ways. During temporary spikes in load and/or an APM
  server that is unresponsive, the agent will buffer a number of events and
  *drop* them above a certain limit (configurable via <<max-queue-size>>).
  This helps ensure the agent does not overly consume memory and CPU. As well,
  the agent will now https://github.com/elastic/apm/blob/master/specs/agents/transport.md#transport-errors[backoff]
  when the APM server errors. Finally, improved error handling means it will
  terminate failing requests to the APM server more quickly.
+
Note: v1 of this agent (EOL'd 2 years ago), included a `maxQueueSize` config
variable with a different meaning. If you have a lingering usage of that
setting (also possibly as the `ELASTIC_APM_MAX_QUEUE_SIZE` environment
variable), then it should be removed.

* Adds support for Amazon SQS queues via `aws-sdk` instrumentation that
  partially implements the https://github.com/elastic/apm/blob/master/specs/agents/tracing-instrumentation-messaging.md[APM messaging spec],
  and adds `queue.latency.min.ms`, `queue.latency.max.ms`, and `queue.latency.avg.ms`
  metrics for SQS queues.

[float]
===== Bug fixes

* Fixed bug where the URL property for outgoing HTTP request spans was set
  with the server's IP address rather than its hostname. The Agent now sets
  this property with the actual URL requested by Node.js. {issues}2035[#2035]

* Fixed bug where external services were not listed under Dependencies on the
  APM Service Overview page due to the trace-context propagated `sample_rate`
  value not being set on either transactions or spans.

[[release-notes-3.13.0]]
==== 3.13.0 - 2021/04/06

[float]
===== Features

* The APM agent's own internal logging now uses structured JSON logging using
  the https://getpino.io/#/docs/api?id=logger[pino API], and formatted in
  {ecs-logging-ref}/intro.html[ecs-logging] format. The log records on stdout
  are now single-line JSON objects. For example:
+
[source,bash]
----
# Before
APM Server transport error (ECONNREFUSED): connect ECONNREFUSED 127.0.0.1:8200

# After
{"log.level":"error","@timestamp":"2021-03-19T00:21:17.571Z","log":{"logger":"elastic-apm-node"},
"ecs":{"version":"1.6.0"},"message":"APM Server transport error (ECONNREFUSED): connect ECONNREFUSED 127.0.0.1:8200"}
----
+
Pretty formatting (and filtering) on the console may be done via the
https://github.com/trentm/go-ecslog[`ecslog`] tool.
+
A custom <<logger>> is still supported as before. However, a non-pino custom
logger will only receive the "message" field, and not structured log fields
as they are added over time.

* Add support for setting the `ELASTIC_APM_LOGGER=false` environment variable
  to disable/ignore a given custom <<logger>>. This is to support easier
  <<debug-mode>> for troubleshooting.

[float]
===== Bug fixes

* Lock package dependency "elastic-apm-http-client@9.6.0" to avoid using
  v9.7.0 for now, because it is breaking tests. A coming release will get back
  on the latest of this dependency. {issues}2032[#2032]

* Remove the "ancestors" field from a log.trace message on startup. Its info
  is a duplicate of info in the "startTrace" field in the same log record.
  {pull}2005[#2005]

* Remove the accidental `nodejs.eventloop.delay.ns` metric that was always
  reporting a zero value. The existing `nodejs.eventloop.delay.avg.ms` is
  the intended metric. {pull}1993[#1993]


[[release-notes-3.12.1]]
==== 3.12.1 - 2021/02/25

[float]
===== Bug fixes

* fix: Update https://github.com/elastic/apm-nodejs-http-client/blob/master/CHANGELOG.md#v951[apm-server client]
  to fix a {issues}1749[possible crash] when polling for central config.


[[release-notes-3.12.0]]
==== 3.12.0 - 2021/02/21

[float]
===== Features

* feat: Set span outcome to success or failure depending on whether an error
  was captured during when the span was active. {issues}1814[#1814]

* feat: Adds public `setOutcome` method to span and transaction APIs, and
  adds a top level `setTransactionOutcome` and `setSpanOutcome` to set
  outcome values for the current active transaction or active span.
* Limit the `transactionSampleRate` value to 4 decimal places of precision
  according to the shared https://github.com/elastic/apm/blob/master/specs/agents/tracing-sampling.md#transaction_sample_rate-configuration[APM spec]. This ensures that propagated sampling rate
  in the `tracestate` header is short and consistent. {pull}1979[#1979]

[float]
===== Bug fixes

* fix: It was possible for fetching central config to result in the
  `cloudProvider` config value being reset to its default. {issues}1976[#1976]

* fix: fixes bug where tedious could crash the agent on bulk inserts {pull}1935[#1935] +
  Reported https://discuss.elastic.co/t/apm-agent-crashes-nodejs-after-reporting-exception-in-tedious-instrumentation-code/259851[via the forum].
  The error symptom was: `Cannot read property 'statement' of undefined`

[[release-notes-3.11.0]]
==== 3.11.0 - 2021/02/08

[float]
===== Features

* feat: add `apm.getServiceName()` {pull}1949[#1949] +
  This will be used by https://github.com/elastic/ecs-logging-nodejs[ecs-logging packages]
  to integrate with APM.

* feat: support numeric and boolean labels {pull}1909[#1909] +
  Add an optional `stringify` option to `apm.setLabel(name, version, stringify = true)`
  and `apm.addLabels(labels, stringify = true)`, which can be set `false` to
  allow numeric and boolean labels. Stringify defaults to true for backwards
  compatibility -- stringification will be removed in a future major version.

* feat: added support for cloud metadata fetching {pull}1937[#1937] +
  Agent now collects information about its cloud environment and includes this
  data in the APM Server's metadata payload. See
  https://github.com/elastic/apm/blob/3acd10afa0a9d3510e819229dfce0764133083d3/specs/agents/metadata.md#cloud-provider-metadata[the spec]
  for more information.

[[release-notes-3.10.0]]
==== 3.10.0 - 2021/01/11

[float]
===== Features

* feat: Improve handling of raw body parsing
  The agent will now report raw/`Buffer` encoded post bodies as '<Buffer>'.

* feat: Add support for api keys {pull}1818[#1818] +
  This allows the usage of API keys for authentication to the APM server

* feat: Add automatic instrumentation of the https://github.com/elastic/elasticsearch-js[@elastic/elasticsearch] package {pull}1877[#1870]
+
The instrumentation of the legacy "elasticsearch" package has also changed
slightly to commonalize:
+
** "span.context.destination" is set on all Elasticsearch spans, not just a
   subset of query-like API endpoints.
** For query-like API endpoints (e.g. `/_search`), the capturing of query details
   on "span.context.db.statement" has changed (a) to include *both* the
   query params and the request body if both exist (separated by `\n\n`) and
   (b) to *URL encode* the query params, rather than JSON encoding.

* feat: Add `captureAttributes` boolean option to `apm.captureError()` to
  allow *disabling* the automatic capture of Error object properties. This
  is useful for cases where those properties should not be sent to the APM
  Server, e.g. for performance (large string fields) or security (PII data).
  {pull}1912[#1912]

* feat: Add `log_level` central config support. {pull}1908[#1908] +
  Spec: https://github.com/elastic/apm/blob/master/specs/agents/logging.md

* feat: Add `sanitize_field_names` configuration option. +
  Allows users to configure a list of wildcard patterns to _remove_ items
  from the agent's HTTP header and `application/x-www-form-urlencoded` payloads.
  {pull}1898[#1898]
  ** https://github.com/elastic/apm/blob/master/specs/agents/sanitization.md[spec]
  ** https://github.com/elastic/apm-agent-nodejs/blob/master/docs/configuration.asciidoc#sanitize-field-names[docs]

[float]
===== Bug fixes

* fix: Fix parsing of comma-separated strings for relevant config vars to allow
  whitespace around the commas. E.g.:
+
----
export ELASTIC_APM_TRANSACTION_IGNORE_URLS='/ping, /metrics*'
----
+
Config vars affected are: `disableInstrumentations`, `transactionIgnoreUrls`
`addPatch`, and `globalLabels`.
* fix: Correct the environment variable for setting `transactionIgnoreUrl`
  (added in v3.9.0) from `ELASTIC_TRANSACTION_IGNORE_URLS` to
  `ELASTIC_APM_TRANSACTION_IGNORE_URLS`.


[[release-notes-3.9.0]]
==== 3.9.0 - 2020/11/30

[float]
===== Features

* feat: support fastify 3 {pull}1891[#1891] +
  Adds .default and .fastify module.exports to instrumented fastify function
  for 3.x line, and prefers req.routerMethod and req.routerPath for
  transaction name
* feat: Set "destination" context on spans for "mongodb". {pull}1893[#1893] +
  This allows Kibana APM Service Maps to show a "mongodb" node for services using
  the https://www.npmjs.com/package/mongodb[mongodb] package (which includes
  mongoose and mongojs).
* feat: transactionIgnoreUrl wildcard matching {pull}1870[#1870] +
  Allows users to ignore URLs using simple wildcard matching patterns that behave
  the same across language agents. See https://github.com/elastic/apm/issues/144

[float]
===== Bug fixes

* fix: treat set-cookie in response headers as sensitive data {pull}1886[#1886]
* fix: Synchronous spans would never have `span.sync == true`. {pull}1879[#1879]


[[release-notes-3.8.0]]
==== 3.8.0 - 2020/11/09

[float]
===== Features

* feat: expand k8s pod ID discovery regex {pull}1863[#1863]
* feat: implements tracestate {pull}1828[#1828] +
  Expands support for the W3C Trace Context specification by adding a tracestate
  header implementation, and uses this new header to track the Elastic
  transaction sample rate across a trace's service boundaries.
* feat: add span and transaction outcome {pull}1824[#1824] +
  This adds an "outcome" field to HTTP(S)
  https://github.com/elastic/apm/blob/master/specs/agents/tracing-transactions.md#transaction-outcome[transactions]
  and https://github.com/elastic/apm/blob/master/specs/agents/tracing-spans.md#span-outcome[spans].

[float]
===== Bug fixes

* fix(pg): prevent unhandled promise rejection {pull}1846[#1846]
* fix: redis@2.x instrumentation was broken {pull}1852[#1852]
* A number of fixes to the test suite.

[[release-notes-3.7.0]]
==== 3.7.0 - 2020/8/10

* feat(knex): add support for 0.21.x {pull}1801[#1801]
* feat(redis): add support for v3.x {pull}1641[#1641]
* feat(graphql): add support for 15.x {pull}1795[#1795]
* feat(koa-router): add support for 9.x {pull}1772[#1772]
* fix(elasticsearch): ensure requests can be aborted {pull}1566[#1566]
* fix: end span if outgoing http request ends prematurely {pull}1583[#1583]
* fix: don't throw on invalid URL {pull}1771[#1771]
* fix: patch apollo-server-core > 2.14 correctly {pull}1796[#1796]
* fix: add currentTraceIds to typings {pull}1733[#1733]

[[release-notes-3.6.1]]
==== 3.6.1 - 2020/5/20

* fix(package): bump elastic-apm-http-client to ^9.4.0 {pull}1756[#1756]

[[release-notes-3.6.0]]
==== 3.6.0 - 2020/5/18

* feat: add destination metadata for db spans {pull}1687[#1687]
* feat: add support for Node.js 14 {pull}1742[#1742]
* feat(pg): add support for pg v8.x {pull}1743[#1743]
* feat: add metrics for external memory {pull}1724[#1724]
* feat: enrich spans with destination info {pull}1685[#1685]
* fix(instrumentation): add .js to module path {pull}1711[#1711]

[[release-notes-3.5.0]]
==== 3.5.0 - 2020/3/9

* feat(error): get stack trace from Error-like objects {pull}1613[#1613]
* fix: add logUncaughtExceptions conf option to TypeScript typings {pull}1668[#1668]

[[release-notes-3.4.0]]
==== 3.4.0 - 2020/2/21

* feat: support W3C TraceContext traceparent header {pull}1587[#1587]
* feat: add custom metrics API (experimental) {pull}1571[#1571]
* feat(koa-router): add support for v8.x {pull}1642[#1642]
* fix(cassandra): improve support for cassandra-driver v4.4.0+ {pull}1636[#1636]
* fix: support promisifying setTimeout and friends {pull}1636[#1636]

[[release-notes-3.3.0]]
==== 3.3.0 - 2019/12/13

* feat(config): add serverCaCertFile config {pull}1560[#1560]
* feat(config): add central config support for transactionMaxSpans and captureBody {pull}1555[#1555]

[[release-notes-3.2.0]]
==== 3.2.0 - 2019/11/19

* fix(metrics): only register collectors if enabled {pull}1520[#1520]
* fix(ioredis): prevent unhandled promise rejection {pull}1523[#1523]
* chore: add Node 13 to supported engines {pull}1524[#1524]

[[release-notes-3.1.0]]
==== 3.1.0 - 2019/10/16

[float]
===== Features
* feat(mongodb): instrumentation {pull}1423[#1423]
* fix(package): update elastic-apm-http-client to version 9.0.0 {pull}1419[#1419]
* perf: cache 'ids' value of transactions and spans {pull}1434[#1434]

[float]
===== Bug fixes
* fix: always end transaction when socket is closed prematurely {pull}1439[#1439]
* fix: change logUncaughtExceptions default to false {pull}1432[#1432]
* fix: write stack trace of uncaught exceptions to STDERR {pull}1429[#1429]

[[release-notes-3.0.0]]
==== 3.0.0 - 2019/9/30

[float]
===== Breaking changes
* feat: allow manual instrumentation with `instrument: false` {pull}1114[#1114]
* feat: allow setting span/transaction `type`, `subtype`, and `action` separately (the behavior of the old `type` has changed) {pull}1292[#1292]
* feat: use `external` as span type instead of `ext` {pull}1291[#1291]
* refactor(graphql): use custom transaction type `graphql` for graphql requests instead of `request` {pull}1245[#1245]
* feat(http): add `instrumentIncomingHTTPRequests` config (`disableInstrumentations` now behaves differently) {pull}1298[#1298]
* chore: remove deprecated APIs {pull}1413[#1413]
* chore: drop support for older Node.js versions {pull}1383[#1383]

[[release-notes-2.x]]
=== Node.js Agent version 2.x

[[release-notes-2.17.3]]
==== 2.17.3 - 2020/2/27

[float]
===== Bug fixes
* fix: support promisifying setTimeout and friends {pull}1649[#1649]
* fix(cassandra): improve support for cassandra-driver v4.4.0+ {pull}1649[#1649]
* fix(knex): make stack traces work in 0.18+ {pull}1500[#1500]
* fix(tedious): ensure shimmed module exposes same API {pull}1496[#1496]
* fix(metrics): do not send transaction breakdowns when disabled {pull}1489[#1489]
* fix(tedious): support 6.5+ {pull}1488[#1488]
* fix: always end transaction when socket is closed prematurely {pull}1445[#1445]
* perf: cache 'ids' value of transactions and spans {pull}1438[#1438]

[[release-notes-2.17.2]]
==== 2.17.2 - 2019/10/2

[float]
===== Bug fixes
* chore(http): workaround(s) to suppress DEP0066 warnings {pull}1424[#1424]

[[release-notes-2.17.1]]
==== 2.17.1 - 2019/9/26

[float]
===== Bug fixes
* fix: support all falsy return values from error filters {pull}1394[#1394]
* fix: capture all non-string http bodies {pull}1381[#1381]

[[release-notes-2.17.0]]
==== 2.17.0 - 2019/9/19

[float]
===== Features
* feat: add support for @koa/router {pull}1346[#1346]
* feat: add methods for logging trace information {pull}1335[#1335]

[float]
===== Bug fixes
* fix: improve debug output when detecting incoming http request {pull}1357[#1357]
* fix(http): response context propagation on Node.js 12.0 - 12.2 {pull}1339[#1339]

[[release-notes-2.16.2]]
==== 2.16.2 - 2019/9/3

[float]
===== Bug fixes
* fix(lambda): handle traceparent case-insensitively {pull}1319[#1319]

[[release-notes-2.16.1]]
==== 2.16.1 - 2019/8/28

[float]
===== Bug fixes
* fix: avoid throwing when agent is in active: false mode {pull}1278[#1278]

[[release-notes-2.16.0]]
==== 2.16.0 - 2019/8/26

[float]
===== Features
* feat(memcached): instrument memcached v2.2.0 and above {pull}1144[#1144]
* feat(config): add configFile config option {pull}1303[#1303]

[float]
===== Bug fixes
* fix: bug where spans sometimes wouldn't have stack traces {pull}1299[#1299]
* fix(async_hooks): properly update sync flag {pull}1306[#1306]
* fix: change agent active status log message to debug level {pull}1300[#1300]

[[release-notes-2.15.0]]
==== 2.15.0 - 2019/8/15

[float]
===== Features
* feat(express-graphql): add support for v0.9 {pull}1255[#1255]
* feat(metrics): add metricsLimit option {pull}1273[#1273]

[[release-notes-2.14.0]]
==== 2.14.0 - 2019/8/12

[float]
===== Features
* feat(hapi): support new @hapi/hapi module {pull}1246[#1246]
* feat: allow agent.clearPatches to be called with array of names {pull}1262[#1262]

[float]
===== Bug fixes
* fix: be less chatty if span stack traces cannot be parsed {pull}1274[#1274]
* perf: use for-of instead of forEach {pull}1275[#1275]

[[release-notes-2.13.0]]
==== 2.13.0 - 2019/7/30

[float]
===== Bug fixes
* fix: standardize user-agent header {pull}1238[#1238]

[float]
===== Features
* feat: add support for APM Agent Configuration via Kibana {pull}1197[#1197]
* feat(metrics): breakdown graphs {pull}1219[#1219]
* feat(config): default serviceVersion to package version {pull}1237[#1237]

[[release-notes-2.12.1]]
==== 2.12.1 - 2019/7/7

[float]
===== Bug fixes
* fix(knex): abort early on unsupported version of knex {pull}1189[#1189]

[[release-notes-2.12.0]]
==== 2.12.0 - 2019/7/2

[float]
===== Features
* feat(metrics): add runtime metrics {pull}1021[#1021]
* feat(config): add environment option {pull}1106[#1106]

[[release-notes-2.11.6]]
==== 2.11.6 - 2019/6/11

[float]
===== Bug fixes
* fix(express): don't swallow error handling middleware {pull}1111[#1111]

[[release-notes-2.11.5]]
==== 2.11.5 - 2019/5/27

[float]
===== Bug fixes
* fix(metrics): report correct CPU usage on Linux {pull}1092[#1092]
* fix(express): improve names for routes added via app.use() {pull}1013[#1013]

[[release-notes-2.11.4]]
==== 2.11.4 - 2019/5/27

[float]
===== Bug fixes
* fix: don't add traceparent header to signed AWS requests {pull}1089[#1089]

[[release-notes-2.11.3]]
==== 2.11.3 - 2019/5/22

[float]
===== Bug fixes
* fix(span): use correct logger location {pull}1081[#1081]

[[release-notes-2.11.2]]
==== 2.11.2 - 2019/5/21

[float]
===== Bug fixes
* fix: url.parse expects req.url not req {pull}1074[#1074]
* fix(express-slash): expose express handle properties {pull}1070[#1070]

[[release-notes-2.11.1]]
==== 2.11.1 - 2019/5/10

[float]
===== Bug fixes
* fix(instrumentation): explicitly use `require` {pull}1059[#1059]
* chore: add Node.js 12 to package.json engines field {pull}1057[#1057]

[[release-notes-2.11.0]]
==== 2.11.0 - 2019/5/3

[float]
===== Bug fixes
* chore: rename tags to labels {pull}1019[#1019]

[float]
===== Features
* feat(config): support global labels {pull}1020[#1020]

[float]
===== Bug fixes
* fix(config): do not use ELASTIC_APM_ prefix for k8s {pull}1041[#1041]
* fix(instrumentation): prevent handler leak in bindEmitter {pull}1044[#1044]

[[release-notes-2.10.0]]
==== 2.10.0 - 2019/4/15

[float]
===== Features
* feat(express-graphql): add support for version ^0.8.0 {pull}1010[#1010]

[float]
===== Bug fixes
* fix(package): bump elastic-apm-http-client to ^7.2.2 so Kubernetes metadata gets corrected recorded {pull}1011[#1011]
* fix(ts): add TypeScript typings for new traceparent API {pull}1001[#1001]

[[release-notes-2.9.0]]
==== 2.9.0 - 2019/4/10

[float]
===== Features
* feat: add traceparent getter to agent, span and transaction {pull}969[#969]
* feat(template): add support for jade and pug {pull}914[#914]
* feat(elasticsearch): capture more types of queries {pull}967[#967]
* feat: sync flag on spans and transactions {pull}980[#980]

[float]
===== Bug fixes
* fix(agent): init config/logger before usage {pull}956[#956]
* fix: don't add response listener to outgoing requests {pull}974[#974]
* fix(agent): fix basedir in debug mode when starting agent with -r {pull}981[#981]
* fix: ensure Kubernetes/Docker container info is captured {pull}995[#995]

[[release-notes-2.8.0]]
==== 2.8.0 - 2019/4/2

[float]
===== Features
* feat: add agent.setFramework() method {pull}966[#966]
* feat(config): add usePathAsTransactionName config option {pull}907[#907]
* feat(debug): output configuration if logLevel is trace {pull}972[#972]

[float]
===== Bug fixes
* fix(express): transaction default name is incorrect {pull}938[#938]

[[release-notes-2.7.1]]
==== 2.7.1 - 2019/3/28

[float]
===== Bug fixes
* fix: instrument http/https.get requests {pull}954[#954]
* fix: don't add traceparent header to S3 requests {pull}952[#952]

[[release-notes-2.7.0]]
==== 2.7.0 - 2019/3/26

[float]
===== Features
* feat: add patch registry {pull}803[#803]
* feat: allow sub-modules to be patched {pull}920[#920]
* feat: add TypeScript typings {pull}926[#926]

[float]
===== Bug fixes
* fix: update measured-reporting to fix Windows installation issue {pull}933[#933]
* fix(lambda): do not wrap context {pull}931[#931]
* fix(lambda): fix cloning issues of context {pull}947[#947]
* fix(metrics): use noop logger in metrics reporter {pull}912[#912]
* fix(transaction): don't set transaction result if it's null {pull}936[#936]
* fix(agent): allow flush callback to be undefined {pull}934[#934]
* fix: handle promise rejection in case Elasticsearch client throws {pull}870[#870]
* chore: change 'npm run' command namespaces {pull}944[#944]

[[release-notes-2.6.0]]
==== 2.6.0 - 2019/3/5

[float]
===== Features
* feat: add support for Fastify framework {pull}594[#594]
* feat(lambda): accept parent span in lambda wrapper {pull}881[#881]
* feat(lambda): support promise form {pull}871[#871]

[float]
===== Bug fixes
* fix: ensure http headers are always recorded as strings {pull}895[#895]
* fix(metrics): prevent 0ms timers from being created {pull}872[#872]
* fix(config): apiRequestSize should be 768kb {pull}848[#848]
* fix(express): ensure correct transaction names {pull}842[#842]

[[release-notes-2.5.1]]
==== 2.5.1 - 2019/2/4

[float]
===== Bug fixes
* fix(metrics): ensure NaN becomes 0, not null {pull}837[#837]

[[release-notes-2.5.0]]
==== 2.5.0 - 2019/1/29

[float]
===== Features
* feat(metrics): added basic metrics gathering {pull}731[#731]

[[release-notes-2.4.0]]
==== 2.4.0 - 2019/1/24

[float]
===== Features
* feat: add ability to set custom log message for errors {pull}824[#824]
* feat: add ability to set custom timestamp for errors {pull}823[#823]
* feat: add support for custom start/end times {pull}818[#818]

[[release-notes-2.3.0]]
==== 2.3.0 - 2019/1/22

[float]
===== Bug fixes
* fix(parsers): move port fix into parser {pull}820[#820]
* fix(mongo): support 3.1.10+ {pull}793[#793]

[float]
===== Features
* feat(config): add captureHeaders config {pull}788[#788]
* feat(config): add container info options {pull}766[#766]

[[release-notes-2.2.1]]
==== 2.2.1 - 2019/1/21

[float]
===== Bug fixes
* fix: ensure request.url.port is a string on transactions {pull}814[#814]

[[release-notes-2.2.0]]
==== 2.2.0 - 2019/1/21

[float]
===== Features
* feat(koa): record framework name and version {pull}810[#810]
* feat(cassandra): support 4.x {pull}784[#784]
* feat(config): validate serverUrl port {pull}795[#795]
* feat: add transaction.type to errors {pull}805[#805]

[float]
===== Bug fixes
* fix: filter outgoing http headers with any case {pull}799[#799]
* fix: we don't support mongodb-core v3.1.10+ {pull}792[#792]

[[release-notes-2.1.0]]
==== 2.1.0 - 2019/1/15

[float]
===== Features
* feat(error): include sampled flag on errors {pull}767[#767]
* feat(span): add tags to spans {pull}757[#757]

[float]
===== Bug fixes
* fix(tedious): don't fail on newest tedious v4.1.3 {pull}775[#775]
* fix(graphql): fix span name for unknown queries {pull}756[#756]

[[release-notes-2.0.6]]
==== 2.0.6 - 2018/12/18

[float]
===== Bug fixes
* fix(graphql): don't throw on invalid query {pull}747[#747]
* fix(koa-router): support more complex routes {pull}749[#749]

[[release-notes-2.0.5]]
==== 2.0.5 - 2018/12/12

[float]
===== Bug fixes
* fix: don't create spans for APM Server requests {pull}735[#735]

[[release-notes-2.0.4]]
==== 2.0.4 - 2018/12/7
* chore: update engines field in package.json {pull}727[#727]
* chore(package): bump random-poly-fill to ^1.0.1 {pull}726[#726]

[[release-notes-2.0.3]]
==== 2.0.3 - 2018/12/7

[float]
===== Bug fixes
* fix(restify): support an array of handlers {pull}709[#709]
* fix: don't throw on older versions of Node.js 6 {pull}711[#711]

[[release-notes-2.0.2]]
==== 2.0.2 - 2018/12/4

[float]
===== Bug fixes
* fix: use randomFillSync polyfill on Node.js <6.13.0 {pull}702[#702]
* fix(hapi): ignore internal events channel {pull}700[#700]

[[release-notes-2.0.1]]
==== 2.0.1 - 2018/11/26

[float]
===== Bug fixes
* fix: log APM Server API errors correctly {pull}692[#692]

[[release-notes-2.0.0]]
==== 2.0.0 - 2018/11/14

[float]
===== Breaking changes
* chore: remove support for Node.js 4 and 9
* chore: remove deprecated buildSpan function {pull}642[#642]
* feat: support APM Server intake API version 2 {pull}465[#465]
* feat: improved filtering function API {pull}579[#579]
* feat: replace double-quotes with underscores in tag names {pull}666[#666]
* feat(config): change config order {pull}604[#604]
* feat(config): support time suffixes {pull}602[#602]
* feat(config): stricter boolean parsing {pull}613[#613]

[float]
===== Features
  * feat: add support for Distributed Tracing {pull}538[#538]
  * feat(transaction): add transaction.ensureParentId function {pull}661[#661]
  * feat(config): support byte suffixes {pull}601[#601]
  * feat(transaction): restructure span_count and include total {pull}553[#553]
  * perf: improve Async Hooks implementation {pull}679[#679]

[[release-notes-1.x]]
=== Node.js Agent version 1.x

[[release-notes-1.14.3]]
==== 1.14.3 - 2018/11/13
  * fix(async_hooks): more reliable cleanup {pull}674[#674]

[[release-notes-1.14.2]]
==== 1.14.2 - 2018/11/10
  * fix: prevent memory leak due to potential reference cycle {pull}667[#667]

[[release-notes-1.14.1]]
==== 1.14.1 - 2018/11/8
  * fix: promise.then() resolve point {pull}663[#663]

[[release-notes-1.14.0]]
==== 1.14.0 - 2018/11/6
  * feat(agent): return uuid in captureError callback {pull}636[#636]
  * feat(apollo-server-express): set custom GraphQL transaction names {pull}648[#648]
  * feat(finalhandler): improve capturing of errors in Express {pull}629[#629]
  * fix(http): bind writeHead to transaction {pull}637[#637]
  * fix(shimmer): safely handle property descriptors {pull}634[#634]

[[release-notes-1.13.0]]
==== 1.13.0 - 2018/10/19
  * feat(ioredis): add support for ioredis version 4.x {pull}516[#516]
  * fix(ws): allow disabling WebSocket instrumentation {pull}599[#599]
  * fix: allow flushInterval to be set from env {pull}568[#568]
  * fix: default transactionMaxSpans to 500 {pull}567[#567]

[[release-notes-1.12.0]]
==== 1.12.0 - 2018/8/31
  * feat(restify): add Restify instrumentation {pull}517[#517]
  * feat(config): default serviceName to package name {pull}508[#508]
  * fix: always call agent.flush() callback {pull}537[#537]

[[release-notes-1.11.0]]
==== 1.11.0 - 2018/8/15
  * feat(filters): filter set-cookie headers {pull}485[#485]
  * fix(express): cannot create property symbol {pull}510[#510]

[[release-notes-1.10.2]]
==== 1.10.2 - 2018/8/8
  * fix: ensure logger config can update {pull}503[#503]
  * perf: improve request body parsing speed {pull}492[#492]

[[release-notes-1.10.1]]
==== 1.10.1 - 2018/7/31
  * fix(graphql): handle execute args object {pull}484[#484]

[[release-notes-1.10.0]]
==== 1.10.0 - 2018/7/30
  * feat(cassandra): instrument Cassandra queries {pull}437[#437]
  * feat(mssql): instrument SQL Server queries {pull}444[#444]

[[release-notes-1.9.0]]
==== 1.9.0 - 2018/7/25
  * fix(parsers): use basic-auth rather than req.auth {pull}475[#475]
  * feat(agent): add currentTransaction getter {pull}462[#462]
  * feat: add support for ws 6.x {pull}464[#464]

[[release-notes-1.8.3]]
==== 1.8.3 - 2018/7/11
  * perf: don't patch newer versions of mimic-response {pull}442[#442]

[[release-notes-1.8.2]]
==== 1.8.2 - 2018/7/4
  * fix: ensure correct streaming when using mimic-response {pull}429[#429]

[[release-notes-1.8.1]]
==== 1.8.1 - 2018/6/27
  * fix: improve ability to run in an environment with muliple APM vendors {pull}417[#417]

[[release-notes-1.8.0]]
==== 1.8.0 - 2018/6/23
  * feat: truncate very long error messages {pull}413[#413]
  * fix: be unicode aware when truncating body {pull}412[#412]

[[release-notes-1.7.1]]
==== 1.7.1 - 2018/6/20
  * fix(express-queue): retain continuity through express-queue {pull}396[#396]

[[release-notes-1.7.0]]
==== 1.7.0 - 2018/6/18
  * feat(mysql): support mysql2 module {pull}298[#298]
  * feat(graphql): add support for the upcoming GraphQL v14.x {pull}399[#399]
  * feat(config): add option to disable certain instrumentations {pull}353[#353]
  * feat(http2): instrument client requests {pull}326[#326]
  * fix: get remoteAddress before HTTP request close event {pull}384[#384]
  * fix: improve capture of spans when EventEmitter is in use {pull}371[#371]

[[release-notes-1.6.0]]
==== 1.6.0 - 2018/5/28
  * feat(http2): instrument incoming http2 requests {pull}205[#205]
  * fix(agent): allow agent.endTransaction() to set result {pull}350[#350]

[[release-notes-1.5.4]]
==== 1.5.4 - 2018/5/15
  * chore: allow Node.js 10 in package.json engines field {pull}345[#345]

[[release-notes-1.5.3]]
==== 1.5.3 - 2018/5/14
  * fix: guard against non string err.message

[[release-notes-1.5.2]]
==== 1.5.2 - 2018/5/11
  * fix(express): string errors should not be reported

[[release-notes-1.5.1]]
==== 1.5.1 - 2018/5/10
  * fix: don't throw if span callsites can't be collected

[[release-notes-1.5.0]]
==== 1.5.0 - 2018/5/9
  * feat: add agent.addTags() method {pull}313[#313]
  * feat: add agent.isStarted() method {pull}311[#311]
  * feat: allow calling transaction.end() with transaction result {pull}328[#328]
  * fix: encode spans even if their stack trace can't be captured {pull}321[#321]
  * fix(config): restore custom logger feature {pull}299[#299]
  * fix(doc): lambda getting started had old argument {pull}296[#296]

[[release-notes-1.4.0]]
==== 1.4.0 - 2018/4/9
  * feat(lambda): implement manual lambda instrumentation {pull}234[#234]

[[release-notes-1.3.0]]
==== 1.3.0 - 2018/3/22
  * feat(request): include ppid {pull}286[#286]

[[release-notes-1.2.1]]
==== 1.2.1 - 2018/3/15
  * fix(span): Do not pass stack frames into promises (memory leak fix) {pull}269[#269]

[[release-notes-1.2.0]]
==== 1.2.0 - 2018/3/13
  * feat(config): add serverTimeout {pull}238[#238]
  * fix(config): set default maxQueueSize to 100 {pull}270[#270]
  * feat(ws): add support for ws v5 {pull}267[#267]

[[release-notes-1.1.1]]
==== 1.1.1 - 2018/3/4
  * fix(mongodb): don't throw if span cannot be built {pull}265[#265]

[[release-notes-1.1.0]]
==== 1.1.0 - 2018/2/28
  * feat: add agent.startSpan() function {pull}262[#262]
  * feat(debug): output more debug info on start {pull}254[#254]

[[release-notes-1.0.3]]
==== 1.0.3 - 2018/2/14
  * fix: ensure context.url.full property is truncated if too long {pull}242[#242]

[[release-notes-1.0.2]]
==== 1.0.2 - 2018/2/13
  * fix(express): prevent invalid errors from crashing {pull}240[#240]

[[release-notes-1.0.1]]
==== 1.0.1 - 2018/2/9
  * fix: don't add req/res to unsampled transactions {pull}236[#236]

[[release-notes-1.0.0]]
==== 1.0.0 - 2018/2/6
  * feat(instrumentation): support sampling {pull}154[#154]
  * feat(transaction): add `transactionMaxSpans` config option {pull}170[#170]
  * feat(errors): add captureError call location stack trace {pull}181[#181]
  * feat: allow setting of framework name and version {pull}228[#228]
  * feat(protcol): add `url.full` to intake API payload {pull}166[#166]
  * refactor(config): replace `logBody` with `captureBody` {pull}214[#214]
  * refactor(config): unify config options with python {pull}213[#213]
  * fix: don't collect source code for in-app span frames by default {pull}229[#229]
  * fix(protocol): report dropped span counts in intake API payload {pull}172[#172]
  * refactor(protocol): always include handled flag in intake API payload {pull}191[#191]
  * refactor(protocol): move process fields to own namespace in intake API payload {pull}155[#155]
  * refactor(protocol): rename `uncaught` to `handled` in intake API payload {pull}140[#140]
  * refactor(protocol): rename `in_app` to `library_frame` in intake API payload {pull}96[#96]
  * refactor: rename app to service {pull}93[#93]
  * refactor: rename trace to span {pull}92[#92]

[[release-notes-0.x]]
=== Node.js Agent version 0.x

[[release-notes-0.12.0]]
==== 0.12.0 - 2018/1/24
  * feat(*): control amount of source context lines collected using new config options {pull}196[#196]
  * feat(agent): add public flush function to force flush of transaction queue: agent.flush([callback]) {pull}187[#187]
  * feat(mongodb): add support for mongodb-core 3.x {pull}190[#190]
  * refactor(config): update default flushInterval to 10 seconds (lower memory usage) {pull}186[#186]
  * chore(*): drop support for Node.js 5 and 7 {pull}169[#169]
  * refactor(instrumentation): encode transactions as they are added to the queue (lower memory usage) {pull}184[#184]

[[release-notes-0.11.0]]
==== 0.11.0 - 2018/1/11
  * feat(*): Set default stack trace limit to 50 frames {pull}171[#171]
  * feat(ws): add support for ws@4.x {pull}164[#164]
  * feat(errors): associate errors with active transaction

[[release-notes-0.10.0]]
==== 0.10.0 - 2018/1/3
  * feat(express): auto-track errors (BREAKING CHANGE: removed express middleware) {pull}127[#127]
  * feat(hapi): add hapi 17 support {pull}146[#146]
  * fix(*): fix Node.js 8 support using async_hooks {pull}77[#77]
  * fix(graphql): support sync execute {pull}139[#139]
  * refactor(agent): make all config properties private (BREAKING CHANGE) {pull}107[#107]

[[release-notes-0.9.0]]
==== 0.9.0 - 2017/12/15
  * feat(conf): allow serverUrl to contain a sub-path {pull}116[#116]
  * refactor(*): better format of error messages from the APM Server {pull}108[#108]

[[release-notes-0.8.1]]
==== 0.8.1 - 2017/12/13
  * docs(*): we're now in beta! {pull}103[#103]

[[release-notes-0.8.0]]
==== 0.8.0 - 2017/12/13
  * feat(handlebars): instrument handlebars {pull}98[#98]

[[release-notes-0.7.0]]
==== 0.7.0 - 2017/12/6
  * feat(parser): add sourceContext config option to control if code snippets are sent to the APM Server {pull}87[#87]
  * fix(*): move https-pem to list of devDependencies

[[release-notes-0.6.0]]
==== 0.6.0 - 2017/11/17
  * feat(queue): add maxQueueSize config option {pull}56[#56]

[[release-notes-0.5.0]]
==== 0.5.0 - 2017/11/17
  * refactor(*): drop support for Node.js <4 {pull}65[#65]
  * refactor(*): rename module to elastic-apm-node {pull}71[#71]
  * feat(queue): add fuzziness to flushInterval {pull}63[#63]

[[release-notes-0.4.0]]
==== 0.4.0 - 2017/11/15
  * fix(https): instrument https.request in Node.js v9
  * refactor(http): log HTTP results in groups of 100 {pull}68[#68]
  * fix(api): add language to APM Server requests {pull}64[#64]
  * refactor(trans): set default transaction.result to success {pull}67[#67]
  * refactor(config): rename timeout config options {pull}59[#59]

[[release-notes-0.3.1]]
==== 0.3.1 - 2017/10/3
  * fix(parsers): don't log context.request.url.search as null {pull}48[#48]
  * fix(parsers): separate hostname and port when parsing Host header {pull}47[#47]

[[release-notes-0.3.0]]
==== 0.3.0 - 2017/9/20
  * fix(instrumentation): don't sample transactions {pull}40[#40]
  * feat(graphql): include GraphQL operation name in trace and transaction names {pull}27[#27]
  * feat(tls): add validateServerCert config option {pull}32[#32]
  * feat(parser): support http requests with full URI's {pull}26[#26]
  * refactor(*): remove appGitRef config option
  * fix(instrumentation): fix setting of custom flushInterval
  * feat(elasticsearch): add simple Elasticsearch instrumentation
  * fix(*): don't start agent if appName is invalid

[[release-notes-0.2.0]]
==== 0.2.0 - 2017/8/28
  * refactor(*): support new default port 8200 in APM Server
  * refactor(*): support new context.response status code format

[[release-notes-0.1.1]]
==== 0.1.1 - 2017/8/17
  * fix(instrumentation): don't fail when sending transactions to APM Server

[[release-notes-0.1.0]]
==== 0.1.0 - 2017/8/17
  * Initial release<|MERGE_RESOLUTION|>--- conflicted
+++ resolved
@@ -39,22 +39,19 @@
 [float]
 ===== Bug fixes
 
-<<<<<<< HEAD
 * Fix run-context handling for 'memcached' instrumentation so that the
   automatically created Memcached span is never the `currentSpan` in user
   code.
-=======
 
 * Fix a possible crash when serializing a Transaction if the incoming
   `req.socket` is null (possible if the socket has been destroyed).
-  {issues}2479[#2479]}
+  ({issues}2479[#2479])
 
 * Fixes for run context handling for 'aws-sdk' instrumentation (S3, SQS, SNS)
   so that a span created after an AWS client command (in the same tick, in
   the command callback, or promise) is not a child of the automatic AWS
   span. This change also ensures captured errors from failing client commands
   are a child of the AWS span.
->>>>>>> 3928f8d8
 
 * Fix 'http' and 'https' instrumentation for outgoing requests to not have the
   'http' span context be active in user code. ({pull}2470[#2470])
