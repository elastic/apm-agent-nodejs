--- conflicted
+++ resolved
@@ -213,11 +213,7 @@
     memcached)
       DOCKER_COMPOSE_FILE=docker-compose-memcached.yml
       ;;
-<<<<<<< HEAD
-    aws-sdk|@aws-sdk/client-s3|@aws-sdk/client-sns)
-=======
-    aws-sdk|@aws-sdk/client-s3|@aws-sdk/client-dynamodb)
->>>>>>> 3adbadfc
+    aws-sdk|@aws-sdk/client-s3|@aws-sdk/client-dynamodb|@aws-sdk/client-sns)
       DOCKER_COMPOSE_FILE=docker-compose-localstack.yml
       ;;
     *)
