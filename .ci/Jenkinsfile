--- conflicted
+++ resolved
@@ -291,13 +291,7 @@
               setEnvVar('RELEASE_NOTES_URL', getReleaseNotesUrl())
               deleteDir()
               unstash 'source'
-<<<<<<< HEAD
-              // This should use a currently supported Node.js version to ensure
-              // and npm version that gets security patches is used.
-              withNodeJSEnv(version: 'v14.17.5'){
-=======
               withNodeJSEnv(version: "${env.NODE_VERSION}"){
->>>>>>> 98ac1f98
                 dir("${BASE_DIR}"){
                   cmd(label: 'make dist', script: 'make -C .ci dist')
                 }
