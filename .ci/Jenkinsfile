#!/usr/bin/env groovy
@Library('apm@current') _

pipeline {
  agent { label 'linux && immutable' }
  environment {
    REPO = 'apm-agent-nodejs'
    BASE_DIR = "src/github.com/elastic/${env.REPO}"
    PIPELINE_LOG_LEVEL='INFO'
    NOTIFY_TO = credentials('notify-to')
    JOB_GCS_BUCKET = credentials('gcs-bucket')
    GITHUB_CHECK_ITS_NAME = 'Integration Tests'
    ITS_PIPELINE = 'apm-integration-tests-selector-mbp/master'
    OPBEANS_REPO = 'opbeans-node'
    GITHUB_CHECK = 'true'
  }
  options {
    timeout(time: 3, unit: 'HOURS')
    buildDiscarder(logRotator(numToKeepStr: '20', artifactNumToKeepStr: '20', daysToKeepStr: '30'))
    timestamps()
    ansiColor('xterm')
    disableResume()
    durabilityHint('PERFORMANCE_OPTIMIZED')
    rateLimitBuilds(throttle: [count: 60, durationName: 'hour', userBoost: true])
    quietPeriod(10)
  }
  triggers {
    issueCommentTrigger('(?i).*(?:jenkins\\W+)?run\\W+(?:the\\W+)?(?:(module|benchmark)\\W+)?tests(?:\\W+please)?.*')
  }
  parameters {
    booleanParam(name: 'Run_As_Master_Branch', defaultValue: false, description: 'Allow to run any steps on a PR, some steps normally only run on master branch.')
    booleanParam(name: 'bench_ci', defaultValue: true, description: 'Enable benchmarks.')
    booleanParam(name: 'tav_ci', defaultValue: true, description: 'Enable TAV tests.')
    booleanParam(name: 'tests_ci', defaultValue: true, description: 'Enable tests.')
    booleanParam(name: 'test_edge_ci', defaultValue: true, description: 'Enable tests for edge versions of nodejs.')
  }
  stages {
    /**
    Checkout the code and stash it, to use it on other stages.
    */
    stage('Checkout') {
      options { skipDefaultCheckout() }
      steps {
        pipelineManager([ cancelPreviousRunningBuilds: [ when: 'PR' ] ])
        deleteDir()
        gitCheckout(basedir: "${BASE_DIR}", githubNotifyFirstTimeContributor: true,
                    shallow: false, reference: "/var/lib/jenkins/.git-references/${REPO}.git")
        stash allowEmpty: true, name: 'source', useDefaultExcludes: false
        script {
          dir("${BASE_DIR}"){
            def regexps =[
              "^lib/instrumentation/modules/",
              "^test/instrumentation/modules/"
            ]
            env.TAV_UPDATED = isGitRegionMatch(patterns: regexps)

            // Skip all the stages except docs for PR's with asciidoc or md changes only
            env.ONLY_DOCS = isGitRegionMatch(patterns: [ '.*\\.(asciidoc|md)' ], shouldMatchAll: true)
          }
        }
      }
    }
    /**
      Run tests.
    */
    stage('Test') {
      options { skipDefaultCheckout() }
      environment {
        HOME = "${env.WORKSPACE}"
      }
      when {
        beforeAgent true
        allOf {
          expression { return env.ONLY_DOCS == "false" }
          expression { return params.tests_ci }
        }
      }
      steps {
        withGithubNotify(context: 'Test', tab: 'tests') {
          deleteDir()
          unstash 'source'
          dir("${BASE_DIR}"){
            script {
              def node = readYaml(file: '.ci/.jenkins_nodejs.yml')
              def parallelTasks = [:]
              node['NODEJS_VERSION'].each{ version ->
                parallelTasks["Node.js-${version}"] = generateStep(version: version)
                parallelTasks["Node.js-${version}-async-hooks-false"] = generateStep(version: version, disableAsyncHooks: true)
                // TODO: to be enabled if required.
                // parallelTasks["Windows-Node.js-${version}"] = generateStepForWindows(version: version)
              }

              // Only 14 for the time being
              parallelTasks["Windows-Node.js-14"] = generateStepForWindows(version: '14')

              // Linting in parallel with the test stage
              parallelTasks['linting'] = linting()

              parallel(parallelTasks)
            }
          }
        }
      }
    }
    /**
      Run TAV tests.
    */
    stage('TAV Test') {
      options { skipDefaultCheckout() }
      environment {
        HOME = "${env.WORKSPACE}"
      }
      when {
        beforeAgent true
        allOf {
          not {
            branch '^greenkeeper/.*'
          }
          anyOf {
            expression { return params.Run_As_Master_Branch }
            triggeredBy 'TimerTrigger'
            changeRequest()
            expression { return env.TAV_UPDATED != "false" }
          }
          expression { return params.tav_ci }
          expression { return env.ONLY_DOCS == "false" }
        }
      }
      steps {
        deleteDir()
        unstash 'source'
        dir("${BASE_DIR}"){
          script {
            def tavContext = getSmartTAVContext()
            withGithubNotify(context: tavContext.ghContextName, description: tavContext.ghDescription, tab: 'tests') {
              def parallelTasks = [:]
              tavContext.node['NODEJS_VERSION'].each{ version ->
                tavContext.tav['TAV'].each{ tav_item ->
                  parallelTasks["Node.js-${version}-${tav_item}"] = generateStep(version: version, tav: tav_item)
                }
              }
              parallel(parallelTasks)
            }
          }
        }
      }
    }

    /**
      The "Edge Test" is a run of the agent test suite with pre-release builds
      of node.js, if available and useful. "Pre-release" builds are release
      candidate (RC) and "nightly" node.js builds.
    */
    stage('Edge Test') {
      options { skipDefaultCheckout() }
      environment {
        HOME = "${env.WORKSPACE}"
      }
      when {
        beforeAgent true
        allOf {
          anyOf {
            expression { return params.Run_As_Master_Branch }
            triggeredBy 'TimerTrigger'
          }
          expression { return params.test_edge_ci }
          expression { return env.ONLY_DOCS == "false" }
        }
      }
      parallel {
        stage('Nightly Test') {
          agent { label 'linux && immutable' }
          steps {
            withGithubNotify(context: 'Nightly Test', tab: 'tests') {
              deleteDir()
              unstash 'source'
              dir("${BASE_DIR}"){
                script {
                  def node = readYaml(file: '.ci/.jenkins_nightly_nodejs.yml')
                  def parallelTasks = [:]
                  node['NODEJS_VERSION'].each { version ->
                    parallelTasks["Node.js-${version}-nightly"] = generateStep(version: version, buildType: 'nightly')
                  }
                  parallel(parallelTasks)
                }
              }
            }
          }
        }
        stage('Nightly Test - No async hooks') {
          agent { label 'linux && immutable' }
          steps {
            withGithubNotify(context: 'Nightly No Async Hooks Test', tab: 'tests') {
              deleteDir()
              unstash 'source'
              dir("${BASE_DIR}"){
                script {
                  def node = readYaml(file: '.ci/.jenkins_nightly_nodejs.yml')
                  def parallelTasks = [:]
                  node['NODEJS_VERSION'].each { version ->
                    parallelTasks["Node.js-${version}-nightly-no-async-hooks"] = generateStep(version: version, buildType: 'nightly', disableAsyncHooks: true)
                  }
                  parallel(parallelTasks)
                }
              }
            }
          }
        }
        stage('RC Test') {
          agent { label 'linux && immutable' }
          steps {
            withGithubNotify(context: 'RC Test', tab: 'tests') {
              deleteDir()
              unstash 'source'
              dir("${BASE_DIR}"){
                script {
                  def node = readYaml(file: '.ci/.jenkins_rc_nodejs.yml')
                  def parallelTasks = [:]
                  node['NODEJS_VERSION'].each { version ->
                    parallelTasks["Node.js-${version}-rc"] = generateStep(version: version, buildType: 'rc')
                  }
                  parallel(parallelTasks)
                }
              }
            }
          }
        }
        stage('RC Test - No async hooks') {
          agent { label 'linux && immutable' }
          steps {
            withGithubNotify(context: 'RC No Async Hooks Test', tab: 'tests') {
              deleteDir()
              unstash 'source'
              dir("${BASE_DIR}"){
                script {
                  def node = readYaml(file: '.ci/.jenkins_rc_nodejs.yml')
                  def parallelTasks = [:]
                  node['NODEJS_VERSION'].each { version ->
                    parallelTasks["Node.js-${version}-rc-no-async-hooks"] = generateStep(version: version, buildType: 'rc', disableAsyncHooks: true)
                  }
                  parallel(parallelTasks)
                }
              }
            }
          }
        }
      }
    }
    stage('Integration Tests') {
      agent none
      when {
        beforeAgent true
        allOf {
          expression { return env.ONLY_DOCS == "false" }
          anyOf {
            changeRequest()
            expression { return !params.Run_As_Master_Branch }
          }
        }
      }
      steps {
        build(job: env.ITS_PIPELINE, propagate: false, wait: false,
              parameters: [string(name: 'INTEGRATION_TEST', value: 'Node.js'),
                           string(name: 'BUILD_OPTS', value: "--nodejs-agent-package ${env.CHANGE_FORK?.trim() ?: 'elastic' }/${env.REPO}#${env.GIT_BASE_COMMIT} --opbeans-node-agent-branch ${env.GIT_BASE_COMMIT}"),
                           string(name: 'GITHUB_CHECK_NAME', value: env.GITHUB_CHECK_ITS_NAME),
                           string(name: 'GITHUB_CHECK_REPO', value: env.REPO),
                           string(name: 'GITHUB_CHECK_SHA1', value: env.GIT_BASE_COMMIT)])
        githubNotify(context: "${env.GITHUB_CHECK_ITS_NAME}", description: "${env.GITHUB_CHECK_ITS_NAME} ...", status: 'PENDING', targetUrl: "${env.JENKINS_URL}search/?q=${env.ITS_PIPELINE.replaceAll('/','+')}")
      }
    }
    stage('Release') {
      options { skipDefaultCheckout() }
      when {
        beforeAgent true
        tag pattern: 'v\\d+\\.\\d+\\.\\d+', comparator: 'REGEXP'
      }
      stages {
        stage('Opbeans') {
          environment {
            REPO_NAME = "${OPBEANS_REPO}"
          }
          steps {
            deleteDir()
            dir("${OPBEANS_REPO}"){
              git credentialsId: 'f6c7695a-671e-4f4f-a331-acdce44ff9ba',
                  url: "git@github.com:elastic/${OPBEANS_REPO}.git"
              // It's required to transform the tag value to the artifact version
              sh script: ".ci/bump-version.sh ${env.BRANCH_NAME.replaceAll('^v', '')}", label: 'Bump version'
              // The opbeans pipeline will trigger a release for the master branch
              gitPush()
              // The opbeans pipeline will trigger a release for the release tag
              gitCreateTag(tag: "${env.BRANCH_NAME}")
            }
          }
        }
      }
    }
    /**
      Run the benchmarks and store the results on ES.
      The result JSON files are also archive into Jenkins.
    */
    stage('Benchmarks') {
      agent { label 'metal' }
      options { skipDefaultCheckout() }
      environment {
        HOME = "${env.WORKSPACE}"
        RESULT_FILE = 'apm-agent-benchmark-results.json'
        NODE_VERSION = '14'
      }
      when {
        beforeAgent true
        allOf {
          anyOf {
            branch 'master'
            tag pattern: 'v\\d+\\.\\d+\\.\\d+.*', comparator: 'REGEXP'
            expression { return params.Run_As_Master_Branch }
            expression { return env.GITHUB_COMMENT?.contains('benchmark tests') }
          }
          expression { return params.bench_ci }
        }
      }
      steps {
        withGithubNotify(context: 'Benchmarks', tab: 'artifacts') {
          dir(env.BUILD_NUMBER) {
            deleteDir()
            unstash 'source'
            dir(BASE_DIR){
              sh '.ci/scripts/run-benchmarks.sh "${RESULT_FILE}" "${NODE_VERSION}"'
            }
          }
        }
      }
      post {
        always {
          catchError(message: 'sendBenchmarks failed', buildResult: 'FAILURE') {
            sendBenchmarks(file: "${BUILD_NUMBER}/${BASE_DIR}/${RESULT_FILE}",
                           index: 'benchmark-nodejs', archive: true)
          }
          catchError(message: 'deleteDir failed', buildResult: 'SUCCESS', stageResult: 'UNSTABLE') {
            deleteDir()
          }
        }
      }
    }
  }
  post {
    cleanup {
      notifyBuildResult()
    }
  }
}

def generateStep(Map params = [:]){
  def version = params?.version
  def tav = params.containsKey('tav') ? params.tav : ''
<<<<<<< HEAD
  def buildType = params.containsKey('buildType') ? params.buildType : 'release'
  def disableAsyncHooks = params.get('disableAsyncHooks', false)
=======
  def edge = params.containsKey('edge') ? params.edge : false
  def ELASTIC_APM_ASYNC_HOOKS = String.valueOf(!params.get('disableAsyncHooks', false))
>>>>>>> fdb4e125
  return {
    node('linux && immutable'){
      withEnv(["VERSION=${version}", "ELASTIC_APM_ASYNC_HOOKS=${ELASTIC_APM_ASYNC_HOOKS}"]) {
        deleteDir()
        unstash 'source'
        dir("${BASE_DIR}"){
          try {
            retryWithSleep(retries: 2, seconds: 5, backoff: true) {
              sh(label: "Run Tests", script: """.ci/scripts/test.sh -b "${buildType}" -t "${tav}" "${version}" """)
            }
          } catch(e){
            error(e.toString())
          } finally {
            // TAV tests run 'npm run test:tav' which does *not* produce TAP
            // output.
            if (!tav?.trim()) {
              tap2Junit(pattern: '*-output.tap', suffix: 'junit.xml', package: 'Node.js', failNever: true)
            }
          }
        }
      }
    }
  }
}

/**
* Gather the TAV context for the current execution. Then the TAV stage will execute
* the TAV using a smarter approach.
*/
def getSmartTAVContext() {
   context = [:]
   context.ghContextName = 'TAV Test'
   context.ghDescription = context.ghContextName
   context.node = readYaml(file: '.ci/.jenkins_tav_nodejs.yml')

   // Hard to debug what's going on as there are a few nested conditions. Let's then add more verbose output
   echo """\
   env.GITHUB_COMMENT=${env.GITHUB_COMMENT}
   params.Run_As_Master_Branch=${params.Run_As_Master_Branch}
   env.CHANGE_ID=${env.CHANGE_ID}
   env.TAV_UPDATED=${env.TAV_UPDATED}""".stripIndent()

   if (env.GITHUB_COMMENT) {
     def modules = getModulesFromCommentTrigger(regex: '(?i).*(?:jenkins\\W+)?run\\W+(?:the\\W+)?module\\W+tests\\W+for\\W+(.+)')
     if (modules.isEmpty()) {
       context.ghDescription = 'TAV Test disabled'
       context.tav = readYaml(text: 'TAV:')
       context.node = readYaml(text: 'NODEJS_VERSION:')
     } else {
       if (modules.find{ it == 'ALL' }) {
         context.tav = readYaml(file: '.ci/.jenkins_tav.yml')
       } else {
         context.ghContextName = 'TAV Test Subset'
         context.ghDescription = 'TAV Test comment-triggered'
         context.tav = readYaml(text: """TAV:${modules.collect{ it.replaceAll('"', '').replaceAll("'", '') }.collect{ "\n  - '${it}'"}.join("") }""")
       }
     }
   } else if (params.Run_As_Master_Branch) {
     context.ghDescription = 'TAV Test param-triggered'
     context.tav = readYaml(file: '.ci/.jenkins_tav.yml')
   } else if (env.CHANGE_ID && env.TAV_UPDATED != "false") {
     context.ghContextName = 'TAV Test Subset'
     context.ghDescription = 'TAV Test changes-triggered'
     sh '.ci/scripts/get_tav.sh .ci/.jenkins_generated_tav.yml'
     context.tav = readYaml(file: '.ci/.jenkins_generated_tav.yml')
   } else {
     context.ghDescription = 'TAV Test disabled'
     context.tav = readYaml(text: 'TAV:')
     context.node = readYaml(text: 'NODEJS_VERSION:')
   }
   return context
 }

 def linting(){
   return {
    node('linux && immutable') {
      catchError(stageResult: 'UNSTABLE', message: 'Linting failures') {
        withGithubNotify(context: 'Linting') {
          deleteDir()
          unstash 'source'
          docker.image('node:12').inside("-v ${WORKSPACE}/${BASE_DIR}:/app -v /var/lib/jenkins/.git-references/:/var/lib/jenkins/.git-references"){
            withEnv(["HOME=/app"]) {
              sh(label: 'Basic tests I', script: 'cd /app && .ci/scripts/test_basic.sh')
              sh(label: 'Basic tests II', script: 'cd /app && .ci/scripts/test_types_babel_esm.sh')
            }
          }
        }
      }
    }
  }
}

def generateStepForWindows(Map params = [:]){
  def version = params?.version
  def ELASTIC_APM_ASYNC_HOOKS = String.valueOf(!params.get('disableAsyncHooks', false))
  return {
    sh label: 'Prepare services', script: ".ci/scripts/windows/prepare-test.sh ${version}"
    def linuxIp = grabWorkerIP()
    node('windows-2019-docker-immutable'){
      // When installing with choco the PATH might not be updated within the already connected worker.
      withEnv(["PATH=${PATH};C:\\Program Files\\nodejs",
               "VERSION=${version}",
               "ELASTIC_APM_ASYNC_HOOKS=${ELASTIC_APM_ASYNC_HOOKS}",
               "CASSANDRA_HOST=${linuxIp}",
               "ES_HOST=${linuxIp}",
               "MEMCACHED_HOST=${linuxIp}",
               "MONGODB_HOST=${linuxIp}",
               "MSSQL_HOST=${linuxIp}",
               "MYSQL_HOST=${linuxIp}",
               "PGHOST=${linuxIp}",
               "REDIS_HOST=${linuxIp}"]) {
        try {
          deleteDir()
          unstash 'source'
          dir(BASE_DIR) {
            bat label: 'Ping linux worker', script: "ping -n 3 ${linuxIp}"
            installTools([ [tool: 'nodejs-lts', version: "${version}" ] ])
            bat label: 'Tool versions', script: '''
              npm --version
              node --version
            '''
            bat 'npm install'
            bat 'node test/test.js'
          }
        } catch(e){
          error(e.toString())
        } finally {
          echo 'JUnit archiving no yet in place'
        }
      }
    }

    // If the above execution failed, then it will not reach this section. TBD
    sh label: 'Stop services', script: ".ci/scripts/windows/stop-test.sh ${version}"
  }
}

def grabWorkerIP(){
  def linuxIp = ''
  retryWithSleep(retries: 3, seconds: 5, backoff: true){
    linuxIp = sh(label: 'Get IP', script: '''hostname -I | awk '{print $1}' ''', returnStdout: true)?.trim()
    log(level: 'INFO', text: "Worker IP '${linuxIp}'")
    if(!linuxIp?.trim()){
      error('Unable to get the Linux worker IP')
    }
  }
  return linuxIp
}<|MERGE_RESOLUTION|>--- conflicted
+++ resolved
@@ -353,13 +353,8 @@
 def generateStep(Map params = [:]){
   def version = params?.version
   def tav = params.containsKey('tav') ? params.tav : ''
-<<<<<<< HEAD
   def buildType = params.containsKey('buildType') ? params.buildType : 'release'
-  def disableAsyncHooks = params.get('disableAsyncHooks', false)
-=======
-  def edge = params.containsKey('edge') ? params.edge : false
   def ELASTIC_APM_ASYNC_HOOKS = String.valueOf(!params.get('disableAsyncHooks', false))
->>>>>>> fdb4e125
   return {
     node('linux && immutable'){
       withEnv(["VERSION=${version}", "ELASTIC_APM_ASYNC_HOOKS=${ELASTIC_APM_ASYNC_HOOKS}"]) {
