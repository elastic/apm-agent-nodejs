--- conflicted
+++ resolved
@@ -9,7 +9,7 @@
     PIPELINE_LOG_LEVEL = 'INFO'
   }
   options {
-    timeout(time: 3, unit: 'HOURS')
+    timeout(time: 1, unit: 'HOURS')
     buildDiscarder(logRotator(numToKeepStr: '20', artifactNumToKeepStr: '20', daysToKeepStr: '30'))
     timestamps()
     ansiColor('xterm')
@@ -19,7 +19,7 @@
     quietPeriod(10)
   }
   triggers {
-    issueCommentTrigger("(${obltGitHubComments()}|^run benchmark tests.*)")
+    issueCommentTrigger("(^run benchmark tests.*)")
   }
   parameters {
     booleanParam(name: 'bench_ci', defaultValue: true, description: 'Enable benchmarks.')
@@ -36,127 +36,6 @@
         gitCheckout(basedir: "${BASE_DIR}", githubNotifyFirstTimeContributor: true,
                     shallow: false, reference: "/var/lib/jenkins/.git-references/${REPO}.git")
         stash allowEmpty: true, name: 'source', useDefaultExcludes: false
-      }
-    }
-<<<<<<< HEAD
-    stage('Release') {
-      options { skipDefaultCheckout() }
-      when {
-        beforeAgent true
-        tag pattern: 'v\\d+\\.\\d+\\.\\d+', comparator: 'REGEXP'
-      }
-      environment {
-        HOME = "${env.WORKSPACE}" // required by "bash_standard_lib.sh" for "Push Docker Image" step
-        SUFFIX_ARN_FILE = 'arn-file.md'
-      }
-      stages {
-        stage('Dist') {
-          steps {
-            withGithubNotify(context: "Dist") {
-              setEnvVar('ELASTIC_LAYER_NAME', "elastic-apm-node${getVersion()}")
-              setEnvVar('RELEASE_NOTES_URL', getReleaseNotesUrl())
-              deleteDir()
-              unstash 'source'
-              withNodeJSEnv(version: "${env.BUILD_NODE_VERSION}"){
-                dir("${BASE_DIR}"){
-                  cmd(label: 'make dist', script: 'make -C .ci dist')
-                }
-              }
-            }
-          }
-        }
-        stage('Push Docker Image') {
-          steps {
-            withGithubNotify(context: "Push-Docker-Image") {
-              dir("${BASE_DIR}"){
-                dockerLogin(secret: "${env.DOCKER_SECRET}", registry: "${env.DOCKER_REGISTRY}")
-                cmd(label: 'make push-docker', script: 'make -C .ci push-docker')
-              }
-            }
-          }
-        }
-        stage('Publish to AWS') {
-          steps {
-            withGithubNotify(context: "Publish") {
-              withGoEnv(){
-                withAWSEnv(secret: 'secret/observability-team/ci/service-account/apm-aws-lambda', forceInstallation: true, version: '2.4.10') {
-                  dir("${BASE_DIR}"){
-                    cmd(label: 'make publish-in-all-aws-regions', script: 'make -C .ci publish-in-all-aws-regions')
-                    cmd(label: 'make create-arn-file', script: 'make -C .ci create-arn-file')
-                  }
-                }
-              }
-            }
-          }
-          post {
-            always {
-              archiveArtifacts(allowEmptyArchive: true, artifacts: "${BASE_DIR}/build/aws")
-            }
-          }
-        }
-        stage('GitHub Release') {
-          steps {
-            withGhEnv(forceInstallation: true, version: '2.4.0') {
-              dir("${BASE_DIR}"){
-                cmd(label: 'make github-release', script: 'make -C .ci github-release')
-              }
-            }
-          }
-        }
-        stage('Publish to npm') {
-          steps {
-            withNodeJSEnv(version: "${env.BUILD_NODE_VERSION}") {
-              withNpmrc(secret: "${env.NPMRC_SECRET}", path: "${env.WORKSPACE}/${env.BASE_DIR}") {
-                withTotpVault(secret: "${env.TOTP_SECRET}", code_var_name: 'TOTP_CODE') {
-                  dir("${BASE_DIR}") {
-                    sh(label: 'npm-publish', script: "npm publish --otp=${env.TOTP_CODE}")
-                  }
-                }
-              }
-            }
-          }
-        }
-      }
-      post {
-        success {
-          whenTrue(isTag()) {
-            notifyStatus(slackStatus: 'good', subject: "[${env.REPO}] Release *${env.TAG_NAME}* published", body: "Build: (<${env.RUN_DISPLAY_URL}|here>)\nRelease URL: ${env.RELEASE_URL_MESSAGE}")
-          }
-        }
-        failure {
-          whenTrue(isTag()) {
-            notifyStatus(slackStatus: 'warning', subject: "[${env.REPO}] Release *${env.TAG_NAME}* could not be published.", body: "Build: (<${env.RUN_DISPLAY_URL}|here>)")
-=======
-    /**
-      Run tests.
-    */
-    stage('Test') {
-      options { skipDefaultCheckout() }
-      environment {
-        HOME = "${env.WORKSPACE}"
-      }
-      when {
-        beforeAgent true
-        allOf {
-          not { tag pattern: 'v\\d+\\.\\d+\\.\\d+', comparator: 'REGEXP' }
-          expression { return env.ONLY_DOCS == "false" }
-          expression { return params.tests_ci }
-        }
-      }
-      steps {
-        withGithubNotify(context: 'Test', tab: 'tests') {
-          deleteDir()
-          unstash 'source'
-          dir("${BASE_DIR}"){
-            script {
-              def parallelTasks = [:]
-              // Only 14 for the time being
-              parallelTasks["Windows-Node.js-14"] = generateStepForWindows(version: '14')
-              parallel(parallelTasks)
-            }
->>>>>>> 63d7861b
-          }
-        }
       }
     }
     /**
@@ -210,129 +89,4 @@
       notifyBuildResult()
     }
   }
-}
-
-<<<<<<< HEAD
-/**
-* Transform TAG releases from v{major}.{minor}.{patch} to
-* ver-{major}-{minor}-{patch}. e.g: given v1.2.3 then
-* -ver-1-2-3.
-*/
-def getVersion() {
-  if (env.BRANCH_NAME?.trim() && env.BRANCH_NAME.startsWith('v')) {
-    return env.BRANCH_NAME.replaceAll('v', '-ver-').replaceAll('\\.', '-')
-  }
-  return ''
-}
-
-/**
-* Calculate the elastic.co release notes URL given the TAG release. Otherwise
-* it returns the default current URL.
-*/
-def getReleaseNotesUrl() {
-  def baseUrl = 'https://www.elastic.co/guide/en/apm/agent/nodejs/current'
-  if (env.BRANCH_NAME?.trim() && env.BRANCH_NAME.startsWith('v')) {
-    def version = env.BRANCH_NAME.replaceAll('v', '')
-    def parts = version.split('\\.')
-    def major = parts[0]
-    return "${baseUrl}/release-notes-${major}.x.html#release-notes-${version}"
-  }
-  return baseUrl
-}
-
-def notifyStatus(def args = [:]) {
-  releaseNotification(slackChannel: "${env.SLACK_CHANNEL}",
-                      slackColor: args.slackStatus,
-                      slackCredentialsId: 'jenkins-slack-integration-token',
-                      to: "${env.NOTIFY_TO}",
-                      subject: args.subject,
-                      body: args.body)
-=======
-def generateStep(Map params = [:]){
-  def version = params?.version
-  def buildType = params.containsKey('buildType') ? params.buildType : 'release'
-  def contextManager = params.get('disableAsyncHooks', false) ? 'patch' : ''
-  return {
-    withNode(labels: 'linux && immutable', forceWorkspace: true, forceWorker: true) {
-      withEnv(["VERSION=${version}", "ELASTIC_APM_CONTEXT_MANAGER=${contextManager}"]) {
-        deleteDir()
-        unstash 'source'
-        // Grab the current docker context for helping to troubleshoot the docker containers using filebeat and metricbeat
-        dockerContext(filebeatOutput: "docker-${version}-${buildType}.log", metricbeatOutput: "docker-${version}-${buildType}-metricbeat.log", archiveOnlyOnFail: true){
-          dir("${BASE_DIR}"){
-            try {
-              retryWithSleep(retries: 2, seconds: 5, backoff: true) {
-                sh(label: "Run Tests", script: """.ci/scripts/test.sh -b "${buildType}" "${version}" """)
-              }
-            } finally {
-              junit(testResults: "test_output/*.junit.xml", allowEmptyResults: true, keepLongStdio: true)
-              archiveArtifacts(artifacts: "test_output/*.tap", allowEmptyArchive: true)
-            }
-          }
-        }
-      }
-    }
-  }
-}
-
-def generateStepForWindows(Map params = [:]){
-  def version = params?.version
-  def contextManager = params.get('disableAsyncHooks', false) ? 'patch' : ''
-  return {
-    sh label: 'Prepare services', script: ".ci/scripts/windows/prepare-test.sh ${version}"
-    def linuxIp = grabWorkerIP()
-    withNode(labels: 'windows-2019-docker-immutable', forceWorkspace: true, forceWorker: true) {
-      // When installing with choco the PATH might not be updated within the already connected worker.
-      withEnv(["PATH=${PATH};C:\\Program Files\\nodejs",
-               "VERSION=${version}",
-               "ELASTIC_APM_CONTEXT_MANAGER=${contextManager}",
-               "CASSANDRA_HOST=${linuxIp}",
-               "ES_HOST=${linuxIp}",
-               "LOCALSTACK_HOST=${linuxIp}",
-               "MEMCACHED_HOST=${linuxIp}",
-               "MONGODB_HOST=${linuxIp}",
-               "MSSQL_HOST=${linuxIp}",
-               "MYSQL_HOST=${linuxIp}",
-               "PGHOST=${linuxIp}",
-               "REDIS_HOST=${linuxIp}"]) {
-        try {
-          deleteDir()
-          unstash 'source'
-          dir(BASE_DIR) {
-            bat label: 'Ping linux worker', script: "ping -n 3 ${linuxIp}"
-            installTools([ [tool: 'nodejs-lts', version: "${version}" ] ])
-            bat label: 'Tool versions', script: '''
-              npm --version
-              node --version
-            '''
-            retryWithSleep(retries: 2, sideEffect: { bat 'npm cache clean --force' }) {
-                bat 'npm install'
-            }
-            bat 'node test/test.js'
-          }
-        } catch(e){
-          error(e.toString())
-        } finally {
-          echo 'JUnit archiving no yet in place'
-        }
-      }
-    }
-
-    // If the above execution failed, then it will not reach this section. TBD
-    sh label: 'Stop services', script: ".ci/scripts/windows/stop-test.sh ${version}"
-  }
-}
-
-
-def grabWorkerIP(){
-  def linuxIp = ''
-  retryWithSleep(retries: 3, seconds: 5, backoff: true){
-    linuxIp = sh(label: 'Get IP', script: '''hostname -I | awk '{print $1}' ''', returnStdout: true)?.trim()
-    log(level: 'INFO', text: "Worker IP '${linuxIp}'")
-    if(!linuxIp?.trim()){
-      error('Unable to get the Linux worker IP')
-    }
-  }
-  return linuxIp
->>>>>>> 63d7861b
 }