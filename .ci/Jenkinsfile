#!/usr/bin/env groovy
@Library('apm@current') _

pipeline {
  agent { label 'linux && immutable' }
  environment {
    REPO = 'apm-agent-nodejs'
    BASE_DIR = "src/github.com/elastic/${env.REPO}"
    PIPELINE_LOG_LEVEL='INFO'
    JOB_GCS_BUCKET = credentials('gcs-bucket')
    GITHUB_CHECK_ITS_NAME = 'Integration Tests'
    ITS_PIPELINE = 'apm-integration-tests-selector-mbp/main'
    OPBEANS_REPO = 'opbeans-node'
    GITHUB_CHECK = 'true'
    RELEASE_URL_MESSAGE = "(<https://github.com/elastic/${env.REPO}/releases/tag/${env.TAG_NAME}|${env.TAG_NAME}>)"
    SLACK_CHANNEL = '#apm-agent-node'
    NOTIFY_TO = 'build-apm+apm-agent-nodejs@elastic.co'
  }
  options {
    timeout(time: 3, unit: 'HOURS')
    buildDiscarder(logRotator(numToKeepStr: '20', artifactNumToKeepStr: '20', daysToKeepStr: '30'))
    timestamps()
    ansiColor('xterm')
    disableResume()
    durabilityHint('PERFORMANCE_OPTIMIZED')
    rateLimitBuilds(throttle: [count: 60, durationName: 'hour', userBoost: true])
    quietPeriod(10)
  }
  triggers {
    issueCommentTrigger("(${obltGitHubComments()}|^run (module|benchmark) tests.*)")
  }
  parameters {
    booleanParam(name: 'Run_As_Main_Branch', defaultValue: false, description: 'Allow to run any steps on a PR, some steps normally only run on main branch.')
    booleanParam(name: 'bench_ci', defaultValue: true, description: 'Enable benchmarks.')
    booleanParam(name: 'tav_ci', defaultValue: true, description: 'Enable TAV tests.')
    booleanParam(name: 'tests_ci', defaultValue: true, description: 'Enable tests.')
    booleanParam(name: 'test_edge_ci', defaultValue: true, description: 'Enable tests for edge versions of nodejs.')
  }
  stages {
    /**
    Checkout the code and stash it, to use it on other stages.
    */
    stage('Checkout') {
      options { skipDefaultCheckout() }
      steps {
        pipelineManager([ cancelPreviousRunningBuilds: [ when: 'PR' ] ])
        deleteDir()
        gitCheckout(basedir: "${BASE_DIR}", githubNotifyFirstTimeContributor: true,
                    shallow: false, reference: "/var/lib/jenkins/.git-references/${REPO}.git")
        stash allowEmpty: true, name: 'source', useDefaultExcludes: false
        script {
          dir("${BASE_DIR}"){
            def regexps =[
              "^lib/instrumentation/modules/",
              "^test/instrumentation/modules/"
            ]
            env.TAV_UPDATED = isGitRegionMatch(patterns: regexps)

            // Skip all the stages except docs for PR's with asciidoc or md changes only
            env.ONLY_DOCS = isGitRegionMatch(patterns: [ '.*\\.(asciidoc|md)' ], shouldMatchAll: true)
          }
        }
      }
    }
    /**
      Run tests.
    */
    stage('Test') {
      options { skipDefaultCheckout() }
      environment {
        HOME = "${env.WORKSPACE}"
      }
      when {
        beforeAgent true
        allOf {
          expression { return false }
          expression { return env.ONLY_DOCS == "false" }
          expression { return params.tests_ci }
        }
      }
      steps {
        withGithubNotify(context: 'Test', tab: 'tests') {
          deleteDir()
          unstash 'source'
          dir("${BASE_DIR}"){
            script {
              def node = readYaml(file: '.ci/.jenkins_nodejs.yml')
              def parallelTasks = [:]
              node['NODEJS_VERSION'].each{ version ->
                parallelTasks["Node.js-${version}"] = generateStep(version: version)
                parallelTasks["Node.js-${version}-async-hooks-false"] = generateStep(version: version, disableAsyncHooks: true)
                // TODO: to be enabled if required.
                // parallelTasks["Windows-Node.js-${version}"] = generateStepForWindows(version: version)
              }

              // Only 14 for the time being
              parallelTasks["Windows-Node.js-14"] = generateStepForWindows(version: '14')

              // Linting in parallel with the test stage
              parallelTasks['linting'] = linting()

              parallel(parallelTasks)
            }
          }
        }
      }
    }
    /**
      Run TAV tests.
    */
    stage('TAV Test') {
      options { skipDefaultCheckout() }
      environment {
        HOME = "${env.WORKSPACE}"
      }
      when {
        beforeAgent true
        allOf {
          expression { return false }
          not {
            branch '^greenkeeper/.*'
          }
          anyOf {
            expression { return params.Run_As_Main_Branch }
            triggeredBy 'TimerTrigger'
            changeRequest()
            expression { return env.TAV_UPDATED != "false" }
          }
          expression { return params.tav_ci }
          expression { return env.ONLY_DOCS == "false" }
        }
      }
      steps {
        deleteDir()
        unstash 'source'
        dir("${BASE_DIR}"){
          script {
            def tavContext = getSmartTAVContext()
            withGithubNotify(context: tavContext.ghContextName, description: tavContext.ghDescription, tab: 'tests') {
              def parallelTasks = [:]
              tavContext.node['NODEJS_VERSION'].each{ version ->
                tavContext.tav['TAV'].each{ tav_item ->
                  parallelTasks["Node.js-${version}-${tav_item}"] = generateStep(version: version, tav: tav_item)
                }
              }
              parallel(parallelTasks)
            }
          }
        }
      }
    }

    /**
      The "Edge Test" is a run of the agent test suite with pre-release builds
      of node.js, if available and useful. "Pre-release" builds are release
      candidate (RC) and "nightly" node.js builds.
    */
    stage('Edge Test') {
      options { skipDefaultCheckout() }
      environment {
        HOME = "${env.WORKSPACE}"
      }
      when {
        beforeAgent true
        allOf {
          expression { return false }
          anyOf {
            expression { return params.Run_As_Main_Branch }
            triggeredBy 'TimerTrigger'
          }
          expression { return params.test_edge_ci }
          expression { return env.ONLY_DOCS == "false" }
        }
      }
      parallel {
        stage('Nightly Test') {
          agent { label 'linux && immutable' }
          steps {
            withGithubNotify(context: 'Nightly Test', tab: 'tests') {
              deleteDir()
              unstash 'source'
              dir("${BASE_DIR}"){
                script {
                  def node = readYaml(file: '.ci/.jenkins_nightly_nodejs.yml')
                  def parallelTasks = [:]
                  node['NODEJS_VERSION'].each { version ->
                    parallelTasks["Node.js-${version}-nightly"] = generateStep(version: version, buildType: 'nightly')
                  }
                  parallel(parallelTasks)
                }
              }
            }
          }
        }
        stage('Nightly Test - No async hooks') {
          agent { label 'linux && immutable' }
          steps {
            withGithubNotify(context: 'Nightly No Async Hooks Test', tab: 'tests') {
              deleteDir()
              unstash 'source'
              dir("${BASE_DIR}"){
                script {
                  def node = readYaml(file: '.ci/.jenkins_nightly_nodejs.yml')
                  def parallelTasks = [:]
                  node['NODEJS_VERSION'].each { version ->
                    parallelTasks["Node.js-${version}-nightly-no-async-hooks"] = generateStep(version: version, buildType: 'nightly', disableAsyncHooks: true)
                  }
                  parallel(parallelTasks)
                }
              }
            }
          }
        }
        stage('RC Test') {
          agent { label 'linux && immutable' }
          steps {
            withGithubNotify(context: 'RC Test', tab: 'tests') {
              deleteDir()
              unstash 'source'
              dir("${BASE_DIR}"){
                script {
                  def node = readYaml(file: '.ci/.jenkins_rc_nodejs.yml')
                  def parallelTasks = [:]
                  node['NODEJS_VERSION'].each { version ->
                    parallelTasks["Node.js-${version}-rc"] = generateStep(version: version, buildType: 'rc')
                  }
                  parallel(parallelTasks)
                }
              }
            }
          }
        }
        stage('RC Test - No async hooks') {
          agent { label 'linux && immutable' }
          steps {
            withGithubNotify(context: 'RC No Async Hooks Test', tab: 'tests') {
              deleteDir()
              unstash 'source'
              dir("${BASE_DIR}"){
                script {
                  def node = readYaml(file: '.ci/.jenkins_rc_nodejs.yml')
                  def parallelTasks = [:]
                  node['NODEJS_VERSION'].each { version ->
                    parallelTasks["Node.js-${version}-rc-no-async-hooks"] = generateStep(version: version, buildType: 'rc', disableAsyncHooks: true)
                  }
                  parallel(parallelTasks)
                }
              }
            }
          }
        }
      }
    }
    stage('Integration Tests') {
      agent none
      when {
        beforeAgent true
        allOf {
          expression { return false }
          expression { return env.ONLY_DOCS == "false" }
          anyOf {
            changeRequest()
            expression { return !params.Run_As_Main_Branch }
          }
        }
      }
      steps {
        build(job: env.ITS_PIPELINE, propagate: false, wait: false,
              parameters: [string(name: 'INTEGRATION_TEST', value: 'Node.js'),
                           string(name: 'BUILD_OPTS', value: "--nodejs-agent-package ${env.CHANGE_FORK?.trim() ?: 'elastic' }/${env.REPO}#${env.GIT_BASE_COMMIT} --opbeans-node-agent-branch ${env.GIT_BASE_COMMIT}"),
                           string(name: 'GITHUB_CHECK_NAME', value: env.GITHUB_CHECK_ITS_NAME),
                           string(name: 'GITHUB_CHECK_REPO', value: env.REPO),
                           string(name: 'GITHUB_CHECK_SHA1', value: env.GIT_BASE_COMMIT)])
        githubNotify(context: "${env.GITHUB_CHECK_ITS_NAME}", description: "${env.GITHUB_CHECK_ITS_NAME} ...", status: 'PENDING', targetUrl: "${env.JENKINS_URL}search/?q=${env.ITS_PIPELINE.replaceAll('/','+')}")
      }
    }
    stage('Release') {
      options { skipDefaultCheckout() }
      environment {
        SUFFIX_ARN_FILE = 'arn-file.md'
      }
      stages {
        stage('Opbeans') {
          when {
            beforeAgent true
            tag pattern: 'v\\d+\\.\\d+\\.\\d+', comparator: 'REGEXP'
          }
          environment {
            REPO_NAME = "${OPBEANS_REPO}"
          }
          steps {
            deleteDir()
            dir("${OPBEANS_REPO}"){
              git(credentialsId: 'f6c7695a-671e-4f4f-a331-acdce44ff9ba',
                  url: "git@github.com:elastic/${OPBEANS_REPO}.git",
                  branch: 'main')
              // It's required to transform the tag value to the artifact version
              sh script: ".ci/bump-version.sh ${env.BRANCH_NAME.replaceAll('^v', '')}", label: 'Bump version'
              // The opbeans pipeline will trigger a release for the main branch
              gitPush()
              // The opbeans pipeline will trigger a release for the release tag
              gitCreateTag(tag: "${env.BRANCH_NAME}")
            }
          }
        }
        stage('Dist') {
          steps {
            withGithubNotify(context: "Dist") {
              setEnvVar('ELASTIC_LAYER_NAME', "elastic-apm-node${getVersion()}")
              setEnvVar('RELEASE_NOTES_URL', getReleaseNotesUrl())
              deleteDir()
              unstash 'source'
              withNodeJSEnv(version: 'v14.17.5'){
                dir("${BASE_DIR}"){
                  cmd(label: 'make dist', script: 'BRANCH_NAME="v3.29.0" make -C .ci dist')
                }
              }
            }
          }
        }
        stage('Publish') {
          steps {
            withGithubNotify(context: "Publish") {
              withGoEnv(){
                withAWSEnv(secret: 'secret/observability-team/ci/service-account/apm-aws-lambda', forceInstallation: true, version: '2.4.10') {
                  dir("${BASE_DIR}"){
                    cmd(label: 'make publish-in-all-aws-regions', script: 'BRANCH_NAME="v3.29.0" make -C .ci publish-in-all-aws-regions')
                    cmd(label: 'make create-arn-file', script: 'BRANCH_NAME="v3.29.0" make -C .ci create-arn-file')
                  }
                }
              }
            }
          }
          post {
            always {
              archiveArtifacts(allowEmptyArchive: true, artifacts: "${BASE_DIR}/build/aws")
            }
          }
        }
        stage('Release Notes') {
          steps {
            withGhEnv(forceInstallation: true, version: '2.4.0') {
              dir("${BASE_DIR}"){
                cmd(label: 'make release-notes', script: 'BRANCH_NAME="v3.29.0" make -C .ci release-notes')
              }
            }
          }
        }
      }
      post {
        success {
<<<<<<< HEAD
          //whenTrue(isTag()) {
            notifyStatus(slackStatus: 'good', subject: "[${env.REPO}] Release *${env.TAG_NAME}* published", body: "Build: (<${env.RUN_DISPLAY_URL}|here>)\nRelease URL: ${env.RELEASE_URL_MESSAGE}")
          //}
        }
        failure {
          //whenTrue(isTag()) {
            notifyStatus(slackStatus: 'warning', subject: "[${env.REPO}] Release *${env.TAG_NAME}* could not be published.", body: "Build: (<${env.RUN_DISPLAY_URL}|here>)")
          //}
=======
          whenTrue(isTag()) {
            notifyStatus(slackStatus: 'good', subject: "[${env.REPO}] Release *${env.TAG_NAME}* published", body: "Build: (<${env.RUN_DISPLAY_URL}|here>)\nRelease URL: ${env.RELEASE_URL_MESSAGE}")
          }
        }
        failure {
          whenTrue(isTag()) {
            notifyStatus(slackStatus: 'warning', subject: "[${env.REPO}] Release *${env.TAG_NAME}* could not be published.", body: "Build: (<${env.RUN_DISPLAY_URL}|here>)")
          }
>>>>>>> 87ab753c
        }
      }
    }
    /**
      Run the benchmarks and store the results on ES.
      The result JSON files are also archive into Jenkins.
    */
    stage('Benchmarks') {
      agent { label 'metal' }
      options { skipDefaultCheckout() }
      environment {
        HOME = "${env.WORKSPACE}"
        RESULT_FILE = 'apm-agent-benchmark-results.json'
        NODE_VERSION = '14'
      }
      when {
        beforeAgent true
        allOf {
          expression { return false }
          anyOf {
            branch 'main'
            tag pattern: 'v\\d+\\.\\d+\\.\\d+.*', comparator: 'REGEXP'
            expression { return params.Run_As_Main_Branch }
            expression { return env.GITHUB_COMMENT?.contains('benchmark tests') }
          }
          expression { return params.bench_ci }
        }
      }
      steps {
        withGithubNotify(context: 'Benchmarks', tab: 'artifacts') {
          dir(env.BUILD_NUMBER) {
            deleteDir()
            unstash 'source'
            dir(BASE_DIR){
              sh '.ci/scripts/run-benchmarks.sh "${RESULT_FILE}" "${NODE_VERSION}"'
            }
          }
        }
      }
      post {
        always {
          catchError(message: 'sendBenchmarks failed', buildResult: 'FAILURE') {
            sendBenchmarks(file: "${BUILD_NUMBER}/${BASE_DIR}/${RESULT_FILE}",
                           index: 'benchmark-nodejs', archive: true)
          }
          catchError(message: 'deleteDir failed', buildResult: 'SUCCESS', stageResult: 'UNSTABLE') {
            deleteDir()
          }
        }
      }
    }
  }
  post {
    cleanup {
      notifyBuildResult()
    }
  }
}

def generateStep(Map params = [:]){
  def version = params?.version
  def tav = params.containsKey('tav') ? params.tav : ''
  def buildType = params.containsKey('buildType') ? params.buildType : 'release'
  def ELASTIC_APM_ASYNC_HOOKS = String.valueOf(!params.get('disableAsyncHooks', false))
  return {
    withNode(labels: 'linux && immutable', forceWorkspace: true, forceWorker: true) {
      withEnv(["VERSION=${version}", "ELASTIC_APM_ASYNC_HOOKS=${ELASTIC_APM_ASYNC_HOOKS}"]) {
        deleteDir()
        unstash 'source'
        dir("${BASE_DIR}"){
          try {
            retryWithSleep(retries: 2, seconds: 5, backoff: true) {
              sh(label: "Run Tests", script: """.ci/scripts/test.sh -b "${buildType}" -t "${tav}" "${version}" """)
            }
          } catch(e){
            error(e.toString())
          } finally {
            junit(testResults: "test_output/*.junit.xml", allowEmptyResults: true, keepLongStdio: true)
            archiveArtifacts(artifacts: "test_output/*.tap", allowEmptyArchive: true)
          }
        }
      }
    }
  }
}

/**
* Gather the TAV context for the current execution. Then the TAV stage will execute
* the TAV using a smarter approach.
*/
def getSmartTAVContext() {
   context = [:]
   context.ghContextName = 'TAV Test'
   context.ghDescription = context.ghContextName
   context.node = readYaml(file: '.ci/.jenkins_tav_nodejs.yml')

   // Hard to debug what's going on as there are a few nested conditions. Let's then add more verbose output
   echo """\
   env.GITHUB_COMMENT=${env.GITHUB_COMMENT}
   params.Run_As_Main_Branch=${params.Run_As_Main_Branch}
   env.CHANGE_ID=${env.CHANGE_ID}
   env.TAV_UPDATED=${env.TAV_UPDATED}""".stripIndent()

   if (env.GITHUB_COMMENT) {
     def modules = getModulesFromCommentTrigger(regex: 'run module tests for (.+)')
     if (modules.isEmpty()) {
       context.ghDescription = 'TAV Test disabled'
       context.tav = readYaml(text: 'TAV:')
       context.node = readYaml(text: 'NODEJS_VERSION:')
     } else {
       if (modules.find{ it == 'ALL' }) {
         context.tav = readYaml(file: '.ci/.jenkins_tav.yml')
       } else {
         context.ghContextName = 'TAV Test Subset'
         context.ghDescription = 'TAV Test comment-triggered'
         context.tav = readYaml(text: """TAV:${modules.collect{ it.replaceAll('"', '').replaceAll("'", '') }.collect{ "\n  - '${it}'"}.join("") }""")
       }
     }
   } else if (params.Run_As_Main_Branch) {
     context.ghDescription = 'TAV Test param-triggered'
     context.tav = readYaml(file: '.ci/.jenkins_tav.yml')
   } else if (env.CHANGE_ID && env.TAV_UPDATED != "false") {
     context.ghContextName = 'TAV Test Subset'
     context.ghDescription = 'TAV Test changes-triggered'
     sh '.ci/scripts/get_tav.sh .ci/.jenkins_generated_tav.yml'
     context.tav = readYaml(file: '.ci/.jenkins_generated_tav.yml')
   } else {
     context.ghDescription = 'TAV Test disabled'
     context.tav = readYaml(text: 'TAV:')
     context.node = readYaml(text: 'NODEJS_VERSION:')
   }
   return context
 }

 def linting(){
   return {
    withNode(labels: 'linux && immutable', forceWorkspace: true, forceWorker: true) {
      catchError(stageResult: 'UNSTABLE', message: 'Linting failures') {
        withGithubNotify(context: 'Linting') {
          deleteDir()
          unstash 'source'
          docker.image('node:12').inside("-v ${WORKSPACE}/${BASE_DIR}:/app -v /var/lib/jenkins/.git-references/:/var/lib/jenkins/.git-references"){
            withEnv(["HOME=/app"]) {
              sh(label: 'Basic tests I', script: 'cd /app && .ci/scripts/test_basic.sh')
              sh(label: 'Basic tests II', script: 'cd /app && .ci/scripts/test_types_babel_esm.sh')
            }
          }
        }
      }
    }
  }
}

def generateStepForWindows(Map params = [:]){
  def version = params?.version
  def ELASTIC_APM_ASYNC_HOOKS = String.valueOf(!params.get('disableAsyncHooks', false))
  return {
    sh label: 'Prepare services', script: ".ci/scripts/windows/prepare-test.sh ${version}"
    def linuxIp = grabWorkerIP()
    withNode(labels: 'windows-2019-docker-immutable', forceWorkspace: true, forceWorker: true) {
      // When installing with choco the PATH might not be updated within the already connected worker.
      withEnv(["PATH=${PATH};C:\\Program Files\\nodejs",
               "VERSION=${version}",
               "ELASTIC_APM_ASYNC_HOOKS=${ELASTIC_APM_ASYNC_HOOKS}",
               "CASSANDRA_HOST=${linuxIp}",
               "ES_HOST=${linuxIp}",
               "LOCALSTACK_HOST=${linuxIp}",
               "MEMCACHED_HOST=${linuxIp}",
               "MONGODB_HOST=${linuxIp}",
               "MSSQL_HOST=${linuxIp}",
               "MYSQL_HOST=${linuxIp}",
               "PGHOST=${linuxIp}",
               "REDIS_HOST=${linuxIp}"]) {
        try {
          deleteDir()
          unstash 'source'
          dir(BASE_DIR) {
            bat label: 'Ping linux worker', script: "ping -n 3 ${linuxIp}"
            installTools([ [tool: 'nodejs-lts', version: "${version}" ] ])
            bat label: 'Tool versions', script: '''
              npm --version
              node --version
            '''
            retryWithSleep(retries: 2, sideEffect: { bat 'npm cache clean --force' }) {
                bat 'npm install'
            }
            bat 'node test/test.js'
          }
        } catch(e){
          error(e.toString())
        } finally {
          echo 'JUnit archiving no yet in place'
        }
      }
    }

    // If the above execution failed, then it will not reach this section. TBD
    sh label: 'Stop services', script: ".ci/scripts/windows/stop-test.sh ${version}"
  }
}


def grabWorkerIP(){
  def linuxIp = ''
  retryWithSleep(retries: 3, seconds: 5, backoff: true){
    linuxIp = sh(label: 'Get IP', script: '''hostname -I | awk '{print $1}' ''', returnStdout: true)?.trim()
    log(level: 'INFO', text: "Worker IP '${linuxIp}'")
    if(!linuxIp?.trim()){
      error('Unable to get the Linux worker IP')
    }
  }
  return linuxIp
}

/**
* Transform TAG releases from v{major}.{minor}.{patch} to
* ver-{major}-{minor}-{patch}. e.g: given v1.2.3 then
* -ver-1-2-3.
*/
def getVersion() {
  if ("v3.29.0".trim() && "v3.29.0".startsWith('v')) {
    return "v3.29.0".replaceAll('v', '-ver-').replaceAll('\\.', '-')
  }
  return ''
}

/**
* Calculate the elastic.co release notes URL given the TAG release. Otherwise
* it returns the default current URL.
*/
def getReleaseNotesUrl() {
  def baseUrl = 'https://www.elastic.co/guide/en/apm/agent/nodejs/current'
  if ("v3.29.0".trim() && "v3.29.0".startsWith('v')) {
    def version = "v3.29.0".replaceAll('v', '')
    def parts = version.split('\\.')
    def major = parts[0]
    return "${baseUrl}/release-notes-${major}.x.html#release-notes-${version}"
  }
  return baseUrl
}

def notifyStatus(def args = [:]) {
  releaseNotification(slackChannel: "${env.SLACK_CHANNEL}",
                      slackColor: args.slackStatus,
                      slackCredentialsId: 'jenkins-slack-integration-token',
                      to: "${env.NOTIFY_TO}",
                      subject: args.subject,
                      body: args.body)
}<|MERGE_RESOLUTION|>--- conflicted
+++ resolved
@@ -349,7 +349,6 @@
       }
       post {
         success {
-<<<<<<< HEAD
           //whenTrue(isTag()) {
             notifyStatus(slackStatus: 'good', subject: "[${env.REPO}] Release *${env.TAG_NAME}* published", body: "Build: (<${env.RUN_DISPLAY_URL}|here>)\nRelease URL: ${env.RELEASE_URL_MESSAGE}")
           //}
@@ -358,16 +357,6 @@
           //whenTrue(isTag()) {
             notifyStatus(slackStatus: 'warning', subject: "[${env.REPO}] Release *${env.TAG_NAME}* could not be published.", body: "Build: (<${env.RUN_DISPLAY_URL}|here>)")
           //}
-=======
-          whenTrue(isTag()) {
-            notifyStatus(slackStatus: 'good', subject: "[${env.REPO}] Release *${env.TAG_NAME}* published", body: "Build: (<${env.RUN_DISPLAY_URL}|here>)\nRelease URL: ${env.RELEASE_URL_MESSAGE}")
-          }
-        }
-        failure {
-          whenTrue(isTag()) {
-            notifyStatus(slackStatus: 'warning', subject: "[${env.REPO}] Release *${env.TAG_NAME}* could not be published.", body: "Build: (<${env.RUN_DISPLAY_URL}|here>)")
-          }
->>>>>>> 87ab753c
         }
       }
     }
