[[release-notes-4.x]]
=== Node.js Agent version 1.x

==== Unreleased

[float]
===== Breaking changes

* Set the new minimum supported Node.js to version 14.5.0.
  Users of earlier Node.js versions can use elastic-apm-node v3.x, which
  supports back to Node.js v8.6.

* Ignore a `timer` option passed to `startTransaction()` and `startSpan()` APIs.
  This option was never documented. It would be surprising if any user is
  impacted by this.

* Remove long deprecated support for the `ELASTIC_APM_`-prefixed environment
  variables for the <<kubernetes-node-name,Kubernetes config options>>. For
  example, one must use `KUBERNETES_POD_NAME` and not
  `ELASTIC_APM_KUBERNETES_POD_NAME`. ({issues}2661[#2661])

* The config option `filterHttpHeaders` is now *removed*. ({pull}3539[#3539])

<<<<<<< HEAD
* Remove the deprecated `span.toString()` and `transaction.toString()` APIs.
  See <<v4-api-to-string,the upgrading doc>> for details. ({issues}2348[#2348])
=======
* Remove instrumentation support for the old 'hapi' package -- the current
  '@hapi/hapi' package is still instrumented. ({issues}2691[#2691])
>>>>>>> 36701661

[float]
===== Features

[float]
===== Bug fixes

[float]
===== Chores

* Add a warning message when a duration config option is provided
  without units. ({issues}2121[#2121])

[[release-notes-3.x]]
=== Node.js Agent version 3.x

XXX This CHANGELOG4 file will be merged into CHANGELOG.asciidoc before merging to main.
<|MERGE_RESOLUTION|>--- conflicted
+++ resolved
@@ -21,13 +21,11 @@
 
 * The config option `filterHttpHeaders` is now *removed*. ({pull}3539[#3539])
 
-<<<<<<< HEAD
 * Remove the deprecated `span.toString()` and `transaction.toString()` APIs.
   See <<v4-api-to-string,the upgrading doc>> for details. ({issues}2348[#2348])
-=======
+
 * Remove instrumentation support for the old 'hapi' package -- the current
   '@hapi/hapi' package is still instrumented. ({issues}2691[#2691])
->>>>>>> 36701661
 
 [float]
 ===== Features
