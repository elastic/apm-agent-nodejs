--- conflicted
+++ resolved
@@ -30,18 +30,16 @@
 * Change `apm.startTransaction()` api to return a noop transaction instead of
   null. ({issues}2429[#2429])
 
-<<<<<<< HEAD
-* Remove the `logUncaughtExceptions` config option.
-  See <<v4-config-options,Upgrading to v4>> for details.
-  ({issues}2412[#2412])
-=======
 * Drop support for the obsolete "patch" context manager, i.e. the
   `contextManager: "patch"` config option. This was a limited async context
   management that predated the preferred `AsyncLocalStorage` core Node.js
   mechanism for context tracking. It was deprecated in v3.37.0.  As well, the
   related and deprecated `asyncHooks` config option has been removed.
   ({issues}3529[#3529])
->>>>>>> 7b81776d
+
+* Remove the `logUncaughtExceptions` config option.
+  See <<v4-config-options,Upgrading to v4>> for details.
+  ({issues}2412[#2412])
 
 [float]
 ===== Features
