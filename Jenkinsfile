--- conflicted
+++ resolved
@@ -9,6 +9,7 @@
     NOTIFY_TO = credentials('notify-to')
     JOB_GCS_BUCKET = credentials('gcs-bucket')
     CODECOV_SECRET = 'secret/apm-team/ci/apm-agent-nodejs-codecov'
+    JUNIT = "true"
   }
   options {
     timeout(time: 1, unit: 'HOURS')
@@ -21,6 +22,7 @@
     quietPeriod(10)
   }
   triggers {
+    cron 'H H(3-5) * * 1-5'
     issueCommentTrigger('.*(?:jenkins\\W+)?run\\W+(?:the\\W+)?tests(?:\\W+please)?.*')
   }
   parameters {
@@ -33,11 +35,7 @@
     Checkout the code and stash it, to use it on other stages.
     */
     stage('Checkout') {
-<<<<<<< HEAD
-      agent { label 'flyweight' }
-=======
       agent { label 'master || immutable' }
->>>>>>> 83b40f60
       options { skipDefaultCheckout() }
       steps {
         deleteDir()
@@ -49,15 +47,10 @@
       Run tests.
     */
     stage('Test') {
-      agent { label 'flyweight' }
+      agent { label 'docker && immutable' }
       options { skipDefaultCheckout() }
       environment {
         HOME = "${env.WORKSPACE}"
-        JUNIT = "true"
-      }
-      when {
-        beforeAgent true
-        expression { return !params.tav_ci }
       }
       steps {
         deleteDir()
@@ -78,15 +71,24 @@
       Run TAV tests.
     */
     stage('TAV Test') {
-      agent { label 'flyweight' }
+      agent { label 'docker && immutable' }
       options { skipDefaultCheckout() }
       environment {
         HOME = "${env.WORKSPACE}"
-        JUNIT = "true"
       }
       when {
         beforeAgent true
-        expression { return params.tav_ci }
+        allOf {
+          not {
+            branch '^greenkeeper/.*'
+          }
+          anyOf {
+            expression { return params.Run_As_Master_Branch }
+            expression { return isTimerTrigger() }
+            changeRequest()
+          }
+          expression { return params.tav_ci }
+        }
       }
       steps {
         deleteDir()
@@ -110,7 +112,7 @@
     Build the documentation.
     */
     stage('Documentation') {
-      agent { label 'flyweight' }
+      agent { label 'docker && immutable' }
       options { skipDefaultCheckout() }
       when {
         beforeAgent true
@@ -153,6 +155,7 @@
   return {
     node('docker && linux && immutable'){
       try {
+        env.HOME = "${env.WORKSPACE}"
         deleteDir()
         unstash 'source'
         dir("${BASE_DIR}"){
