#!/usr/bin/env groovy
@Library('apm@current') _

pipeline {
  agent any
  environment {
    REPO = 'apm-agent-nodejs'
    BASE_DIR = "src/github.com/elastic/${env.REPO}"
    PIPELINE_LOG_LEVEL='INFO'
    NOTIFY_TO = credentials('notify-to')
    JOB_GCS_BUCKET = credentials('gcs-bucket')
    CODECOV_SECRET = 'secret/apm-team/ci/apm-agent-nodejs-codecov'
    GITHUB_CHECK_ITS_NAME = 'Integration Tests'
    ITS_PIPELINE = 'apm-integration-tests-selector-mbp/master'
  }
  options {
    timeout(time: 3, unit: 'HOURS')
    buildDiscarder(logRotator(numToKeepStr: '20', artifactNumToKeepStr: '20', daysToKeepStr: '30'))
    timestamps()
    ansiColor('xterm')
    disableResume()
    durabilityHint('PERFORMANCE_OPTIMIZED')
    rateLimitBuilds(throttle: [count: 60, durationName: 'hour', userBoost: true])
    quietPeriod(10)
  }
  triggers {
    issueCommentTrigger('(?i).*(?:jenkins\\W+)?run\\W+(?:the\\W+)?(?:module\\W+)?tests(?:\\W+please)?.*')
  }
  parameters {
    booleanParam(name: 'Run_As_Master_Branch', defaultValue: false, description: 'Allow to run any steps on a PR, some steps normally only run on master branch.')
    booleanParam(name: 'tav_ci', defaultValue: true, description: 'Enable TAV tests.')
    booleanParam(name: 'tests_ci', defaultValue: true, description: 'Enable tests.')
    booleanParam(name: 'test_edge_ci', defaultValue: true, description: 'Enable tests for edge versions of nodejs.')
  }
  stages {
    /**
    Checkout the code and stash it, to use it on other stages.
    */
    stage('Checkout') {
      agent { label 'master || immutable' }
      options { skipDefaultCheckout() }
      steps {
        deleteDir()
        gitCheckout(basedir: "${BASE_DIR}", githubNotifyFirstTimeContributor: true)
        stash allowEmpty: true, name: 'source', useDefaultExcludes: false
        script {
          dir("${BASE_DIR}"){
            def regexps =[
              "^lib/instrumentation/modules/",
              "^test/instrumentation/modules/"
            ]
            env.TAV_UPDATED = isGitRegionMatch(regexps: regexps)
          }
        }
      }
    }
    /**
      Run tests.
    */
    stage('Test') {
      agent { label 'docker && immutable' }
      options { skipDefaultCheckout() }
      environment {
        HOME = "${env.WORKSPACE}"
      }
      when {
        beforeAgent true
        expression { return params.tests_ci }
      }
      steps {
        withGithubNotify(context: 'Test', tab: 'tests') {
          deleteDir()
          unstash 'source'
          script {
            docker.image('node:12').inside("-v ${WORKSPACE}/${BASE_DIR}:/app"){
              sh(label: "Basic tests", script: 'cd /app && .ci/scripts/test_basic.sh')
            }
          }
          dir("${BASE_DIR}"){
            script {
              def node = readYaml(file: '.ci/.jenkins_nodejs.yml')
              def parallelTasks = [:]
              def parallelTasksWithoutAsyncHooks = [:]
              node['NODEJS_VERSION'].each{ version ->
                parallelTasks["Node.js-${version}"] = generateStep(version: version)
                if (!version.startsWith('6')) {
                  parallelTasks["Node.js-${version}-async-hooks-false"] = generateStep(version: version, disableAsyncHooks: true)
                }
              }

              // Linting the commit message in parallel with the test stage
              parallelTasks['Commit lint'] = lintCommits()

              parallel(parallelTasks)
            }
          }
        }
      }
    }
    /**
      Run TAV tests.
    */
    stage('TAV Test') {
      agent { label 'docker && immutable' }
      options { skipDefaultCheckout() }
      environment {
        HOME = "${env.WORKSPACE}"
      }
      when {
        beforeAgent true
        allOf {
          not {
            branch '^greenkeeper/.*'
          }
          anyOf {
            expression { return params.Run_As_Master_Branch }
            triggeredBy 'TimerTrigger'
            changeRequest()
            expression { return env.TAV_UPDATED != "false" }
          }
          expression { return params.tav_ci }
        }
      }
      steps {
        deleteDir()
        unstash 'source'
        dir("${BASE_DIR}"){
          script {
            def tavContext = getSmartTAVContext()
            withGithubNotify(context: tavContext.ghContextName, description: tavContext.ghDescription, tab: 'tests') {
              def parallelTasks = [:]
              tavContext.node['NODEJS_VERSION'].each{ version ->
                tavContext.tav['TAV'].each{ tav_item ->
                  parallelTasks["Node.js-${version}-${tav_item}"] = generateStep(version: version, tav: tav_item)
                }
              }
              parallel(parallelTasks)
            }
          }
        }
      }
    }
    /**
      Run Edge tests.
    */
    stage('Edge Test') {
      agent none
      options { skipDefaultCheckout() }
      environment {
        HOME = "${env.WORKSPACE}"
      }
      when {
        beforeAgent true
        allOf {
          anyOf {
            expression { return params.Run_As_Master_Branch }
            triggeredBy 'TimerTrigger'
          }
          expression { return params.test_edge_ci }
        }
      }
      stages {
        stage('Nightly Test') {
          agent { label 'docker && immutable' }
          environment {
            NVM_NODEJS_ORG_MIRROR = "https://nodejs.org/download/nightly/"
          }
          steps {
            withGithubNotify(context: 'Nightly Test', tab: 'tests') {
              deleteDir()
              unstash 'source'
              dir("${BASE_DIR}"){
                script {
                  def node = readYaml(file: '.ci/.jenkins_nightly_nodejs.yml')
                  def parallelTasks = [:]
                  node['NODEJS_VERSION'].each{ version ->
                    parallelTasks["Node.js-${version}-nightly"] = generateStep(version: version, edge: true)
                  }
                  parallel(parallelTasks)
                }
              }
            }
          }
        }
        stage('Nightly Test - No async hooks') {
          agent { label 'docker && immutable' }
          environment {
            NVM_NODEJS_ORG_MIRROR = "https://nodejs.org/download/nightly/"
            ELASTIC_APM_ASYNC_HOOKS = "false"
          }
          steps {
            withGithubNotify(context: 'Nightly No Async Hooks Test', tab: 'tests') {
              deleteDir()
              unstash 'source'
              dir("${BASE_DIR}"){
                script {
                  def node = readYaml(file: '.ci/.jenkins_nightly_nodejs.yml')
                  def parallelTasks = [:]
                  node['NODEJS_VERSION'].findAll{ it != '6' }.each{ version ->
                    parallelTasks["Node.js-${version}-nightly-no-async-hooks"] = generateStep(version: version, edge: true)
                  }
                  parallel(parallelTasks)
                }
              }
            }
          }
        }
        stage('RC Test') {
          agent { label 'docker && immutable' }
          environment {
            NVM_NODEJS_ORG_MIRROR = "https://nodejs.org/download/rc/"
          }
          steps {
            withGithubNotify(context: 'RC Test', tab: 'tests') {
              deleteDir()
              unstash 'source'
              dir("${BASE_DIR}"){
                script {
                  def node = readYaml(file: '.ci/.jenkins_rc_nodejs.yml')
                  def parallelTasks = [:]
                  node['NODEJS_VERSION'].each { version ->
                    parallelTasks["Node.js-${version}-rc"] = generateStep(version: version, edge: true)
                  }
                  parallel(parallelTasks)
                }
              }
            }
          }
        }
        stage('RC Test - No async hooks') {
          agent { label 'docker && immutable' }
          environment {
            NVM_NODEJS_ORG_MIRROR = "https://nodejs.org/download/rc/"
          }
          steps {
            withGithubNotify(context: 'RC No Async Hooks Test', tab: 'tests') {
              deleteDir()
              unstash 'source'
              dir("${BASE_DIR}"){
                script {
                  def node = readYaml(file: '.ci/.jenkins_rc_nodejs.yml')
                  def parallelTasks = [:]
                  node['NODEJS_VERSION'].findAll{ it != '6' }.each{ version ->
<<<<<<< HEAD
                    parallelTasks["Node.js-${version}-rc-no-async-hooks"] = generateStep(version: version, edge: true)
=======
                    parallelTasks["Node.js-${version}-nightly-no_async_hooks"] = generateStep(version: version, edge: true, disableAsyncHooks: true)
>>>>>>> 85c0a232
                  }
                  parallel(parallelTasks)
                }
              }
            }
          }
        }
      }
    }
    stage('Integration Tests') {
      agent none
      when {
        beforeAgent true
        allOf {
          anyOf {
            environment name: 'GIT_BUILD_CAUSE', value: 'pr'
            expression { return !params.Run_As_Master_Branch }
          }
        }
      }
      steps {
        log(level: 'INFO', text: 'Launching Async ITs')
        build(job: env.ITS_PIPELINE, propagate: false, wait: false,
              parameters: [string(name: 'AGENT_INTEGRATION_TEST', value: 'Node.js'),
                           string(name: 'BUILD_OPTS', value: "--nodejs-agent-package ${env.CHANGE_FORK?.trim() ?: 'elastic' }/${env.REPO}#${env.GIT_BASE_COMMIT}"),
                           string(name: 'GITHUB_CHECK_NAME', value: env.GITHUB_CHECK_ITS_NAME),
                           string(name: 'GITHUB_CHECK_REPO', value: env.REPO),
                           string(name: 'GITHUB_CHECK_SHA1', value: env.GIT_BASE_COMMIT)])
        githubNotify(context: "${env.GITHUB_CHECK_ITS_NAME}", description: "${env.GITHUB_CHECK_ITS_NAME} ...", status: 'PENDING', targetUrl: "${env.JENKINS_URL}search/?q=${env.ITS_PIPELINE.replaceAll('/','+')}")
      }
    }
  }
  post {
    cleanup {
      notifyBuildResult()
    }
  }
}

def generateStep(Map params = [:]){
  def version = params?.version
  def tav = params.containsKey('tav') ? params.tav : ''
  def edge = params.containsKey('edge') ? params.edge : false
  def disableAsyncHooks = params.get('disableAsyncHooks', false)
  return {
    node('docker && linux && immutable'){
      try {
        env.HOME = "${WORKSPACE}"
        if (disableAsyncHooks) {
          env.ELASTIC_APM_ASYNC_HOOKS = 'false'
        }
        deleteDir()
        unstash 'source'
        dir("${BASE_DIR}"){
          retry(2){
            sleep randomNumber(min:10, max: 30)
            if (version?.startsWith('6')) {
              catchError {
                sh(label: 'Run Tests', script: """.ci/scripts/test.sh "${version}" "${tav}" "${edge}" """)
              }
            } else {
              sh(label: "Run Tests", script: """.ci/scripts/test.sh "${version}" "${tav}" "${edge}" """)
            }
          }
        }
      } catch(e){
        error(e.toString())
      } finally {
        docker.image('node:12').inside("-v ${WORKSPACE}/${BASE_DIR}:/app"){
          sh(label: "Convert Test results to JUnit format", script: 'cd /app && .ci/scripts/convert_tap_to_junit.sh')
        }
        junit(allowEmptyResults: true, keepLongStdio: true, testResults: "${BASE_DIR}/**/junit-*.xml")
        codecov(repo: env.REPO, basedir: "${BASE_DIR}", secret: "${CODECOV_SECRET}")
      }
    }
  }
}

/**
* Gather the TAV context for the current execution. Then the TAV stage will execute
* the TAV using a smarter approach.
*/
def getSmartTAVContext() {
   context = [:]
   context.ghContextName = 'TAV Test'
   context.ghDescription = context.ghContextName
   context.node = readYaml(file: '.ci/.jenkins_tav_nodejs.yml')

   // Hard to debug what's going on as there are a few nested conditions. Let's then add more verbose output
   echo """\
   env.GITHUB_COMMENT=${env.GITHUB_COMMENT}
   params.Run_As_Master_Branch=${params.Run_As_Master_Branch}
   env.CHANGE_ID=${env.CHANGE_ID}
   env.TAV_UPDATED=${env.TAV_UPDATED}""".stripIndent()

   if (env.GITHUB_COMMENT) {
     def modules = getModulesFromCommentTrigger(regex: '(?i).*(?:jenkins\\W+)?run\\W+(?:the\\W+)?module\\W+tests\\W+for\\W+(.+)')
     if (modules.isEmpty()) {
       context.ghDescription = 'TAV Test disabled'
       context.tav = readYaml(text: 'TAV:')
       context.node = readYaml(text: 'NODEJS_VERSION:')
     } else {
       if (modules.find{ it == 'ALL' }) {
         context.tav = readYaml(file: '.ci/.jenkins_tav.yml')
       } else {
         context.ghContextName = 'TAV Test Subset'
         context.ghDescription = 'TAV Test comment-triggered'
         context.tav = readYaml(text: """TAV:${modules.collect{ "\n  - ${it}"}.join("") }""")
       }
     }
   } else if (params.Run_As_Master_Branch) {
     context.ghDescription = 'TAV Test param-triggered'
     context.tav = readYaml(file: '.ci/.jenkins_tav.yml')
   } else if (env.CHANGE_ID && env.TAV_UPDATED != "false") {
     context.ghContextName = 'TAV Test Subset'
     context.ghDescription = 'TAV Test changes-triggered'
     sh '.ci/scripts/get_tav.sh .ci/.jenkins_generated_tav.yml'
     context.tav = readYaml(file: '.ci/.jenkins_generated_tav.yml')
   } else {
     context.ghDescription = 'TAV Test disabled'
     context.tav = readYaml(text: 'TAV:')
     context.node = readYaml(text: 'NODEJS_VERSION:')
   }
   return context
 }

 def lintCommits(){
   return {
    node('docker && linux && immutable') {
      catchError(stageResult: 'UNSTABLE', message: 'Lint Commit Messages failures') {
        withGithubNotify(context: 'Lint Commit Messages') {
          deleteDir()
          unstash 'source'
          script {
            docker.image('node:12').inside("-v ${WORKSPACE}/${BASE_DIR}:/app"){
              sh(label: 'Lint commits', script: 'cd /app && .ci/scripts/lint-commits.sh')
            }
          }
        }
      }
    }
  }
}<|MERGE_RESOLUTION|>--- conflicted
+++ resolved
@@ -241,11 +241,7 @@
                   def node = readYaml(file: '.ci/.jenkins_rc_nodejs.yml')
                   def parallelTasks = [:]
                   node['NODEJS_VERSION'].findAll{ it != '6' }.each{ version ->
-<<<<<<< HEAD
-                    parallelTasks["Node.js-${version}-rc-no-async-hooks"] = generateStep(version: version, edge: true)
-=======
-                    parallelTasks["Node.js-${version}-nightly-no_async_hooks"] = generateStep(version: version, edge: true, disableAsyncHooks: true)
->>>>>>> 85c0a232
+                    parallelTasks["Node.js-${version}-rc-no-async-hooks"] = generateStep(version: version, edge: true, disableAsyncHooks: true)
                   }
                   parallel(parallelTasks)
                 }
