generic-pool:
  versions: ^2.0.0 || ^3.1.0
  commands: node test/instrumentation/modules/generic-pool.js
mimic-response:
  versions: ^1.0.0
  commands: node test/instrumentation/modules/mimic-response.js
got-very-old:
  name: got
  versions: '>=4.0.0 <9.0.0'
  node: '>=5'
  commands: node test/instrumentation/modules/http/github-423.js
got-old:
  name: got
  versions: ^9.0.0
  node: '>=8.3'
  commands: node test/instrumentation/modules/http/github-423.js
got-new:
  name: got
  versions: '>=10.0.0 <10.5.1 || >10.5.1' # v10.5.1 is broken
  node: '>=10'
  commands: node test/instrumentation/modules/http/github-423.js
mysql:
  versions: ^2.0.0
  commands:
    - node test/instrumentation/modules/mysql/mysql.js
    - node test/instrumentation/modules/mysql/pool-release-1.js
mysql2-old:
  name: mysql2
  versions: '>=1.0.0 <1.6.0'
  commands:
    - node test/instrumentation/modules/mysql2/mysql.js
    - node test/instrumentation/modules/mysql2/pool-release-1.js
mysql2-new:
  name: mysql2
  versions: '1.6.0 || 1.6.1 || >=1.6.3 <3' # v1.6.2 is broken: https://github.com/sidorares/node-mysql2/issues/869
  node: '>=6.0.0'
  commands:
    - node test/instrumentation/modules/mysql2/mysql.js
    - node test/instrumentation/modules/mysql2/pool-release-1.js
redis:
  versions: '>=2.0.0 <4.0.0'
  commands: node test/instrumentation/modules/redis.js
ioredis-old:
  name: ioredis
  versions: '>=2 <3.1.3 || >3.1.3 <4' # v3.1.3 is broken in older versions of Node because of https://github.com/luin/ioredis/commit/d5867f7c7f03a770a8c0ca5680fdcbfcaf8488e7
  commands: node test/instrumentation/modules/ioredis.js
ioredis-new:
  name: ioredis
  versions: '^4.0.0'
  node: '>=6'
  commands: node test/instrumentation/modules/ioredis.js
pg-old-node:
  name: pg
  # We want this version range:
  #   versions: '>=4 <9'
  # but only the latest MAJOR.MINOR.x to reduce the test matrix.
  #
  # Maintenance note: This should be updated for newer MAJOR.MINOR releases.
  versions: '4.0.0 || 4.1.1 || 4.2.0 || 4.3.0 || 4.4.6 || 4.5.7 || 5.0.0 || 5.1.0 || 5.2.1 || 6.0.5 || 6.1.6 || 6.2.5 || 6.3.3 || 6.4.2 || 7.0.3 || 7.1.2 || 7.2.0 || 7.3.0 || 7.4.3 || 7.5.0 || 7.6.1 || 7.7.1 || 7.8.2 || 7.9.0 || 7.10.0 || 7.11.0 || 7.12.1 || 7.13.0 || 7.14.0 || 7.15.2 || 7.16.1 || 7.17.1 || 7.18.2 || 8.0.3 || 8.1.0 || 8.2.2 || 8.3.3 || 8.4.2 || 8.5.1 || 8.6.0 || >8.6.0 <9'
  node: '<14'
  peerDependencies:
    - bluebird@^3.0.0
    - knex@^0.17.3
  commands:
    - node test/instrumentation/modules/pg/pg.js
    - node test/instrumentation/modules/pg/knex.js
pg-new-node:
  name: pg
  # We want this version range:
  #   versions: '>=8.0.3 <9' # Prior versions didn't work in Node.js 14
  # but only the latest MAJOR.MINOR.x to reduce the test matrix.
  #
  # Maintenance note: This should be updated for newer MAJOR.MINOR releases.
  versions: '8.0.3 || 8.1.0 || 8.2.2 || 8.3.3 || 8.4.2 || 8.5.1 || 8.6.0 || >8.6.0 <9'
  node: '>=14'
  peerDependencies:
    - bluebird@^3.0.0
    - knex@^0.17.3
  commands:
    - node test/instrumentation/modules/pg/pg.js
    - node test/instrumentation/modules/pg/knex.js
mongodb-core:
  versions: '>=1.2.19 <4'
  commands: node test/instrumentation/modules/mongodb-core.js
mongodb:
  versions: '>=3.3'
  commands: node test/instrumentation/modules/mongodb.js
bluebird:
  versions: '>=2 <4'
  commands:
    - node test/instrumentation/modules/bluebird/bluebird.js
    - node test/instrumentation/modules/bluebird/cancel.js
knex-old:
  name: knex
  # v0.16.4 accidentally dropped support for Node.js 6
  versions: ^0.16.5 || <0.16.4 >=0.16.0 || ^0.15.0 || ^0.14.0 || ^0.13.0 || ^0.12.5 || <0.12.4 >0.11.6 || <0.11.6 >0.9.0
  commands: node test/instrumentation/modules/pg/knex.js
knex-new:
  name: knex
  node: '>=8.6.0'
  versions: '>=0.17 <0.21'
  commands: node test/instrumentation/modules/pg/knex.js
knex-gt-nodev8:
  name: knex
  node: '>=10.22.0'
  versions: '>=0.21 <0.22'
  commands: node test/instrumentation/modules/pg/knex.js
ws-old:
  name: ws
  versions: '>=1 <7'
  commands: node test/instrumentation/modules/ws.js
ws-new:
  name: ws
  node: '>=8.6.0'
  versions: '>=7 <8'
  commands: node test/instrumentation/modules/ws.js
graphql:
  preinstall: npm uninstall express-graphql
  versions: '>=0.7.0 <0.11.0 || >=0.11.1 <16.0.0'
  commands: node test/instrumentation/modules/graphql.js
express:
  versions: '>=4'
  commands:
    - node test/instrumentation/modules/express/basic.js
    - node test/instrumentation/modules/express/capture-exceptions-off.js
    - node test/instrumentation/modules/express/capture-exceptions-on.js
    - node test/instrumentation/modules/express/set-framework.js

express-graphql-1:
  name: express-graphql
  preinstall: npm uninstall apollo-server-express
  peerDependencies: graphql@^0.8.2
  versions: '0.6.1'
  commands: node test/instrumentation/modules/express-graphql.js

express-graphql-2:
  name: express-graphql
  preinstall: npm uninstall apollo-server-express
  peerDependencies: graphql@^0.9.0
  versions: '>=0.6.2 <0.6.6'
  commands: node test/instrumentation/modules/express-graphql.js

express-graphql-3:
  name: express-graphql
  preinstall: npm uninstall apollo-server-express
  peerDependencies: graphql@^0.10.0
  versions: '>=0.6.6 <0.6.8'
  commands: node test/instrumentation/modules/express-graphql.js

express-graphql-0.6.11_10:
  name: express-graphql
  preinstall: npm uninstall apollo-server-express
  peerDependencies: graphql@^0.10.0
  versions: '0.6.11'
  commands: node test/instrumentation/modules/express-graphql.js
express-graphql-0.6.11_11:
  name: express-graphql
  preinstall: npm uninstall apollo-server-express
  peerDependencies: graphql@^0.11.0
  versions: '0.6.11'
  commands: node test/instrumentation/modules/express-graphql.js

express-graphql-0.6.12_10:
  name: express-graphql
  preinstall: npm uninstall apollo-server-express
  peerDependencies: graphql@^0.10.0
  versions: '^0.6.12'
  commands: node test/instrumentation/modules/express-graphql.js
express-graphql-0.6.12_11:
  name: express-graphql
  preinstall: npm uninstall apollo-server-express
  peerDependencies: graphql@^0.11.0
  versions: '^0.6.12'
  commands: node test/instrumentation/modules/express-graphql.js
express-graphql-0.6.12_12:
  name: express-graphql
  preinstall: npm uninstall apollo-server-express
  peerDependencies: graphql@^0.12.0
  versions: '^0.6.12'
  commands: node test/instrumentation/modules/express-graphql.js
express-graphql-0.6.12_13:
  name: express-graphql
  preinstall: npm uninstall apollo-server-express
  peerDependencies: graphql@^0.13.0
  versions: '^0.6.12'
  commands: node test/instrumentation/modules/express-graphql.js

express-graphql-0.7.1_12:
  name: express-graphql
  preinstall: npm uninstall apollo-server-express
  peerDependencies: graphql@^0.12.0
  versions: '>=0.7.1 <0.9.0'
  commands: node test/instrumentation/modules/express-graphql.js
express-graphql-0.7.1_13:
  name: express-graphql
  preinstall: npm uninstall apollo-server-express
  peerDependencies: graphql@^0.13.0
  versions: '>=0.7.1 <0.9.0'
  commands: node test/instrumentation/modules/express-graphql.js
express-graphql-0.7.1_14:
  name: express-graphql
  preinstall: npm uninstall apollo-server-express
  peerDependencies: graphql@^14.0.0
  versions: '>=0.7.1 <0.9.0'
  commands: node test/instrumentation/modules/express-graphql.js

express-graphql-0.9.0:
  name: express-graphql
  preinstall: npm uninstall apollo-server-express
  peerDependencies: graphql@^14.4.1
  versions: '>=0.9.0 <0.10.0'
  node: '>=7.6.0'
  commands: node test/instrumentation/modules/express-graphql.js

apollo-server-express-2_12:
  name: apollo-server-express
  preinstall: npm uninstall express-graphql
  peerDependencies: graphql@^0.12.0
  # We want this version range:
  #   versions: '>=2.0.4 <2.2 || >= 2.3.2'
  # but only the latest MAJOR.MINOR.x to reduce the test matrix.
  #
  # Maintenance note: This should be updated for newer MAJOR.MINOR releases.
  versions: '2.0.7 || 2.1.0 || 2.3.3 || 2.4.8 || 2.5.1 || 2.6.9 || 2.7.2 || 2.8.2 || 2.9.16 || 2.10.1 || 2.11.0 || 2.12.0 || 2.13.1 || 2.14.5 || 2.15.1 || 2.16.1 || 2.17.0 || 2.18.2 || 2.19.2 || 2.20.0 || 2.21.2 || 2.22.2 || 2.23.0 || 2.24.1 || 2.25.0 || >2.25.x'
  node: '>=6'
  commands: node test/instrumentation/modules/apollo-server-express.js
apollo-server-express-2_13:
  name: apollo-server-express
  preinstall: npm uninstall express-graphql
  peerDependencies: graphql@^0.13.0
  # We want this version range:
  #   versions: '>=2.0.4 <2.2 || >= 2.3.2'
  # but only the latest MAJOR.MINOR.x to reduce the test matrix.
  #
  # Maintenance note: This should be updated for newer MAJOR.MINOR releases.
  versions: '2.0.7 || 2.1.0 || 2.3.3 || 2.4.8 || 2.5.1 || 2.6.9 || 2.7.2 || 2.8.2 || 2.9.16 || 2.10.1 || 2.11.0 || 2.12.0 || 2.13.1 || 2.14.5 || 2.15.1 || 2.16.1 || 2.17.0 || 2.18.2 || 2.19.2 || 2.20.0 || 2.21.2 || 2.22.2 || 2.23.0 || 2.24.1 || 2.25.0 || >2.25.x'
  node: '>=6'
  commands: node test/instrumentation/modules/apollo-server-express.js
apollo-server-express-2_14:
  name: apollo-server-express
  preinstall: npm uninstall express-graphql
  peerDependencies: graphql@^14.0.0
  # We want this version range:
  #   versions: '>=2.0.4 <2.2 || >= 2.3.2'
  # but only the latest MAJOR.MINOR.x to reduce the test matrix.
  #
  # Maintenance note: This should be updated for newer MAJOR.MINOR releases.
  versions: '2.0.7 || 2.1.0 || 2.3.3 || 2.4.8 || 2.5.1 || 2.6.9 || 2.7.2 || 2.8.2 || 2.9.16 || 2.10.1 || 2.11.0 || 2.12.0 || 2.13.1 || 2.14.5 || 2.15.1 || 2.16.1 || 2.17.0 || 2.18.2 || 2.19.2 || 2.20.0 || 2.21.2 || 2.22.2 || 2.23.0 || 2.24.1 || 2.25.0 || >2.25.x'
  node: '>=6'
  commands: node test/instrumentation/modules/apollo-server-express.js
apollo-server-express-2_15:
  name: apollo-server-express
  preinstall: npm uninstall express-graphql
  peerDependencies: graphql@^15.0.0
  # We want this version range (2.12.0 was the first release of
  # apollo-server-express after graphql@15 was released):
  #   versions: '>= 2.12.0'
  # but only the latest MAJOR.MINOR.x to reduce the test matrix.
  #
  # Maintenance note: This should be updated for newer MAJOR.MINOR releases.
  versions: '2.15.1 || 2.16.1 || 2.17.0 || 2.18.2 || 2.19.2 || 2.20.0 || 2.21.2 || 2.22.2 || 2.23.0 || 2.24.1 || 2.25.0 || >2.25.x'
  # Per https://github.com/graphql/graphql-js/releases/tag/v15.0.0
  # graphql v15 supports node v8 as a minimum.
  node: '>=8'
  commands: node test/instrumentation/modules/apollo-server-express.js

express-queue:
  versions: '>=0.0.11'
  commands: node test/instrumentation/modules/express-queue.js

koa-router:
  node: '>=6.0.0'
  peerDependencies: koa@2
  versions: '>=5.2.0 <11'
  commands: node test/instrumentation/modules/koa-router/old-name.js
'@koa/router':
  node: '>=8.0.0'
  peerDependencies: koa@2
  versions: '>=8 <11'
  commands: node test/instrumentation/modules/koa-router/new-name.js

elasticsearch:
  versions: '>=8.0.0'
  commands: node test/instrumentation/modules/elasticsearch.js

# @elastic/elasticsearch
# - Version 7.7.0 included a change that broke usage with Node.js < 10.
#   Fixed in 7.7.1: https://www.elastic.co/guide/en/elasticsearch/client/javascript-api/current/changelog-client.html#_7_7_1
#   Note: When this repo drops Node.js v8 support, `versions` can be simplified.
# - Version 7.12.0 dropped support for node v8.
'@elastic/elasticsearch-v7.0-v7.11':
  name: '@elastic/elasticsearch'
  versions: '>=7.0.0 <7.7.0 || >7.7.0 <7.12.0'
  commands: node test/instrumentation/modules/@elastic/elasticsearch.js
'@elastic/elasticsearch':
  name: '@elastic/elasticsearch'
  versions: '>=7.12.0 <8.0.0'
  node: '>=10.0.0'
  commands: node test/instrumentation/modules/@elastic/elasticsearch.js

handlebars:
  versions: '*'
  commands: node test/instrumentation/modules/handlebars.js
jade:
  versions: '>0.5.5'
  commands: node test/instrumentation/modules/jade.js
pug:
  versions: '0.1.0 || >2.0.0'
  commands: node test/instrumentation/modules/pug.js

# hapi and @hapi/hapi
# - Package name: Starting with v17.9.0 and v18.2.0 the name changed from
#   'hapi' to '@hapi/hapi'.
# - Node version compat:
#   - hapi@15: supports node >=v4; breaks on node v14 (usage of `os.tmpDir()`)
#   - hapi@16: supports node >=v4
#   - hapi@17, @hapi/hapi@17: supports node >=v8.12.0 (per its README);
#     the instrumentation changed significantly for this version
#   - hapi@18, @hapi/hapi@18: supports node >=v8.12.0 (per its README)
#   - @hapi/hapi@19: supports node >=v12 (judging from commit 50d8d7d)
#   - @hapi/hapi@20: appears (from travis template refs) to support node >=v12
hapi-v9-v15:
  name: hapi
  versions: '>=9.0.1 <16.0.0'
  node: '>=4 <14'
  commands:
    - node test/instrumentation/modules/hapi/basic-legacy-path.js
    - node test/instrumentation/modules/hapi/set-framework-hapi.js
hapi-v16:
  name: hapi
  versions: '>=16.0.0 <17.0.0'
  node: '>=4'
  commands:
    - node test/instrumentation/modules/hapi/basic-legacy-path.js
    - node test/instrumentation/modules/hapi/set-framework-hapi.js
hapi-prenodev15:
  name: hapi
  versions: '>=17.0.0'
  node: '>=8.12.0 <15.0.0'
  commands:
    - node test/instrumentation/modules/hapi/basic-legacy-path.js
    - node test/instrumentation/modules/hapi/set-framework-hapi.js
hapi:
  name: hapi
  # Work around https://github.com/npm/cli/issues/2267 in npm@7.
  # Note: An alternative might be to just not test the "hapi" package with
  # node >= 15, given that "hapi" was deprecated before node v16.
  preinstall: rm -rf node_modules/hapi
  node: '>=15.0.0'
  versions: '>=17.0.0'
  commands:
    - node test/instrumentation/modules/hapi/basic-legacy-path.js
    - node test/instrumentation/modules/hapi/set-framework-hapi.js
'@hapi/hapi-v17-v18':
  name: '@hapi/hapi'
  versions: '>=17.0.0 <19.0.0'
  node: '>=8.12.0'
  commands:
    - node test/instrumentation/modules/hapi/basic.js
    - node test/instrumentation/modules/hapi/set-framework-hapihapi.js
'@hapi/hapi':
  name: '@hapi/hapi'
  versions: '>=19.0.0'
  node: '>=12'
  commands:
    - node test/instrumentation/modules/hapi/basic.js
    - node test/instrumentation/modules/hapi/set-framework-hapihapi.js

tedious:
  name: tedious
  # - tedious@4.0.0 was broken, fixed in 4.0.1 by
  #   https://github.com/tediousjs/tedious/commit/4eceb48
  versions: '^1.9.0 || 2.x || 3.x || ^4.0.1 || 5.x || 6.x || 7.x || 8.x || 9.x'
  commands: node test/instrumentation/modules/tedious.js

cassandra-driver:
  # 3.1.0 is broken
  versions: '>=3 <3.1.0 || >3.1.0 <5'
  commands: node test/instrumentation/modules/cassandra-driver/index.js

restify-old:
  name: restify
  versions: '>=5.2.0 <8.0.0'
  commands:
    - node test/instrumentation/modules/restify/basic.js
    - node test/instrumentation/modules/restify/set-framework.js
restify-new:
  name: restify
  node: '>=8.6.0'
  versions: '>=8.0.0'
  commands:
    - node test/instrumentation/modules/restify/basic.js
    - node test/instrumentation/modules/restify/set-framework.js

fastify:
  versions: '>=0.27.0 <0.29.0 || >0.29.0 <2.4.0 || >2.4.0'
  commands:
    - node test/instrumentation/modules/fastify/fastify.js
    - node test/instrumentation/modules/fastify/async-await.js
    - node test/instrumentation/modules/fastify/set-framework.js

finalhandler:
  versions: '*'
  commands: node test/instrumentation/modules/finalhandler.js

memcached:
  versions: '>=2.2.0'
  commands: node test/instrumentation/modules/memcached.js

body-parser:
  versions: '>=1.19.0'
  commands:
    - node test/sanitize-field-names/express.js

aws-sdk:
  # We want this version range:
  #   versions: '>=2.858 <3'
  # However, awk-sdk releases *very* frequently (almost every day) and there
  # is no need to test *all* those releases. Instead we statically list every
  # N=5 releases to test.
  #
  # Maintenance note: This should be updated periodically, keeping 2.858
  # as the earliest version but updating the others.
  versions: '2.858.0 || 2.881.0 || 2.886.0 || 2.891.0 || 2.896.0 || 2.901.0 || 2.906.0 || 2.911.0 || 2.916.0 || 2.921.0 || 2.926.0 || 2.931.0 || 2.936.0 || >2.936 <3'
  commands:
<<<<<<< HEAD
    - node test/instrumentation/modules/aws-sdk/sqs.js
    - node test/instrumentation/modules/aws-sdk/dynamodb.js
=======
    - node test/instrumentation/modules/aws-sdk/s3.test.js
    - node test/instrumentation/modules/aws-sdk/sqs.js
>>>>>>> 8caa56cb
<|MERGE_RESOLUTION|>--- conflicted
+++ resolved
@@ -423,10 +423,6 @@
   # as the earliest version but updating the others.
   versions: '2.858.0 || 2.881.0 || 2.886.0 || 2.891.0 || 2.896.0 || 2.901.0 || 2.906.0 || 2.911.0 || 2.916.0 || 2.921.0 || 2.926.0 || 2.931.0 || 2.936.0 || >2.936 <3'
   commands:
-<<<<<<< HEAD
-    - node test/instrumentation/modules/aws-sdk/sqs.js
-    - node test/instrumentation/modules/aws-sdk/dynamodb.js
-=======
     - node test/instrumentation/modules/aws-sdk/s3.test.js
     - node test/instrumentation/modules/aws-sdk/sqs.js
->>>>>>> 8caa56cb
+    - node test/instrumentation/modules/aws-sdk/dynamodb.js