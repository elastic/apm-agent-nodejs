--- conflicted
+++ resolved
@@ -479,15 +479,10 @@
   - versions:
       mode: max-7
       include: '>=4.7.1 <6'
-<<<<<<< HEAD
+    commands: node test/instrumentation/modules/undici/undici.test.js
 
 kafkajs:
-  name: kafkajs
-  versions: '2.0.0 || 2.0.2 || 2.1.0 || ^2.2.4'
-  commands: node test/instrumentation/modules/kafkajs/kafkajs.test.js
-  update-versions:
+  versions:
     mode: latest-minors
     include: '>=2 <3'
-=======
-    commands: node test/instrumentation/modules/undici/undici.test.js
->>>>>>> b619a23b
+  commands: node test/instrumentation/modules/kafkajs/kafkajs.test.js