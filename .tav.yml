# This file is used by tool TAV - Test All Versions.
# See: https://github.com/watson/test-all-versions

generic-pool:
  versions: ^2.0.0 || ^3.1.0
  commands: node test/instrumentation/modules/generic-pool.test.js

mimic-response:
  versions: ^1.0.0
  commands:
    - node test/instrumentation/modules/mimic-response.test.js
    - node test/instrumentation/modules/http/github-179.test.js

# Testing 'got' was initially added to test an issue in its usage of
# mimic-response@1.0.0. However, this test case serves to sanity test 'got'
# usage with the agent. Got@12 is pure ESM, so cannot currently be tested with
# the current test script.
got-v4-v9:
  name: got
  versions: '>=4.0.0 <9.0.0'
  node: '>=5'
  commands: node test/instrumentation/modules/http/github-423.test.js
got-v9:
  name: got
  versions: ^9.0.0
  node: '>=8.3'
  commands: node test/instrumentation/modules/http/github-423.test.js
got-v10-v12:
  name: got
  versions: '>=10.0.0 <10.5.1 || >10.5.1 <12' # v10.5.1 is broken
  node: '>=10.16.0'
  commands: node test/instrumentation/modules/http/github-423.test.js

mysql:
  versions: ^2.0.0
  commands:
    - node test/instrumentation/modules/mysql/mysql.test.js
    - node test/instrumentation/modules/mysql/pool-release-1.test.js

# mysql2
# - v1.6.2 is broken: https://github.com/sidorares/node-mysql2/issues/869
# - v2.2.3 has a github dep ("@types/mysql": "types/mysql") that hits
#   npm v6 install issue https://github.com/npm/cli/issues/4896
mysql2-old:
  name: mysql2
  versions: '>=1.0.0 <1.6.0'
  commands:
    - node test/instrumentation/modules/mysql2/mysql.test.js
    - node test/instrumentation/modules/mysql2/pool-release-1.test.js
mysql2-new:
  name: mysql2
  versions: '>=1.6.0 <1.6.2 || >=1.6.3 <2.2.3 || >=2.2.4 <3'
  node: '>=6.0.0'
  commands:
    - node test/instrumentation/modules/mysql2/mysql.test.js
    - node test/instrumentation/modules/mysql2/pool-release-1.test.js

redis-v2-v4:
  name: redis
  versions: '>=2.0.0 <4.0.0'
  commands: node test/instrumentation/modules/redis-2-3.test.js

redis:
  name: redis
  versions: '>=4.0.0 <5.0.0'
  commands:
   - node test/instrumentation/modules/redis.test.js
   - node test/instrumentation/modules/redis4-legacy.test.js

# We want these version ranges:
#   # v3.1.3 is broken in older versions of Node because of https://github.com/luin/ioredis/commit/d5867f7c7f03a770a8c0ca5680fdcbfcaf8488e7
#   versions: '>=2 <3.1.3 || >3.1.3 <4'
#   versions: '^4.0.0'
# However, there are a *lot* of ioredis releases, so we statically list a
# subset (the first, plus then the latest in each major.minor).
ioredis-v2-v4:
  name: ioredis
  versions: '2.0.0 || 2.0.1 || 2.1.0 || 2.2.0 || 2.3.1 || 2.4.3 || 2.5.0 || 3.0.0 || 3.1.4 || 3.2.2 || >3.2.2 <4'
  commands: node test/instrumentation/modules/ioredis.test.js
ioredis-v4-v5:
  name: ioredis
  versions: '4.0.0 || 4.0.2 || 4.1.0 || 4.2.3 || 4.3.1 || 4.4.0 || 4.5.1 || 4.6.3 || 4.7.0 || 4.8.0 || 4.9.0 || 4.9.5 || 4.10.4 || 4.11.2 || 4.12.2 || 4.13.1 || 4.14.4 || 4.15.1 || 4.16.3 || 4.17.3 || 4.18.0 || 4.19.4 || 4.20.0 || 4.21.0 || 4.22.0 || 4.23.1 || 4.24.6 || 4.25.0 || 4.26.0 || 4.27.11 || ^4.28.0'
  node: '>=6'
  commands: node test/instrumentation/modules/ioredis.test.js
ioredis:
  name: ioredis
  versions: '^5.0.0'
  node: '>=12.22.0'
  commands: node test/instrumentation/modules/ioredis.test.js

pg-old-node:
  name: pg
  # We want this version range:
  #   versions: '>=4 <9'
  # but only the latest MAJOR.MINOR.x to reduce the test matrix.
  #
  # Maintenance note: This should be updated for newer MAJOR.MINOR releases.
  versions: '4.0.0 || 4.1.1 || 4.2.0 || 4.3.0 || 4.4.6 || 4.5.7 || 5.0.0 || 5.1.0 || 5.2.1 || 6.0.5 || 6.1.6 || 6.2.5 || 6.3.3 || 6.4.2 || 7.0.3 || 7.1.2 || 7.2.0 || 7.3.0 || 7.4.3 || 7.5.0 || 7.6.1 || 7.7.1 || 7.8.2 || 7.9.0 || 7.10.0 || 7.11.0 || 7.12.1 || 7.13.0 || 7.14.0 || 7.15.2 || 7.16.1 || 7.17.1 || 7.18.2 || 8.0.3 || 8.1.0 || 8.2.2 || 8.3.3 || 8.4.2 || 8.5.1 || 8.6.0 || >8.6.0 <9'
  node: '<14'
  peerDependencies:
    - bluebird@^3.0.0
    - knex@^0.17.3
  commands:
    - node test/instrumentation/modules/pg/pg.test.js
    - node test/instrumentation/modules/pg/knex.test.js
pg-new-node:
  name: pg
  # We want this version range:
  #   versions: '>=8.0.3 <9' # Prior versions didn't work in Node.js 14
  # but only the latest MAJOR.MINOR.x to reduce the test matrix.
  #
  # Maintenance note: This should be updated for newer MAJOR.MINOR releases.
  versions: '8.0.3 || 8.1.0 || 8.2.2 || 8.3.3 || 8.4.2 || 8.5.1 || 8.6.0 || >8.6.0 <9'
  node: '>=14'
  peerDependencies:
    - bluebird@^3.0.0
    - knex@^0.17.3
  commands:
    - node test/instrumentation/modules/pg/pg.test.js
    - node test/instrumentation/modules/pg/knex.test.js
mongodb-core:
  versions: '>=1.2.19 <4'
  commands: node test/instrumentation/modules/mongodb-core.test.js

mongodb-3:
  name: mongodb
  versions: '>=3.3 <4'
  commands: node test/instrumentation/modules/mongodb.test.js
mongodb-4:
  name: mongodb
  versions: '>=4 <5'
  node: '>=12.9.0'
  commands: node test/instrumentation/modules/mongodb.test.js
mongodb:
  name: mongodb
  versions: '>=5 <6'
  node: '>=14.20.1'
  commands: node test/instrumentation/modules/mongodb.test.js

bluebird:
  versions: '>=2 <4'
  commands:
    - node test/instrumentation/modules/bluebird/bluebird.test.js
    - node test/instrumentation/modules/bluebird/cancel.test.js
# knex (https://github.com/knex/knex/blob/master/UPGRADING.md)
# - knex 0.18.0 min supported node is v8
# - knex 0.21.0 min supported node is v10
# - knex 1.0.0 min supported node is v12
knex-v0.9-v0.17:
  name: knex
  # v0.16.4 accidentally dropped support for Node.js 6
  versions: ^0.16.5 || <0.16.4 >=0.16.0 || ^0.15.0 || ^0.14.0 || ^0.13.0 || ^0.12.5 || <0.12.4 >0.11.6 || <0.11.6 >0.9.0
  commands: node test/instrumentation/modules/pg/knex.test.js
knex-v0.17-v0.21:
  name: knex
  node: '>=8.6.0'
  versions: '>=0.17 <0.21'
  commands: node test/instrumentation/modules/pg/knex.test.js
knex-v0.21-v1:
  name: knex
  node: '>=10.22.0'
  versions: '>=0.21 <1' # Use '<1' to catch a 0.96.x release if there ever is one.
  commands: node test/instrumentation/modules/pg/knex.test.js
ws-old:
  name: ws
  versions: '>=1 <7'
  commands: node test/instrumentation/modules/ws.test.js
ws-new:
  name: ws
  node: '>=8.6.0'
  versions: '>=7 <8'
  commands: node test/instrumentation/modules/ws.test.js

graphql-v0.7-v16:
  name: graphql
  preinstall: npm uninstall express-graphql
  versions: '>=0.7.0 <0.11.0 || >=0.11.1 <16'
  commands: node test/instrumentation/modules/graphql.test.js
graphql:
  name: graphql
  preinstall: npm uninstall express-graphql
  node: '>=12'
  versions: '>=16.0.0 <17'
  commands: node test/instrumentation/modules/graphql.test.js

express:
  versions: '>=4'
  commands:
    - node test/instrumentation/modules/express/basic.test.js
    - node test/instrumentation/modules/express/capture-exceptions-off.test.js
    - node test/instrumentation/modules/express/capture-exceptions-on.test.js
    - node test/instrumentation/modules/express/set-framework.test.js

# - Skip express-graphql@0.10.0 because it briefly, accidentally introduced
#   syntax that required ES2020 (node v14).
# - Limit to node >=10.4 because of a known issue.
#   https://github.com/elastic/apm-agent-nodejs/issues/2516
express-graphql-0.10.1_graphql-14:
  name: express-graphql
  preinstall: npm uninstall apollo-server-express
  peerDependencies: graphql@^14.6.0
  versions: '>=0.10.1 <0.11.0'
  node: '>=10.4'
  commands: node test/instrumentation/modules/express-graphql.test.js
express-graphql-0.10.1_graphql-15:
  name: express-graphql
  preinstall: npm uninstall apollo-server-express
  peerDependencies: graphql@^15.0.0
  versions: '>=0.10.1 <0.11.0'
  node: '>=10.4'
  commands: node test/instrumentation/modules/express-graphql.test.js

express-graphql-0.11.0_graphql-14:
  name: express-graphql
  preinstall: npm uninstall apollo-server-express
  peerDependencies: graphql@^14.7.0
  versions: '>=0.11.0 <0.13.0'
  node: '>=10.4'
  commands: node test/instrumentation/modules/express-graphql.test.js
express-graphql-0.11.0_graphql-15:
  name: express-graphql
  preinstall: npm uninstall apollo-server-express
  peerDependencies: graphql@^15.3.0
  versions: '>=0.11.0 <0.13.0'
  node: '>=10.4'
  commands: node test/instrumentation/modules/express-graphql.test.js

apollo-server-express-2_graphql-14:
  name: apollo-server-express
  preinstall: npm uninstall express-graphql
  peerDependencies: graphql@^14.0.0
  # We want this version range:
  #   versions: '>=2.9.16 <2.2 || >= 2.3.2 <3'
  # but only the latest MAJOR.MINOR.x to reduce the test matrix.
  #
  # Maintenance note: This should be updated for newer MAJOR.MINOR releases.
  versions: '2.9.16 || 2.10.1 || 2.11.0 || 2.12.0 || 2.13.1 || 2.14.5 || 2.15.1 || 2.16.1 || 2.17.0 || 2.18.2 || 2.19.2 || 2.20.0 || 2.21.2 || 2.22.2 || 2.23.0 || 2.24.1 || 2.25.0 || >2.25.x <3'
  node: '>=6'
  commands: node test/instrumentation/modules/apollo-server-express.test.js
apollo-server-express-2_graphql-15:
  name: apollo-server-express
  preinstall: npm uninstall express-graphql
  peerDependencies: graphql@^15.0.0
  # We want this version range (2.12.0 was the first release of
  # apollo-server-express after graphql@15 was released):
  #   versions: '>= 2.12.0 <3'
  # but only the latest MAJOR.MINOR.x to reduce the test matrix.
  #
  # Maintenance note: This should be updated for newer MAJOR.MINOR releases.
  versions: '2.15.1 || 2.16.1 || 2.17.0 || 2.18.2 || 2.19.2 || 2.20.0 || 2.21.2 || 2.22.2 || 2.23.0 || 2.24.1 || 2.25.0 || >2.25.x <3'
  # Per https://github.com/graphql/graphql-js/releases/tag/v15.0.0
  # graphql v15 supports node v8 as a minimum.
  node: '>=8'
  commands: node test/instrumentation/modules/apollo-server-express.test.js
apollo-server-express-3_graphql-15:
  name: apollo-server-express
  preinstall: npm uninstall express-graphql
  peerDependencies: graphql@^15.0.0
  # We want this version range:
  #   versions: '^3.0.0'
  # but only test the latest MAJOR.MINOR.x to reduce the test matrix.
  #
  # Maintenance note: This should be updated for newer MAJOR.MINOR releases.
  versions: '3.0.2 || 3.1.2 || 3.2.0 || 3.3.0 || 3.4.1 || 3.5.0 || 3.6.8 || 3.7.0 || 3.8.2 || 3.9.0 || ^3.10.2'
  commands: node test/instrumentation/modules/apollo-server-express.test.js

express-queue:
  versions: '>=0.0.11'
  commands: node test/instrumentation/modules/express-queue.test.js

koa-router-v5-v11:
  name: koa-router
  versions: '>=5.2.0 <11'
  node: '>=6.0.0'
  peerDependencies: koa@2
  commands: node test/instrumentation/modules/koa-router/old-name.test.js
koa-router:
  name: koa-router
  versions: '>=11 <13'
  node: '>=12.0.0'
  peerDependencies: koa@2
  commands: node test/instrumentation/modules/koa-router/old-name.test.js

'@koa/router-v8-v11':
  name: '@koa/router'
  versions: '>=8 <11'
  node: '>=8.0.0'
  peerDependencies: koa@2
  commands: node test/instrumentation/modules/koa-router/new-name.test.js
'@koa/router':
  name: '@koa/router'
  versions: '>=11 <13'
  node: '>=12.0.0'
  peerDependencies: koa@2
  commands: node test/instrumentation/modules/koa-router/new-name.test.js

elasticsearch:
  versions: '>=8.0.0'
  commands: node test/instrumentation/modules/elasticsearch.test.js

# @elastic/elasticsearch
# - Version 7.7.0 included a change that broke usage with Node.js < 10.
#   Fixed in 7.7.1: https://www.elastic.co/guide/en/elasticsearch/client/javascript-api/current/changelog-client.html#_7_7_1
#   Note: When this repo drops Node.js v8 support, `versions` can be simplified.
# - Version 7.12.0 dropped support for node v8.
# - Version 8.0.0 dropped node v10 support.
# - Version 8.2.0 dropped node v12 support.
#   - Skip "8.2.0" because https://github.com/elastic/elasticsearch-js/pull/1688
#   - The ES client team uses "8.2.0-patch.N" for patch releases *after*
#     "8.2.0" because they are stuck with stack version numbers. However,
#     semver (and TAV) consider "-patch.N" to be a *prereleases*. This
#     leads to some tortured "versions:" ranges below.
'@elastic/elasticsearch-v7.0-v7.12':
  name: '@elastic/elasticsearch'
  versions: '>=7.0.0 <7.7.0 || >7.7.0 <7.12.0'
  commands: node test/instrumentation/modules/@elastic/elasticsearch.test.js
'@elastic/elasticsearch-v7.12-v8.2':
  name: '@elastic/elasticsearch'
  versions: '>=7.12.0 <8.2'
  node: '>=12.0.0'
  commands: node test/instrumentation/modules/@elastic/elasticsearch.test.js
'@elastic/elasticsearch-v8.2-':
  name: '@elastic/elasticsearch'
  versions: '>=8.2.0-patch.1 <8.2.0 || >8.2.0'
  node: '>=14.0.0'
  commands: node test/instrumentation/modules/@elastic/elasticsearch.test.js

# @elastic/elasticsearch-canary *sometimes* gets releases in advance of
# '@elastic/elasticsearch'. It is only the latest such release that
# might matter. The point in testing it is to try to make sure the agent is
# updated for coming changes to the non-canary package.
'@elastic/elasticsearch-canary':
  name: '@elastic/elasticsearch-canary'
  versions: '>=8.2.0-canary.2'
  node: '>=14'
  commands: node test/instrumentation/modules/@elastic/elasticsearch-canary.test.js

handlebars:
  versions: '*'
  commands: node test/instrumentation/modules/handlebars.test.js
# Pug v3 dropped node v8 support (https://github.com/pugjs/pug/releases/tag/pug%403.0.0).
pug-v2:
  name: 'pug'
  versions: '0.1.0 || >2.0.0 <3.0.0'
  commands: node test/instrumentation/modules/pug.test.js
pug:
  name: 'pug'
  versions: '>=3.0.0'
  node: '>8'
  commands: node test/instrumentation/modules/pug.test.js

# @hapi/hapi
# - Package name: Starting with v17.9.0 and v18.2.0 the name changed from
#   'hapi' to '@hapi/hapi'. Instrumentation for the old 'hapi' is now deprecated
#   and untested; it will be dropped in the next major version of the agent.
# - Node version compat:
#   - @hapi/hapi@19: supports node >=v12 (judging from commit 50d8d7d)
#   - @hapi/hapi@20: appears (from travis template refs) to support node >=v12
#   - @hapi/hapi@20.1.2 fixed an issue (https://github.com/hapijs/hapi/pull/4225)
#     needed to work with node >=16. Earlier versions of Hapi will crash when
#     handling a POST.
#   - @hapi/hapi@21: dropped support for node v12, and requires v14.10.0
#     for 'performance.eventLoopUtilization'
'@hapi/hapi-v17-v19':
  name: '@hapi/hapi'
  versions: '>=17.0.0 <19.0.0'
  node: '>=8.12.0 <16.0.0'
  commands:
    - node test/instrumentation/modules/hapi/basic.test.js
    - node test/instrumentation/modules/hapi/set-framework-hapihapi.test.js
'@hapi/hapi-v19-v20.1.2':
  name: '@hapi/hapi'
  versions: '>=19.0.0 <20.1.2'
  node: '>=12.0.0 <16.0.0'
  commands:
    - node test/instrumentation/modules/hapi/basic.test.js
    - node test/instrumentation/modules/hapi/set-framework-hapihapi.test.js
'@hapi/hapi-v20.1.2-v21':
  name: '@hapi/hapi'
  versions: '>=20.1.2 <21.0.0'
  node: '>=12.0.0'
  commands:
    - node test/instrumentation/modules/hapi/basic.test.js
    - node test/instrumentation/modules/hapi/set-framework-hapihapi.test.js
'@hapi/hapi-v21-':
  name: '@hapi/hapi'
  versions: '>=21.0.0'
  node: '>=14.10.0'
  commands:
    - node test/instrumentation/modules/hapi/basic.test.js
    - node test/instrumentation/modules/hapi/set-framework-hapihapi.test.js

tedious-v1-v11:
  name: tedious
  node: '>=6'
  # - tedious@4.0.0 was broken, fixed in 4.0.1 by https://github.com/tediousjs/tedious/commit/4eceb48
  versions: '^1.9.0 || 2.x || 3.x || ^4.0.1 || 5.x || 6.x || 7.x || 8.x || 9.x || 10.x'
  commands: node test/instrumentation/modules/tedious.test.js

tedious-v11-v12:
  name: tedious
  node: '>=10.17.0'
  versions: '11.x'
  commands: node test/instrumentation/modules/tedious.test.js

tedious-v12-v15:
  name: tedious
  node: '>=12.3.0'
  versions: '12.x || 13.x || 14.x'
  commands: node test/instrumentation/modules/tedious.test.js

tedious:
  name: tedious
  node: '>=14'
  versions: '15.x'
  commands: node test/instrumentation/modules/tedious.test.js

cassandra-driver:
  # 3.1.0 is broken
  versions: '>=3 <3.1.0 || >3.1.0 <5'
  commands: node test/instrumentation/modules/cassandra-driver/index.test.js

# Restify
# - restify <v10 doesn't work with node v18+ (https://github.com/restify/node-restify/issues/1888)
# - restify v9 used `require('node:...')` that requires node >v14.18.0
#   (https://nodejs.org/api/modules.html#core-modules)
restify-v5-v8:
  name: restify
  versions: '>=5.2.0 <8.0.0'
  node: '<18.0.0'
  commands:
    - node test/instrumentation/modules/restify/basic.test.js
    - node test/instrumentation/modules/restify/set-framework.test.js
restify-v8-v9:
  name: restify
  versions: '>=8.0.0 <9.0.0'
  node: '>=8.6.0 <18.0.0'
  commands:
    - node test/instrumentation/modules/restify/basic.test.js
    - node test/instrumentation/modules/restify/set-framework.test.js
restify-v9-v10:
  name: restify
  versions: '>=9.0.0 <10.0.0'
  node: '>=14.18.0 <18.0.0'
  commands:
    - node test/instrumentation/modules/restify/basic.test.js
    - node test/instrumentation/modules/restify/set-framework.test.js
restify-v10-v12:
  name: restify
  versions: '>=10.0.0 <12.0.0'
  node: '>=14.18.0'
  commands:
    - node test/instrumentation/modules/restify/basic.test.js
    - node test/instrumentation/modules/restify/set-framework.test.js

# https://www.fastify.io/docs/latest/LTS/
# - #1086 suggests fastify@2.4.0 was a broken release, skip it.
# - fastify@4.0.1 is broken: https://github.com/fastify/fastify/issues/3998#issuecomment-1153662513
# - fastify@4.16.0 - 4.16.2 (inclusive) are broken releases
fastify-v1:
  name: fastify
  versions: '1.x'
  node: '>=6 <12'
  commands:
    - node test/instrumentation/modules/fastify/fastify.test.js
    - node test/instrumentation/modules/fastify/async-await.test.js
    - node test/instrumentation/modules/fastify/set-framework.test.js
fastify-v2:
  name: fastify
  versions: '>=2.0.0 <2.4.0 || >2.4.0 <3'
  node: '>=6 <15'
  commands:
    - node test/instrumentation/modules/fastify/fastify.test.js
    - node test/instrumentation/modules/fastify/async-await.test.js
    - node test/instrumentation/modules/fastify/set-framework.test.js
fastify-v3:
  name: fastify
  versions: '>=3.0.0 <4'
  node: '>=10'
  commands:
    - node test/instrumentation/modules/fastify/fastify.test.js
    - node test/instrumentation/modules/fastify/async-await.test.js
    - node test/instrumentation/modules/fastify/set-framework.test.js
fastify:
  name: fastify
  versions: '>=4 <4.0.1 || >4.0.1 <4.16.0 || >4.16.2'
  node: '>=14.6.0'
  commands:
    - node test/instrumentation/modules/fastify/fastify.test.js
    - node test/instrumentation/modules/fastify/async-await.test.js
    - node test/instrumentation/modules/fastify/set-framework.test.js

finalhandler:
  versions: '*'
  commands: node test/instrumentation/modules/finalhandler.test.js

memcached:
  versions: '>=2.2.0'
  commands: node test/instrumentation/modules/memcached.test.js

body-parser:
  versions: '>=1.19.0'
  commands:
    - node test/sanitize-field-names/express.test.js

aws-sdk:
  # We want this version range:
  #   versions: '>=2.858 <3'
  # However, awk-sdk releases *very* frequently (almost every day) and there
  # is no need to test *all* those releases. Instead we statically list a subset
  # of versions to test.
  #
  # Maintenance note: This should be updated periodically using:
  #   ./dev-utils/aws-sdk-tav-versions.sh
  #
  # Test v2.858.0, every N=88 of 445 releases, and current latest.
  versions: '2.858.0 || 2.946.0 || 2.1034.0 || 2.1122.0 || 2.1210.0 || 2.1298.0 || 2.1302.0 || >2.1302.0 <3'
  commands:
    - node test/instrumentation/modules/aws-sdk/aws4-retries.test.js
    - node test/instrumentation/modules/aws-sdk/s3.test.js
    - node test/instrumentation/modules/aws-sdk/sns.test.js
    - node test/instrumentation/modules/aws-sdk/sqs.test.js
    - node test/instrumentation/modules/aws-sdk/dynamodb.test.js

# - undici@4.7.0 added its diagnostics_channel support.
# - In undici@4.7.1 the `request.origin` property was added, which we need
#   in the 'undici:request:create' diagnostic message.
# - In undici@5.22.0 support for node <14. Before that the min was node >=12.18.
undici-v4-v5220:
  name: undici
  versions: '>=4.7.1 <5.22.0'
  commands: node test/instrumentation/modules/undici/undici.test.js
  node: '>=12.18'
<<<<<<< HEAD
=======
undici:
  name: undici
  versions: '>=5.22.0 <6'
  commands: node test/instrumentation/modules/undici/undici.test.js
  node: '>=14'

"@opentelemetry/api":
  versions: '>=1.0.0 <1.5.0'
  node: '>=8.0.0'
  commands:
    - node test/opentelemetry-bridge/OTelBridgeNonRecordingSpan.test.js
    - node test/opentelemetry-bridge/OTelBridgeRunContext.test.js
    - node test/opentelemetry-bridge/active-span-and-context-interop.test.js
    - node test/opentelemetry-bridge/fixtures.test.js
    - node test/opentelemetry-bridge/interface-ContextManager.test.js
    - node test/opentelemetry-bridge/otel-bridge-feature.test.js
>>>>>>> d19871bb
<|MERGE_RESOLUTION|>--- conflicted
+++ resolved
@@ -531,22 +531,8 @@
   versions: '>=4.7.1 <5.22.0'
   commands: node test/instrumentation/modules/undici/undici.test.js
   node: '>=12.18'
-<<<<<<< HEAD
-=======
 undici:
   name: undici
   versions: '>=5.22.0 <6'
   commands: node test/instrumentation/modules/undici/undici.test.js
   node: '>=14'
-
-"@opentelemetry/api":
-  versions: '>=1.0.0 <1.5.0'
-  node: '>=8.0.0'
-  commands:
-    - node test/opentelemetry-bridge/OTelBridgeNonRecordingSpan.test.js
-    - node test/opentelemetry-bridge/OTelBridgeRunContext.test.js
-    - node test/opentelemetry-bridge/active-span-and-context-interop.test.js
-    - node test/opentelemetry-bridge/fixtures.test.js
-    - node test/opentelemetry-bridge/interface-ContextManager.test.js
-    - node test/opentelemetry-bridge/otel-bridge-feature.test.js
->>>>>>> d19871bb
