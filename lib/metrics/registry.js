'use strict'

const os = require('os')

const { SelfReportingMetricsRegistry } = require('measured-reporting')

const MetricsReporter = require('./reporter')
const createRuntimeMetrics = require('./runtime')
const createSystemMetrics = process.platform === 'linux'
  ? require('./platforms/linux')
  : require('./platforms/generic')

class MetricsRegistry extends SelfReportingMetricsRegistry {
  constructor (agent, { reporterOptions, registryOptions } = {}) {
    const defaultReporterOptions = {
      defaultDimensions: {
        hostname: agent._conf.hostname || os.hostname(),
        env: agent._conf.environment || ''
      }
    }

    const options = Object.assign({}, defaultReporterOptions, reporterOptions)
    const reporter = new MetricsReporter(agent._transport, options)

    super(reporter, registryOptions)
<<<<<<< HEAD
    this._registry.collectors = []
    createSystemMetrics(this)
    createRuntimeMetrics(this)
=======

    if (options.enabled) createSystemMetrics(this, options.defaultReportingIntervalInSeconds)
>>>>>>> 50cc8f32
  }

  registerCollector (collector) {
    this._registry.collectors.push(collector)
  }
}

module.exports = MetricsRegistry<|MERGE_RESOLUTION|>--- conflicted
+++ resolved
@@ -23,14 +23,10 @@
     const reporter = new MetricsReporter(agent._transport, options)
 
     super(reporter, registryOptions)
-<<<<<<< HEAD
+
     this._registry.collectors = []
     createSystemMetrics(this)
     createRuntimeMetrics(this)
-=======
-
-    if (options.enabled) createSystemMetrics(this, options.defaultReportingIntervalInSeconds)
->>>>>>> 50cc8f32
   }
 
   registerCollector (collector) {
