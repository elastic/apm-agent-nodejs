'use strict'

var fs = require('fs')
var path = require('path')

var hook = require('require-in-the-middle')

var { Ids } = require('./ids')
var NamedArray = require('./named-array')
// XXX
// var shimmer = require('./shimmer')
var Transaction = require('./transaction')
const {
  RunContext,
  BasicRunContextManager,
  AsyncHooksRunContextManager
} = require('../run-context')

var MODULES = [
  '@elastic/elasticsearch',
  'apollo-server-core',
  'aws-sdk',
  'bluebird',
  'cassandra-driver',
  'elasticsearch',
  'express',
  'express-graphql',
  'express-queue',
  'fastify',
  'finalhandler',
  'generic-pool',
  'graphql',
  'handlebars',
  ['hapi', '@hapi/hapi'],
  'http',
  'https',
  'http2',
  'ioredis',
  'jade',
  'knex',
  'koa',
  ['koa-router', '@koa/router'],
  'memcached',
  'mimic-response',
  'mongodb-core',
  'mongodb',
  'mysql',
  'mysql2',
  'pg',
  'pug',
  'redis',
  'restify',
  'tedious',
  'ws'
]

module.exports = Instrumentation

function Instrumentation (agent) {
  this._agent = agent
  this._hook = null // this._hook is only exposed for testing purposes
  this._started = false
  this._runCtxMgr = null

  this._log = agent.logger.child({ 'event.module': 'instrumentation' })

  // XXX TODO: handle all these curr tx/span properties
  // this.currentTransaction = null
  Object.defineProperty(this, 'currentTransaction', {
    get () {
      this._log.error('XXX getting <Instrumentation>.currentTransaction will be REMOVED, use .currTx()')
      return this.currTx()
    },
    set () {
      this._log.fatal('XXX setting <Instrumentation>.currentTransaction no longer works, refactor this code')
    }
  })

  // Span for binding callbacks
  // XXX
  // this.bindingSpan = null

  // Span which is actively bound
  // XXX
  // this.activeSpan = null

  Object.defineProperty(this, 'currentSpan', {
    get () {
      this._log.fatal('XXX getting <Instrumentation>.currentSpan is broken, use .currSpan()')
      return this.bindingSpan || this.activeSpan
    }
  })

  // NOTE: we need to track module names for patches
  // in a separate array rather than using Object.keys()
  // because the array is given to the hook(...) call.
  this._patches = new NamedArray()

  for (let mod of MODULES) {
    if (!Array.isArray(mod)) mod = [mod]
    const pathName = mod[0]

    this.addPatch(mod, (...args) => {
      // Lazy require so that we don't have to use `require.resolve` which
      // would fail in combination with Webpack. For more info see:
      // https://github.com/elastic/apm-agent-nodejs/pull/957
      return require(`./modules/${pathName}.js`)(...args)
    })
  }
}

<<<<<<< HEAD
Instrumentation.prototype.currTx = function () {
  if (!this._started) {
    return null
  }
  return this._runCtxMgr.active().tx || null
}
Instrumentation.prototype.currSpan = function () {
  if (!this._started) {
    return null
  }
  return this._runCtxMgr.active().currSpan()
}

// XXX deprecate this in favour of a `.ids()` or something
=======
// Stop active instrumentation and reset global state *as much as possible*.
//
// Limitations: Removing and re-applying 'require-in-the-middle'-based patches
// has no way to update existing references to patched or unpatched exports from
// those modules.
Instrumentation.prototype.stop = function () {
  // Reset context tracking.
  this.currentTransaction = null
  this.bindingSpan = null
  this.activeSpan = null

  // Reset patching.
  this._started = false
  if (this._hook) {
    this._hook.unhook()
    this._hook = null
  }
}

>>>>>>> 32e4e922
Object.defineProperty(Instrumentation.prototype, 'ids', {
  get () {
    console.warn('XXX deprecated ins.ids')
    const current = this.currSpan() || this.currTx()
    return current ? current.ids : new Ids()
  }
})

Instrumentation.prototype.addPatch = function (modules, handler) {
  if (!Array.isArray(modules)) modules = [modules]

  for (const mod of modules) {
    const type = typeof handler
    if (type !== 'function' && type !== 'string') {
      this._agent.logger.error('Invalid patch handler type: %s', type)
      return
    }

    this._patches.add(mod, handler)
  }

  this._startHook()
}

Instrumentation.prototype.removePatch = function (modules, handler) {
  if (!Array.isArray(modules)) modules = [modules]

  for (const mod of modules) {
    this._patches.delete(mod, handler)
  }

  this._startHook()
}

Instrumentation.prototype.clearPatches = function (modules) {
  if (!Array.isArray(modules)) modules = [modules]

  for (const mod of modules) {
    this._patches.clear(mod)
  }

  this._startHook()
}

Instrumentation.modules = Object.freeze(MODULES)

Instrumentation.prototype.start = function () {
  if (this._started) return
  this._started = true

  if (this._agent._conf.asyncHooks) {
    // XXX
    // require('./async-hooks')(this)
    this._runCtxMgr = new AsyncHooksRunContextManager(this._log)
  } else {
    this._runCtxMgr = new BasicRunContextManager(this._log)
    require('./patch-async')(this)
  }

  const patches = this._agent._conf.addPatch
  if (Array.isArray(patches)) {
    for (const [mod, path] of patches) {
      this.addPatch(mod, path)
    }
  }

  this._runCtxMgr.enable()
  this._startHook()
}

// Reset internal state for (relatively) clean re-use of this Instrumentation.
// (This does *not* include redoing monkey patching.) Used for testing. It
// resets context tracking, so a subsequent test case can re-use the
// Instrumentation in the same process.
Instrumentation.prototype.testReset = function () {
  // XXX Do I really want this? Cleaner answer would be for tests to cleanly
  //     end their resources at the end of each test case. But what would that
  //     structure be? XXX
  if (this._runCtxMgr) {
    this._runCtxMgr.disable()
    this._runCtxMgr.enable()
  }
}

Instrumentation.prototype._startHook = function () {
  if (!this._started) return
  if (this._hook) {
    this._agent.logger.debug('removing hook to Node.js module loader')
    this._hook.unhook()
  }

  var self = this
  var disabled = new Set(this._agent._conf.disableInstrumentations)

  this._agent.logger.debug('adding hook to Node.js module loader')

  this._hook = hook(this._patches.keys, function (exports, name, basedir) {
    var enabled = self._agent._conf.instrument && !disabled.has(name)
    var pkg, version

    if (basedir) {
      pkg = path.join(basedir, 'package.json')
      try {
        version = JSON.parse(fs.readFileSync(pkg)).version
      } catch (e) {
        self._agent.logger.debug('could not shim %s module: %s', name, e.message)
        return exports
      }
    } else {
      version = process.versions.node
    }

    return self._patchModule(exports, name, version, enabled)
  })
}

Instrumentation.prototype._patchModule = function (exports, name, version, enabled) {
  this._agent.logger.debug('shimming %s@%s module', name, version)
  var patches = this._patches.get(name)
  if (patches) {
    for (let patch of patches) {
      if (typeof patch === 'string') {
        if (patch[0] === '.') {
          patch = path.resolve(process.cwd(), patch)
        }
        patch = require(patch)
      }

      const type = typeof patch
      if (type !== 'function') {
        this._agent.logger.error('Invalid patch handler type "%s" for module "%s"', type, name)
        continue
      }

      exports = patch(exports, this._agent, { version, enabled })
    }
  }
  return exports
}

Instrumentation.prototype.addEndedTransaction = function (transaction) {
  var agent = this._agent

  if (!this._started) {
    agent.logger.debug('ignoring transaction %o', { trans: transaction.id, trace: transaction.traceId })
    return
  }

  const rc = this._runCtxMgr.active()
  if (rc.tx === transaction) {
    // Replace the active run context with an empty one. I.e. there is now
    // no active transaction or span (at least in this async task).
    this._runCtxMgr.replaceActive(new RunContext())

    this._log.debug({ ctxmgr: this._runCtxMgr.toString() }, 'addEndedTransaction(%s)', transaction.name)
  }

  if (agent._conf.disableSend) {
    // Save effort if disableSend=true. This one log.trace related to
    // disableSend is included as a possible log hint to future debugging for
    // why events are not being sent to APM server.
    agent.logger.trace('disableSend: skip sendTransaction')
    return
  }

  var payload = agent._transactionFilters.process(transaction._encode())
  if (!payload) {
    agent.logger.debug('transaction ignored by filter %o', { trans: transaction.id, trace: transaction.traceId })
    return
  }

  agent.logger.debug('sending transaction %o', { trans: transaction.id, trace: transaction.traceId })
  agent._transport.sendTransaction(payload)
}

Instrumentation.prototype.addEndedSpan = function (span) {
  var agent = this._agent

  if (!this._started) {
    agent.logger.debug('ignoring span %o', { span: span.id, parent: span.parentId, trace: span.traceId, name: span.name, type: span.type })
    return
  }

  // Replace the active run context with this span removed. Typically this
  // span is the top of stack (i.e. is the current span). However, it is
  // possible to have out-of-order span.end(), in which case the ended span
  // might not.
  const newRc = this._runCtxMgr.active().exitSpan(span)
  if (newRc) {
    this._runCtxMgr.replaceActive(newRc)
  }
  this._log.debug({ ctxmgr: this._runCtxMgr.toString() }, 'addEndedSpan(%s)', span.name)

  if (agent._conf.disableSend) {
    return
  }

  agent.logger.debug('encoding span %o', { span: span.id, parent: span.parentId, trace: span.traceId, name: span.name, type: span.type })
  span._encode(function (err, payload) {
    if (err) {
      agent.logger.error('error encoding span %o', { span: span.id, parent: span.parentId, trace: span.traceId, name: span.name, type: span.type, error: err.message })
      return
    }

    payload = agent._spanFilters.process(payload)
    if (!payload) {
      agent.logger.debug('span ignored by filter %o', { span: span.id, parent: span.parentId, trace: span.traceId, name: span.name, type: span.type })
      return
    }

    agent.logger.debug('sending span %o', { span: span.id, parent: span.parentId, trace: span.traceId, name: span.name, type: span.type })
    if (agent._transport) agent._transport.sendSpan(payload)
  })
}

Instrumentation.prototype.enterTransRunContext = function (trans) {
  if (this._started) {
    // XXX 'splain
    const rc = new RunContext(trans)
    this._runCtxMgr.replaceActive(rc)
    this._log.debug({ ctxmgr: this._runCtxMgr.toString() }, 'enterTransRunContext(<Trans %s>)', trans.name)
  }
}

Instrumentation.prototype.enterSpanRunContext = function (span) {
  if (this._started) {
    const rc = this._runCtxMgr.active().enterSpan(span)
    this._runCtxMgr.replaceActive(rc)
    this._log.debug({ ctxmgr: this._runCtxMgr.toString() }, 'enterSpanRunContext(<Span %s>)', span.name)
  }
}

// Set the current run context to have *no* transaction. No spans will be
// created in this run context until a subsequent `startTransaction()`.
Instrumentation.prototype.enterEmptyRunContext = function () {
  if (this._started) {
    // XXX 'splain
    const rc = new RunContext()
    this._runCtxMgr.replaceActive(rc)
    this._log.debug({ ctxmgr: this._runCtxMgr.toString() }, 'enterEmptyRunContext()')
  }
}

Instrumentation.prototype.startTransaction = function (name, ...args) {
  const trans = new Transaction(this._agent, name, ...args)
  this.enterTransRunContext(trans)
  return trans
}

// XXX TODO remove this, put logic in agent.js
Instrumentation.prototype.endTransaction = function (result, endTime) {
  const trans = this.currTx()
  if (!trans) {
    this._agent.logger.debug('cannot end transaction - no active transaction found')
    return
  }
  trans.end(result, endTime)
}

// XXX TODO remove this, put logic in agent.js
Instrumentation.prototype.setDefaultTransactionName = function (name) {
  const trans = this.currTx()
  if (!trans) {
    this._agent.logger.debug('no active transaction found - cannot set default transaction name')
    return
  }
  trans.setDefaultName(name)
}

// XXX TODO remove this, put logic in agent.js
Instrumentation.prototype.setTransactionName = function (name) {
  const trans = this.currTx()
  if (!trans) {
    this._agent.logger.debug('no active transaction found - cannot set transaction name')
    return
  }
  trans.name = name
}

// XXX TODO remove this, put logic in agent.js
Instrumentation.prototype.setTransactionOutcome = function (outcome) {
  const trans = this.currTx()
  if (!trans) {
    this._agent.logger.debug('no active transaction found - cannot set transaction outcome')
    return
  }
  trans.setOutcome(outcome)
}

Instrumentation.prototype.startSpan = function (name, type, subtype, action, opts) {
  const tx = this.currTx()
  if (!tx) {
    this._agent.logger.debug('no active transaction found - cannot build new span')
    return null
  }
  return tx.startSpan.apply(tx, arguments)
}

// XXX
// var wrapped = Symbol('elastic-apm-wrapped-function')

// Binds a callback function to the currently active span
//
// An instrumentation programmer can use this function to wrap a callback
// function of another function at the call-time of the original function.
// The pattern is
//
// 1. Instrumentation programmer uses shimmer.wrap to wrap a function that also
//    has an asyncronous callback as an argument
//
// 2. In the code that executes before calling the original function, extract
//    the callback argument and pass it to bindFunction, which will return a
//    new function
//
// 3. Pass the function returned by bindFunction in place of the callback
//    argument when calling the original function.
//
// bindFunction function will "save" the currently active span via closure,
// and when the callback is invoked, the span and transaction active when
// the program called original function will be set as active.  This ensures
// the callback function gets instrument on "the right" transaction and span.
//
// The instrumentation programmer is still responsible for starting a span,
// and ending a span.  Additionally, this function will set a span's sync
// property to `false` -- it's up to the instrumentation programmer to ensure
// that the callback they're binding is really async.  If bindFunction is
// passed a callback that the wrapped function executes synchronously, it will
// still mark the span's `sync` property as `false`.
//
// @param {function} original
// XXX
// Instrumentation.prototype.bindFunctionXXXold = function (original) {
//   if (typeof original !== 'function' || original.name === 'elasticAPMCallbackWrapper') return original
//
//   var ins = this
//   var trans = this.currentTransaction
//   var span = this.currentSpan
//   if (trans && !trans.sampled) {
//     return original
//   }
//
//   original[wrapped] = elasticAPMCallbackWrapper
//   // XXX: OTel equiv here sets `elasticAPMCallbackWrapper.length` to preserve
//   // that field. shimmer.wrap will do this. We could use shimmer for this?
//
//   return elasticAPMCallbackWrapper
//
//   function elasticAPMCallbackWrapper () {
//     var prevTrans = ins.currentTransaction
//     ins.currentTransaction = trans
//     // XXX
//     // ins.bindingSpan = null
//     ins.activeSpan = span
//     if (trans) trans.sync = false
//     if (span) span.sync = false
//     var result = original.apply(this, arguments)
//     ins.currentTransaction = prevTrans
//     return result
//   }
// }

Instrumentation.prototype.bindFunction = function (original) {
  return this._runCtxMgr.bindFunction(this._runCtxMgr.active(), original)
}

// XXX s/bindEmitter/bindEventEmitter/? Yes. There aren't that many.
Instrumentation.prototype.bindEmitter = function (ee) {
  this._runCtxMgr.bindEventEmitter(this._runCtxMgr.active(), ee)
}

// Instrumentation.prototype.bindEmitterXXXOld = function (emitter) {
//   var ins = this
//
//   // XXX Why not once, prependOnceListener here as in otel?
//   // Answer: https://github.com/elastic/apm-agent-nodejs/pull/371#discussion_r190747316
//   // Add a comment here to that effect for future maintainers?
//   var addMethods = [
//     'on',
//     'addListener',
//     'prependListener'
//   ]
//
//   var removeMethods = [
//     'off',
//     'removeListener'
//   ]
//
//   shimmer.massWrap(emitter, addMethods, (original) => function (name, handler) {
//     return original.call(this, name, ins.bindFunction(handler))
//   })
//
//   shimmer.massWrap(emitter, removeMethods, (original) => function (name, handler) {
//     // XXX LEAK With the new `bindFunction` above that does *not* set
//     //     `handler[wrapped]` we have re-introduced the event handler leak!!!
//     //     One way to fix that would be move the bindEmitter impl to
//     //     the context manager. I think we should do that and change the
//     //     single .bind() API to .bindFunction and .bindEventEmitter.
//     return original.call(this, name, handler[wrapped] || handler)
//   })
// }

Instrumentation.prototype._recoverTransaction = function (trans) {
  const currTrans = this.currTx()
  if (trans === currTrans) {
    return
  }

  // XXX how to handle this? Can we drop this whole _recoverTransaction?
  //     Can we repro it?
  console.warn('XXX _recoverTransaction hit')
  this._agent.logger.debug('recovering from wrong currentTransaction %o', {
    wrong: currTrans ? currTrans.id : undefined,
    correct: trans.id,
    trace: trans.traceId
  })
  this.currentTransaction = trans // XXX
}

// XXX also takes a Transaction
// Instrumentation.prototype.setCurrentSpan = function (span) {
// }<|MERGE_RESOLUTION|>--- conflicted
+++ resolved
@@ -109,22 +109,6 @@
   }
 }
 
-<<<<<<< HEAD
-Instrumentation.prototype.currTx = function () {
-  if (!this._started) {
-    return null
-  }
-  return this._runCtxMgr.active().tx || null
-}
-Instrumentation.prototype.currSpan = function () {
-  if (!this._started) {
-    return null
-  }
-  return this._runCtxMgr.active().currSpan()
-}
-
-// XXX deprecate this in favour of a `.ids()` or something
-=======
 // Stop active instrumentation and reset global state *as much as possible*.
 //
 // Limitations: Removing and re-applying 'require-in-the-middle'-based patches
@@ -144,7 +128,20 @@
   }
 }
 
->>>>>>> 32e4e922
+Instrumentation.prototype.currTx = function () {
+  if (!this._started) {
+    return null
+  }
+  return this._runCtxMgr.active().tx || null
+}
+Instrumentation.prototype.currSpan = function () {
+  if (!this._started) {
+    return null
+  }
+  return this._runCtxMgr.active().currSpan()
+}
+
+// XXX deprecate this in favour of a `.ids()` or something
 Object.defineProperty(Instrumentation.prototype, 'ids', {
   get () {
     console.warn('XXX deprecated ins.ids')
