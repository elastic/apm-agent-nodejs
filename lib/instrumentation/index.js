--- conflicted
+++ resolved
@@ -36,59 +36,6 @@
 // v18.0.0) based on undici@5.0.0. We can instrument undici >=v4.7.1.
 const nodeHasInstrumentableFetch = typeof global.fetch === 'function';
 
-<<<<<<< HEAD
-var MODULES = [
-  '@apollo/server',
-  ['@smithy/smithy-client', '@aws-sdk/smithy-client'], // Instrument the base client which all AWS-SDK v3 clients extends.
-  ['@elastic/elasticsearch', '@elastic/elasticsearch-canary'],
-  '@opentelemetry/api',
-  '@opentelemetry/sdk-metrics',
-  // XXX: check what is the path for theses ones
-  '@node-redis/client/dist/lib/client/index.js',
-  '@node-redis/client/dist/lib/client/commands-queue.js',
-  '@redis/client/dist/lib/client/index.js',
-  '@redis/client/dist/lib/client/commands-queue.js',
-  'apollo-server-core',
-  'aws-sdk',
-  'bluebird',
-  'cassandra-driver',
-  'elasticsearch',
-  'express',
-  'express-graphql',
-  'express-queue',
-  'fastify',
-  'finalhandler',
-  'generic-pool',
-  'graphql',
-  'handlebars',
-  '@hapi/hapi',
-  'http',
-  'https',
-  'http2',
-  'ioredis',
-  'jade',
-  'knex',
-  'koa',
-  ['koa-router', '@koa/router'],
-  'memcached',
-  'mimic-response',
-  'mongodb-core',
-  'mongodb',
-  'mongodb/lib/cmap/connection_pool.js',
-  'mysql',
-  'mysql2',
-  'next/dist/server/api-utils/node',
-  'next/dist/server/dev/next-dev-server',
-  'next/dist/server/next',
-  'next/dist/server/next-server',
-  'pg',
-  'pug',
-  'redis',
-  'restify',
-  'tedious',
-  'undici',
-  'ws',
-=======
 var MODULE_PATCHERS = [
   { modPath: '@apollo/server' },
   { modPath: '@smithy/smithy-client' }, // Instrument the base client which all AWS-SDK v3 clients extend.
@@ -158,7 +105,6 @@
   { modPath: 'tedious' },
   { modPath: 'undici' },
   { modPath: 'ws' },
->>>>>>> f49e488c
 ];
 
 /**
@@ -352,49 +298,8 @@
   this._started = false;
   this._runCtxMgr = null;
   this._log = agent.logger;
-<<<<<<< HEAD
-
-  // NOTE: we need to track module names for patches
-  // in a separate array rather than using Object.keys()
-  // because the array is given to the hook(...) call.
-  this._patches = new NamedArray();
-
-  // NOTE: since RITM is using internals it will ask for
-  // the version for each sub-module. As a consequence agent will
-  // do many unnecesary reads to get the package version.
-  // A cache will avoid these reads
-  this._versionsCache = new Map();
-
-  for (let modName of MODULES) {
-    if (!Array.isArray(modName)) modName = [modName];
-    const pathName = modName[0];
-
-    this.addPatch(modName, (...args) => {
-      // Lazy require so that we don't have to use `require.resolve` which
-      // would fail in combination with Webpack. For more info see:
-      // https://github.com/elastic/apm-agent-nodejs/pull/957
-      const modExt = pathName.endsWith('.js') ? '' : '.js';
-      const modPath = `./modules/${pathName}${modExt}`;
-      return require(modPath)(...args);
-    });
-  }
-
-  // patch for lambda handler needs special handling since its
-  // module name will always be different than its handler name
-  this._lambdaHandlerInfo = getLambdaHandlerInfo(
-    process.env,
-    MODULES,
-    this._log,
-  );
-  if (this._lambdaHandlerInfo) {
-    this.addPatch(this._lambdaHandlerInfo.filePath, (...args) => {
-      return require('./modules/_lambda-handler')(...args);
-    });
-  }
-=======
   this._patcherReg = new PatcherRegistry();
   this._cachedVerFromModBaseDir = new Map();
->>>>>>> f49e488c
 }
 
 Instrumentation.prototype.currTransaction = function () {
@@ -651,32 +556,6 @@
         version = process.env.AWS_LAMBDA_FUNCTION_VERSION || '';
       }
 
-<<<<<<< HEAD
-  this._ritmHook = new RitmHook(
-    this._patches.keys,
-    // Need to enable internals so we hook into sub-modules even
-    // if the main module is hooked
-    // see: https://github.com/elastic/apm-agent-nodejs/pull/3657/files#r1344193251
-    { internals: true },
-    function (exports, name, basedir) {
-      const enabled = self._isModuleEnabled(name);
-      var version;
-
-      const isHandlingLambda =
-        self._lambdaHandlerInfo && self._lambdaHandlerInfo.module === name;
-
-      if (!isHandlingLambda && basedir) {
-        version = self._getPackageVersion(name, basedir);
-        if (!version) {
-          self._agent.logger.debug('could not shim %s module', name);
-          return exports;
-        }
-      } else {
-        version = process.versions.node;
-      }
-
-      return self._patchModule(exports, name, version, enabled, false);
-=======
       if (!self._patcherReg.has(modPath)) {
         // Skip out if there are no patchers for this hooked module name.
         return exports;
@@ -701,7 +580,6 @@
       const diKey = self._patcherReg.diKey(modPath);
       const enabled = self._isModuleEnabled(diKey);
       return self._patchModule(exports, modPath, version, enabled, false);
->>>>>>> f49e488c
     },
   );
 
@@ -730,28 +608,17 @@
 };
 
 Instrumentation.prototype._getPackageVersion = function (modName, modBaseDir) {
-<<<<<<< HEAD
-  const modPath = path.join(modBaseDir, 'package.json');
-  if (this._versionsCache.has(modPath)) {
-    return this._versionsCache.get(modPath);
-  }
-
-=======
   if (this._cachedVerFromModBaseDir.has(modBaseDir)) {
     return this._cachedVerFromModBaseDir.get(modBaseDir);
   }
 
   let ver = undefined;
->>>>>>> f49e488c
   try {
-    const version = JSON.parse(fs.readFileSync(modPath)).version;
+    const version = JSON.parse(
+      fs.readFileSync(path.join(modBaseDir, 'package.json')),
+    ).version;
     if (typeof version === 'string') {
-<<<<<<< HEAD
-      this._versionsCache.set(modPath, version);
-      return version;
-=======
       ver = version;
->>>>>>> f49e488c
     }
   } catch (err) {
     this._agent.logger.debug(
@@ -760,13 +627,8 @@
     );
   }
 
-<<<<<<< HEAD
-  this._versionsCache.set(modPath, undefined);
-  return undefined;
-=======
   this._cachedVerFromModBaseDir.set(modBaseDir, ver);
   return ver;
->>>>>>> f49e488c
 };
 
 /**
