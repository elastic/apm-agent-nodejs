'use strict'

var fs = require('fs')
var path = require('path')

var hook = require('require-in-the-middle')

var { Ids } = require('./ids')
var NamedArray = require('./named-array')
var Transaction = require('./transaction')
const {
  RunContext,
  BasicRunContextManager,
  AsyncHooksRunContextManager
} = require('./run-context')

var MODULES = [
  ['@elastic/elasticsearch', '@elastic/elasticsearch-canary'],
  'apollo-server-core',
  'aws-sdk',
  'bluebird',
  'cassandra-driver',
  'elasticsearch',
  'express',
  'express-graphql',
  'express-queue',
  'fastify',
  'finalhandler',
  'generic-pool',
  'graphql',
  'handlebars',
  ['hapi', '@hapi/hapi'],
  'http',
  'https',
  'http2',
  'ioredis',
  'jade',
  'knex',
  'koa',
  ['koa-router', '@koa/router'],
  'memcached',
  'mimic-response',
  'mongodb-core',
  'mongodb',
  'mysql',
  'mysql2',
  'pg',
  'pug',
  'redis',
  'restify',
  'tedious',
  'ws'
]

module.exports = Instrumentation

function Instrumentation (agent) {
  this._agent = agent
  this._hook = null // this._hook is only exposed for testing purposes
  this._started = false
  this._runCtxMgr = null

  this._log = agent.logger.child({ 'event.module': 'instrumentation' })

  // NOTE: we need to track module names for patches
  // in a separate array rather than using Object.keys()
  // because the array is given to the hook(...) call.
  this._patches = new NamedArray()

  for (let mod of MODULES) {
    if (!Array.isArray(mod)) mod = [mod]
    const pathName = mod[0]

    this.addPatch(mod, (...args) => {
      // Lazy require so that we don't have to use `require.resolve` which
      // would fail in combination with Webpack. For more info see:
      // https://github.com/elastic/apm-agent-nodejs/pull/957
      return require(`./modules/${pathName}.js`)(...args)
    })
  }
}

Instrumentation.prototype.currTransaction = function () {
  if (!this._started) {
    return null
  }
  return this._runCtxMgr.active().currTransaction() || null
}

Instrumentation.prototype.currSpan = function () {
  if (!this._started) {
    return null
  }
  return this._runCtxMgr.active().currSpan()
}

Instrumentation.prototype.ids = function () {
  if (!this._started) {
    return new Ids()
  }
  const runContext = this._runCtxMgr.active()
  const currSpanOrTrans = runContext.currSpan() || runContext.currTransaction()
  if (currSpanOrTrans) {
    return currSpanOrTrans.ids
  }
  return new Ids()
}

Instrumentation.prototype.addPatch = function (modules, handler) {
  if (!Array.isArray(modules)) modules = [modules]

  for (const mod of modules) {
    const type = typeof handler
    if (type !== 'function' && type !== 'string') {
      this._agent.logger.error('Invalid patch handler type: %s', type)
      return
    }

    this._patches.add(mod, handler)
  }

  this._startHook()
}

Instrumentation.prototype.removePatch = function (modules, handler) {
  if (!Array.isArray(modules)) modules = [modules]

  for (const mod of modules) {
    this._patches.delete(mod, handler)
  }

  this._startHook()
}

Instrumentation.prototype.clearPatches = function (modules) {
  if (!Array.isArray(modules)) modules = [modules]

  for (const mod of modules) {
    this._patches.clear(mod)
  }

  this._startHook()
}

Instrumentation.modules = Object.freeze(MODULES)

Instrumentation.prototype.start = function () {
  if (this._started) return
  this._started = true

  if (this._agent._conf.asyncHooks) {
    this._runCtxMgr = new AsyncHooksRunContextManager(this._log)
  } else {
    this._runCtxMgr = new BasicRunContextManager(this._log)
    require('./patch-async')(this)
  }

  const patches = this._agent._conf.addPatch
  if (Array.isArray(patches)) {
    for (const [mod, path] of patches) {
      this.addPatch(mod, path)
    }
  }

  this._runCtxMgr.enable()
  this._startHook()
}

// Stop active instrumentation and reset global state *as much as possible*.
//
// Limitations: Removing and re-applying 'require-in-the-middle'-based patches
// has no way to update existing references to patched or unpatched exports from
// those modules.
Instrumentation.prototype.stop = function () {
  this._started = false

  // Reset run context tracking.
  if (this._runCtxMgr) {
    this._runCtxMgr.disable()
    this._runCtxMgr = null
  }

  // Reset patching.
  if (this._hook) {
    this._hook.unhook()
    this._hook = null
  }
}

// Reset internal state for (relatively) clean re-use of this Instrumentation.
// Used for testing, while `resetAgent()` + "test/_agent.js" usage still exists.
//
// This does *not* include redoing monkey patching. It resets context tracking,
// so a subsequent test case can re-use the Instrumentation in the same process.
Instrumentation.prototype.testReset = function () {
  if (this._runCtxMgr) {
    this._runCtxMgr.testReset()
  }
}

Instrumentation.prototype._startHook = function () {
  if (!this._started) return
  if (this._hook) {
    this._agent.logger.debug('removing hook to Node.js module loader')
    this._hook.unhook()
  }

  var self = this
  var disabled = new Set(this._agent._conf.disableInstrumentations)

  this._agent.logger.debug('adding hook to Node.js module loader')

  this._hook = hook(this._patches.keys, function (exports, name, basedir) {
    var enabled = self._agent._conf.instrument && !disabled.has(name)
    var pkg, version

    if (basedir) {
      pkg = path.join(basedir, 'package.json')
      try {
        version = JSON.parse(fs.readFileSync(pkg)).version
      } catch (e) {
        self._agent.logger.debug('could not shim %s module: %s', name, e.message)
        return exports
      }
    } else {
      version = process.versions.node
    }

    return self._patchModule(exports, name, version, enabled)
  })
}

Instrumentation.prototype._patchModule = function (exports, name, version, enabled) {
  this._agent.logger.debug('shimming %s@%s module', name, version)
  var patches = this._patches.get(name)
  if (patches) {
    for (let patch of patches) {
      if (typeof patch === 'string') {
        if (patch[0] === '.') {
          patch = path.resolve(process.cwd(), patch)
        }
        patch = require(patch)
      }

      const type = typeof patch
      if (type !== 'function') {
        this._agent.logger.error('Invalid patch handler type "%s" for module "%s"', type, name)
        continue
      }

      exports = patch(exports, this._agent, { version, enabled })
    }
  }
  return exports
}

Instrumentation.prototype.addEndedTransaction = function (transaction) {
  var agent = this._agent

  if (!this._started) {
    agent.logger.debug('ignoring transaction %o', { trans: transaction.id, trace: transaction.traceId })
    return
  }

  const rc = this._runCtxMgr.active()
  if (rc.currTransaction() === transaction) {
    // Replace the active run context with an empty one. I.e. there is now
    // no active transaction or span (at least in this async task).
    this._runCtxMgr.supersedeRunContext(new RunContext())
    this._log.debug({ ctxmgr: this._runCtxMgr.toString() }, 'addEndedTransaction(%s)', transaction.name)
  }

  if (agent._conf.disableSend) {
    // Save effort if disableSend=true. This one log.trace related to
    // disableSend is included as a possible log hint to future debugging for
    // why events are not being sent to APM server.
    agent.logger.trace('disableSend: skip sendTransaction')
    return
  }

  var payload = agent._transactionFilters.process(transaction._encode())
  if (!payload) {
    agent.logger.debug('transaction ignored by filter %o', { trans: transaction.id, trace: transaction.traceId })
    return
  }

  agent.logger.debug('sending transaction %o', { trans: transaction.id, trace: transaction.traceId })
  agent._transport.sendTransaction(payload)
}

Instrumentation.prototype.addEndedSpan = function (span) {
  var agent = this._agent

  if (!this._started) {
    agent.logger.debug('ignoring span %o', { span: span.id, parent: span.parentId, trace: span.traceId, name: span.name, type: span.type })
    return
  }

  // Replace the active run context with this span removed. Typically this
  // span is the top of stack (i.e. is the current span). However, it is
  // possible to have out-of-order span.end(), in which case the ended span
  // might not.
  const newRc = this._runCtxMgr.active().exitSpan(span)
  if (newRc) {
    this._runCtxMgr.supersedeRunContext(newRc)
  }
  this._log.debug({ ctxmgr: this._runCtxMgr.toString() }, 'addEndedSpan(%s)', span.name)

  if (agent._conf.disableSend) {
<<<<<<< HEAD
    return
  }

  agent.logger.debug('encoding span %o', { span: span.id, parent: span.parentId, trace: span.traceId, name: span.name, type: span.type })
  span._encode(function (err, payload) {
    if (err) {
      agent.logger.error('error encoding span %o', { span: span.id, parent: span.parentId, trace: span.traceId, name: span.name, type: span.type, error: err.message })
      return
    }

    payload = agent._spanFilters.process(payload)
    if (!payload) {
      agent.logger.debug('span ignored by filter %o', { span: span.id, parent: span.parentId, trace: span.traceId, name: span.name, type: span.type })
      return
    }

    agent.logger.debug('sending span %o', { span: span.id, parent: span.parentId, trace: span.traceId, name: span.name, type: span.type })
    if (agent._transport) agent._transport.sendSpan(payload)
  })
}

// Replace the current run context with one where the given transaction is
// current.
Instrumentation.prototype.supersedeWithTransRunContext = function (trans) {
  if (this._started) {
    const rc = new RunContext(trans)
    this._runCtxMgr.supersedeRunContext(rc)
    this._log.debug({ ctxmgr: this._runCtxMgr.toString() }, 'supersedeWithTransRunContext(<Trans %s>)', trans.id)
  }
}

// Replace the current run context with one where the given span is current.
Instrumentation.prototype.supersedeWithSpanRunContext = function (span) {
  if (this._started) {
    const rc = this._runCtxMgr.active().enterSpan(span)
    this._runCtxMgr.supersedeRunContext(rc)
    this._log.debug({ ctxmgr: this._runCtxMgr.toString() }, 'supersedeWithSpanRunContext(<Span %s>)', span.id)
  }
}

// Set the current run context to have *no* transaction. No spans will be
// created in this run context until a subsequent `startTransaction()`.
Instrumentation.prototype.supersedeWithEmptyRunContext = function () {
  if (this._started) {
    const rc = new RunContext()
    this._runCtxMgr.supersedeRunContext(rc)
    this._log.debug({ ctxmgr: this._runCtxMgr.toString() }, 'supersedeWithEmptyRunContext()')
=======
    // Save effort and logging if disableSend=true.
  } else if (this._started) {
    // Note this error as an "inflight" event. See Agent#flush().
    const inflightEvents = agent._inflightEvents
    inflightEvents.add(span.id)

    agent.logger.debug('encoding span %o', { span: span.id, parent: span.parentId, trace: span.traceId, name: span.name, type: span.type })
    span._encode(function (err, payload) {
      if (err) {
        agent.logger.error('error encoding span %o', { span: span.id, parent: span.parentId, trace: span.traceId, name: span.name, type: span.type, error: err.message })
      } else {
        payload = agent._spanFilters.process(payload)
        if (!payload) {
          agent.logger.debug('span ignored by filter %o', { span: span.id, parent: span.parentId, trace: span.traceId, name: span.name, type: span.type })
        } else {
          agent.logger.debug('sending span %o', { span: span.id, parent: span.parentId, trace: span.traceId, name: span.name, type: span.type })
          if (agent._transport) {
            agent._transport.sendSpan(payload)
          }
        }
      }
      inflightEvents.delete(span.id)
    })
  } else {
    agent.logger.debug('ignoring span %o', { span: span.id, parent: span.parentId, trace: span.traceId, name: span.name, type: span.type })
>>>>>>> a36ad837
  }
}

Instrumentation.prototype.startTransaction = function (name, ...args) {
  const trans = new Transaction(this._agent, name, ...args)
  this.supersedeWithTransRunContext(trans)
  return trans
}

Instrumentation.prototype.endTransaction = function (result, endTime) {
  const trans = this.currTransaction()
  if (!trans) {
    this._agent.logger.debug('cannot end transaction - no active transaction found')
    return
  }
  trans.end(result, endTime)
}

Instrumentation.prototype.setDefaultTransactionName = function (name) {
  const trans = this.currTransaction()
  if (!trans) {
    this._agent.logger.debug('no active transaction found - cannot set default transaction name')
    return
  }
  trans.setDefaultName(name)
}

Instrumentation.prototype.setTransactionName = function (name) {
  const trans = this.currTransaction()
  if (!trans) {
    this._agent.logger.debug('no active transaction found - cannot set transaction name')
    return
  }
  trans.name = name
}

Instrumentation.prototype.setTransactionOutcome = function (outcome) {
  const trans = this.currTransaction()
  if (!trans) {
    this._agent.logger.debug('no active transaction found - cannot set transaction outcome')
    return
  }
  trans.setOutcome(outcome)
}

// Create a new span in the current transaction, if any, and make it the
// current span. The started span is returned. This will return null if a span
// could not be created -- which could happen for a number of reasons.
Instrumentation.prototype.startSpan = function (name, type, subtype, action, opts) {
  const trans = this.currTransaction()
  if (!trans) {
    this._agent.logger.debug('no active transaction found - cannot build new span')
    return null
  }
  return trans.startSpan.apply(trans, arguments)
}

// Create a new span in the current transaction, if any. The created span is
// returned, or null if the span could not be created.
//
// This does *not* replace the current run context to make this span the
// "current" one. This allows instrumentations to avoid impacting the run
// context of the calling code. Compare to `startSpan`.
Instrumentation.prototype.createSpan = function (name, type, subtype, action, opts) {
  const trans = this.currTransaction()
  if (!trans) {
    this._agent.logger.debug('no active transaction found - cannot build new span')
    return null
  }
  return trans.createSpan.apply(trans, arguments)
}

Instrumentation.prototype.setSpanOutcome = function (outcome) {
  const span = this.currSpan()
  if (!span) {
    this._agent.logger.debug('no active span found - cannot set span outcome')
    return null
  }
  span.setOutcome(outcome)
}

Instrumentation.prototype.currRunContext = function () {
  if (!this._started) {
    return null
  }
  return this._runCtxMgr.active()
}

// Bind the given function to the current run context.
Instrumentation.prototype.bindFunction = function (fn) {
  if (!this._started) {
    return fn
  }
  return this._runCtxMgr.bindFn(this._runCtxMgr.active(), fn)
}

// Bind the given function to a given run context.
Instrumentation.prototype.bindFunctionToRunContext = function (runContext, fn) {
  if (!this._started) {
    return fn
  }
  return this._runCtxMgr.bindFn(runContext, fn)
}

// Bind the given function to an *empty* run context.
// This can be used to ensure `fn` does *not* run in the context of the current
// transaction or span.
Instrumentation.prototype.bindFunctionToEmptyRunContext = function (fn) {
  if (!this._started) {
    return fn
  }
  return this._runCtxMgr.bindFn(new RunContext(), fn)
}

// Bind the given EventEmitter to the current run context.
//
// This wraps the emitter so that any added event handler function is bound
// as if `bindFunction` had been called on it. Note that `ee` need not
// inherit from EventEmitter -- it uses duck typing.
Instrumentation.prototype.bindEmitter = function (ee) {
  if (!this._started) {
    return ee
  }
  return this._runCtxMgr.bindEE(this._runCtxMgr.active(), ee)
}

// Return true iff the given EventEmitter is bound to a run context.
Instrumentation.prototype.isEventEmitterBound = function (ee) {
  if (!this._started) {
    return false
  }
  return this._runCtxMgr.isEEBound(ee)
}

// Invoke the given function in the context of `runContext`.
Instrumentation.prototype.withRunContext = function (runContext, fn, thisArg, ...args) {
  if (!this._started) {
    return fn.call(thisArg, ...args)
  }
  return this._runCtxMgr.with(runContext, fn, thisArg, ...args)
}<|MERGE_RESOLUTION|>--- conflicted
+++ resolved
@@ -307,25 +307,29 @@
   this._log.debug({ ctxmgr: this._runCtxMgr.toString() }, 'addEndedSpan(%s)', span.name)
 
   if (agent._conf.disableSend) {
-<<<<<<< HEAD
-    return
-  }
+    return
+  }
+
+  // Note this error as an "inflight" event. See Agent#flush().
+  const inflightEvents = agent._inflightEvents
+  inflightEvents.add(span.id)
 
   agent.logger.debug('encoding span %o', { span: span.id, parent: span.parentId, trace: span.traceId, name: span.name, type: span.type })
   span._encode(function (err, payload) {
     if (err) {
       agent.logger.error('error encoding span %o', { span: span.id, parent: span.parentId, trace: span.traceId, name: span.name, type: span.type, error: err.message })
-      return
+    } else {
+      payload = agent._spanFilters.process(payload)
+      if (!payload) {
+        agent.logger.debug('span ignored by filter %o', { span: span.id, parent: span.parentId, trace: span.traceId, name: span.name, type: span.type })
+      } else {
+        agent.logger.debug('sending span %o', { span: span.id, parent: span.parentId, trace: span.traceId, name: span.name, type: span.type })
+        if (agent._transport) {
+          agent._transport.sendSpan(payload)
+        }
+      }
     }
-
-    payload = agent._spanFilters.process(payload)
-    if (!payload) {
-      agent.logger.debug('span ignored by filter %o', { span: span.id, parent: span.parentId, trace: span.traceId, name: span.name, type: span.type })
-      return
-    }
-
-    agent.logger.debug('sending span %o', { span: span.id, parent: span.parentId, trace: span.traceId, name: span.name, type: span.type })
-    if (agent._transport) agent._transport.sendSpan(payload)
+    inflightEvents.delete(span.id)
   })
 }
 
@@ -355,33 +359,6 @@
     const rc = new RunContext()
     this._runCtxMgr.supersedeRunContext(rc)
     this._log.debug({ ctxmgr: this._runCtxMgr.toString() }, 'supersedeWithEmptyRunContext()')
-=======
-    // Save effort and logging if disableSend=true.
-  } else if (this._started) {
-    // Note this error as an "inflight" event. See Agent#flush().
-    const inflightEvents = agent._inflightEvents
-    inflightEvents.add(span.id)
-
-    agent.logger.debug('encoding span %o', { span: span.id, parent: span.parentId, trace: span.traceId, name: span.name, type: span.type })
-    span._encode(function (err, payload) {
-      if (err) {
-        agent.logger.error('error encoding span %o', { span: span.id, parent: span.parentId, trace: span.traceId, name: span.name, type: span.type, error: err.message })
-      } else {
-        payload = agent._spanFilters.process(payload)
-        if (!payload) {
-          agent.logger.debug('span ignored by filter %o', { span: span.id, parent: span.parentId, trace: span.traceId, name: span.name, type: span.type })
-        } else {
-          agent.logger.debug('sending span %o', { span: span.id, parent: span.parentId, trace: span.traceId, name: span.name, type: span.type })
-          if (agent._transport) {
-            agent._transport.sendSpan(payload)
-          }
-        }
-      }
-      inflightEvents.delete(span.id)
-    })
-  } else {
-    agent.logger.debug('ignoring span %o', { span: span.id, parent: span.parentId, trace: span.traceId, name: span.name, type: span.type })
->>>>>>> a36ad837
   }
 }
 
