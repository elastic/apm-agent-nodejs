/*
 * Copyright Elasticsearch B.V. and other contributors where applicable.
 * Licensed under the BSD 2-Clause License; you may not use this file except in
 * compliance with the BSD 2-Clause License.
 */

'use strict'

var fs = require('fs')
var path = require('path')

const Hook = require('require-in-the-middle')
const semver = require('semver')

const config = require('../config')
var { Ids } = require('./ids')
var NamedArray = require('./named-array')
var Transaction = require('./transaction')
const {
  BasicRunContextManager,
  AsyncHooksRunContextManager,
  AsyncLocalStorageRunContextManager
} = require('./run-context')
const { getLambdaHandlerInfo } = require('../lambda')
const undiciInstr = require('./modules/undici')
const azureFunctionsInstr = require('./azure-functions')

const nodeSupportsAsyncLocalStorage = semver.satisfies(process.versions.node, '>=14.5 || ^12.19.0')
// Node v16.5.0 added fetch support (behind `--experimental-fetch` until
// v18.0.0) based on undici@5.0.0. We can instrument undici >=v4.7.1.
const nodeHasInstrumentableFetch = typeof (global.fetch) === 'function'

var MODULES = [
<<<<<<< HEAD
  '@apollo/server',
=======
  '@aws-sdk/smithy-client', // Instrument the base client which all AWS-SDK v3 clients extends
>>>>>>> c90d10d4
  ['@elastic/elasticsearch', '@elastic/elasticsearch-canary'],
  '@node-redis/client/dist/lib/client',
  '@node-redis/client/dist/lib/client/commands-queue',
  '@opentelemetry/api',
  '@opentelemetry/sdk-metrics',
  '@redis/client/dist/lib/client',
  '@redis/client/dist/lib/client/commands-queue',
  'apollo-server-core',
  'aws-sdk',
  'bluebird',
  'cassandra-driver',
  'elasticsearch',
  'express',
  'express-graphql',
  'express-queue',
  'fastify',
  'finalhandler',
  'generic-pool',
  'graphql',
  'handlebars',
  ['hapi', '@hapi/hapi'],
  'http',
  'https',
  'http2',
  'ioredis',
  'jade',
  'knex',
  'koa',
  ['koa-router', '@koa/router'],
  'memcached',
  'mimic-response',
  'mongodb-core',
  'mongodb',
  'mysql',
  'mysql2',
  'next/dist/server/api-utils/node',
  'next/dist/server/dev/next-dev-server',
  'next/dist/server/next',
  'next/dist/server/next-server',
  'pg',
  'pug',
  'redis',
  'restify',
  'tedious',
  'undici',
  'ws'
]

module.exports = Instrumentation

function Instrumentation (agent) {
  this._agent = agent
  this._disableInstrumentationsSet = null
  this._hook = null // this._hook is only exposed for testing purposes
  this._started = false
  this._runCtxMgr = null
  this._log = agent.logger

  // NOTE: we need to track module names for patches
  // in a separate array rather than using Object.keys()
  // because the array is given to the hook(...) call.
  this._patches = new NamedArray()

  for (let mod of MODULES) {
    if (!Array.isArray(mod)) mod = [mod]
    const pathName = mod[0]

    this.addPatch(mod, (...args) => {
      // Lazy require so that we don't have to use `require.resolve` which
      // would fail in combination with Webpack. For more info see:
      // https://github.com/elastic/apm-agent-nodejs/pull/957
      return require(`./modules/${pathName}.js`)(...args)
    })
  }

  // patch for lambda handler needs special handling since its
  // module name will always be different than its handler name
  this._lambdaHandlerInfo = getLambdaHandlerInfo(process.env, MODULES, this._log)
  if (this._lambdaHandlerInfo) {
    this.addPatch(
      this._lambdaHandlerInfo.filePath,
      (...args) => {
        return require('./modules/_lambda-handler')(...args)
      }
    )
  }
}

Instrumentation.prototype.currTransaction = function () {
  if (!this._started) {
    return null
  }
  return this._runCtxMgr.active().currTransaction()
}

Instrumentation.prototype.currSpan = function () {
  if (!this._started) {
    return null
  }
  return this._runCtxMgr.active().currSpan()
}

Instrumentation.prototype.ids = function () {
  if (!this._started) {
    return new Ids()
  }
  const runContext = this._runCtxMgr.active()
  const currSpanOrTrans = runContext.currSpan() || runContext.currTransaction()
  if (currSpanOrTrans) {
    return currSpanOrTrans.ids
  }
  return new Ids()
}

Instrumentation.prototype.addPatch = function (modules, handler) {
  if (!Array.isArray(modules)) {
    modules = [modules]
  }

  for (const mod of modules) {
    const type = typeof handler
    if (type !== 'function' && type !== 'string') {
      this._agent.logger.error('Invalid patch handler type: %s', type)
      return
    }

    this._patches.add(mod, handler)
  }

  this._startHook()
}

Instrumentation.prototype.removePatch = function (modules, handler) {
  if (!Array.isArray(modules)) modules = [modules]

  for (const mod of modules) {
    this._patches.delete(mod, handler)
  }

  this._startHook()
}

Instrumentation.prototype.clearPatches = function (modules) {
  if (!Array.isArray(modules)) modules = [modules]

  for (const mod of modules) {
    this._patches.clear(mod)
  }

  this._startHook()
}

Instrumentation.modules = Object.freeze(MODULES)

// Start the instrumentation system.
//
// @param {RunContext} [runContextClass] - A class to use for the core object
//    that is used to track run context. It defaults to `RunContext`. If given,
//    it must be `RunContext` (the typical case) or a subclass of it. The OTel
//    Bridge uses this to provide a subclass that bridges to OpenTelemetry
//    `Context` usage.
Instrumentation.prototype.start = function (runContextClass) {
  if (this._started) return
  this._started = true

  // Could have changed in Agent.start().
  this._log = this._agent.logger

  // Select the appropriate run-context manager.
  const confContextManager = this._agent._conf.contextManager
  if (confContextManager === config.CONTEXT_MANAGER_PATCH) {
    this._runCtxMgr = new BasicRunContextManager(this._log, runContextClass)
    require('./patch-async')(this)
  } else if (confContextManager === config.CONTEXT_MANAGER_ASYNCHOOKS) {
    this._runCtxMgr = new AsyncHooksRunContextManager(this._log, runContextClass)
  } else if (nodeSupportsAsyncLocalStorage) {
    this._runCtxMgr = new AsyncLocalStorageRunContextManager(this._log, runContextClass)
  } else {
    if (confContextManager === config.CONTEXT_MANAGER_ASYNCLOCALSTORAGE) {
      this._log.warn(`config includes 'contextManager="${confContextManager}"', but node ${process.version} does not support AsyncLocalStorage for run-context management: falling back to using async_hooks`)
    }
    this._runCtxMgr = new AsyncHooksRunContextManager(this._log, runContextClass)
  }

  const patches = this._agent._conf.addPatch
  if (Array.isArray(patches)) {
    for (const [mod, path] of patches) {
      this.addPatch(mod, path)
    }
  }

  this._runCtxMgr.enable()
  this._startHook()

  if (nodeHasInstrumentableFetch && this._isModuleEnabled('undici')) {
    this._log.debug('instrumenting fetch')
    undiciInstr.instrumentUndici(this._agent)
  }

  if (azureFunctionsInstr.isAzureFunctionsEnvironment) {
    this._log.debug('instrumenting azure-functions')
    azureFunctionsInstr.instrument(this._agent)
  }
}

// Stop active instrumentation and reset global state *as much as possible*.
//
// Limitations: Removing and re-applying 'require-in-the-middle'-based patches
// has no way to update existing references to patched or unpatched exports from
// those modules.
Instrumentation.prototype.stop = function () {
  this._started = false

  // Reset run context tracking.
  if (this._runCtxMgr) {
    this._runCtxMgr.disable()
    this._runCtxMgr = null
  }

  // Reset patching.
  if (this._hook) {
    this._hook.unhook()
    this._hook = null
  }

  if (nodeHasInstrumentableFetch) {
    undiciInstr.uninstrumentUndici()
  }
  if (azureFunctionsInstr.isAzureFunctionsEnvironment) {
    azureFunctionsInstr.uninstrument()
  }
}

// Reset internal state for (relatively) clean re-use of this Instrumentation.
// Used for testing, while `resetAgent()` + "test/_agent.js" usage still exists.
//
// This does *not* include redoing monkey patching. It resets context tracking,
// so a subsequent test case can re-use the Instrumentation in the same process.
Instrumentation.prototype.testReset = function () {
  if (this._runCtxMgr) {
    this._runCtxMgr.testReset()
  }
}

Instrumentation.prototype._isModuleEnabled = function (modName) {
  if (!this._disableInstrumentationsSet) {
    this._disableInstrumentationsSet = new Set(this._agent._conf.disableInstrumentations)
  }
  return this._agent._conf.instrument && !this._disableInstrumentationsSet.has(modName)
}

Instrumentation.prototype._startHook = function () {
  if (!this._started) return
  if (this._hook) {
    this._agent.logger.debug('removing hook to Node.js module loader')
    this._hook.unhook()
  }

  var self = this

  this._agent.logger.debug('adding hook to Node.js module loader')

  this._hook = new Hook(this._patches.keys, function (exports, name, basedir) {
    const enabled = self._isModuleEnabled(name)
    var pkg, version

    const isHandlingLambda = self._lambdaHandlerInfo && self._lambdaHandlerInfo.module === name

    if (!isHandlingLambda && basedir) {
      pkg = path.join(basedir, 'package.json')
      try {
        version = JSON.parse(fs.readFileSync(pkg)).version
      } catch (e) {
        self._agent.logger.debug('could not shim %s module: %s', name, e.message)
        return exports
      }
    } else {
      version = process.versions.node
    }

    return self._patchModule(exports, name, version, enabled)
  })
}

Instrumentation.prototype._patchModule = function (exports, name, version, enabled) {
  this._agent.logger.debug('shimming %s@%s module', name, version)
  const isHandlingLambda = this._lambdaHandlerInfo && this._lambdaHandlerInfo.module === name
  let patches
  if (!isHandlingLambda) {
    patches = this._patches.get(name)
  } else if (name === this._lambdaHandlerInfo.module) {
    patches = this._patches.get(this._lambdaHandlerInfo.filePath)
  }

  if (patches) {
    for (let patch of patches) {
      if (typeof patch === 'string') {
        if (patch[0] === '.') {
          patch = path.resolve(process.cwd(), patch)
        }
        patch = require(patch)
      }

      const type = typeof patch
      if (type !== 'function') {
        this._agent.logger.error('Invalid patch handler type "%s" for module "%s"', type, name)
        continue
      }

      exports = patch(exports, this._agent, { version, enabled })
    }
  }
  return exports
}

Instrumentation.prototype.addEndedTransaction = function (transaction) {
  var agent = this._agent

  if (!this._started) {
    agent.logger.debug('ignoring transaction %o', { trans: transaction.id, trace: transaction.traceId })
    return
  }

  const rc = this._runCtxMgr.active()
  if (rc.currTransaction() === transaction) {
    // Replace the active run context with an empty one. I.e. there is now
    // no active transaction or span (at least in this async task).
    this._runCtxMgr.supersedeRunContext(this._runCtxMgr.root())
    this._log.debug({ ctxmgr: this._runCtxMgr.toString() }, 'addEndedTransaction(%s)', transaction.name)
  }

  // Avoid transaction filtering time if only propagating trace-context.
  if (agent._conf.contextPropagationOnly) {
    // This one log.trace related to contextPropagationOnly is included as a
    // possible log hint to future debugging for why events are not being sent
    // to APM server.
    agent.logger.trace('contextPropagationOnly: skip sendTransaction')
    return
  }

  // https://github.com/elastic/apm/blob/main/specs/agents/tracing-sampling.md#non-sampled-transactions
  if (!transaction.sampled && !agent._transport.supportsKeepingUnsampledTransaction()) {
    return
  }

  // if I have ended and I have something buffered, send that buffered thing
  if (transaction.getBufferedSpan()) {
    this._encodeAndSendSpan(transaction.getBufferedSpan())
  }

  var payload = agent._transactionFilters.process(transaction._encode())
  if (!payload) {
    agent.logger.debug('transaction ignored by filter %o', { trans: transaction.id, trace: transaction.traceId })
    return
  }

  agent.logger.debug('sending transaction %o', { trans: transaction.id, trace: transaction.traceId })
  agent._transport.sendTransaction(payload)
}

Instrumentation.prototype.addEndedSpan = function (span) {
  var agent = this._agent

  if (!this._started) {
    agent.logger.debug('ignoring span %o', { span: span.id, parent: span.parentId, trace: span.traceId, name: span.name, type: span.type })
    return
  }

  // Replace the active run context with this span removed. Typically this
  // span is the top of stack (i.e. is the current span). However, it is
  // possible to have out-of-order span.end(), in which case the ended span
  // might not.
  const newRc = this._runCtxMgr.active().leaveSpan(span)
  if (newRc) {
    this._runCtxMgr.supersedeRunContext(newRc)
  }
  this._log.debug({ ctxmgr: this._runCtxMgr.toString() }, 'addEndedSpan(%s)', span.name)

  // Avoid span encoding time if only propagating trace-context.
  if (agent._conf.contextPropagationOnly) {
    return
  }

  if (!span.isRecorded()) {
    span.transaction.captureDroppedSpan(span)
    return
  }

  if (!this._agent._conf.spanCompressionEnabled) {
    this._encodeAndSendSpan(span)
  } else {
    // if I have ended and I have something buffered, send that buffered thing
    if (span.getBufferedSpan()) {
      this._encodeAndSendSpan(span.getBufferedSpan())
      span.setBufferedSpan(null)
    }

    const parentSpan = span.getParentSpan()
    if ((parentSpan && parentSpan.ended) || !span.isCompressionEligible()) {
      const buffered = parentSpan && parentSpan.getBufferedSpan()
      if (buffered) {
        this._encodeAndSendSpan(buffered)
        parentSpan.setBufferedSpan(null)
      }
      this._encodeAndSendSpan(span)
    } else if (!parentSpan.getBufferedSpan()) {
      // span is compressible and there's nothing buffered
      // add to buffer, move on
      parentSpan.setBufferedSpan(span)
    } else if (!parentSpan.getBufferedSpan().tryToCompress(span)) {
      // we could not compress span so SEND bufferend span
      // and buffer the span we could not compress
      this._encodeAndSendSpan(parentSpan.getBufferedSpan())
      parentSpan.setBufferedSpan(span)
    }
  }
}

Instrumentation.prototype._encodeAndSendSpan = function (span) {
  const duration = span.isComposite() ? span.getCompositeSum() : span.duration()
  if (span.discardable && duration / 1000 < this._agent._conf.exitSpanMinDuration) {
    span.transaction.captureDroppedSpan(span)
    return
  }

  const agent = this._agent
  // Note this error as an "inflight" event. See Agent#flush().
  const inflightEvents = agent._inflightEvents
  inflightEvents.add(span.id)

  agent.logger.debug('encoding span %o', { span: span.id, parent: span.parentId, trace: span.traceId, name: span.name, type: span.type })
  span._encode(function (err, payload) {
    if (err) {
      agent.logger.error('error encoding span %o', { span: span.id, parent: span.parentId, trace: span.traceId, name: span.name, type: span.type, error: err.message })
    } else {
      payload = agent._spanFilters.process(payload)
      if (!payload) {
        agent.logger.debug('span ignored by filter %o', { span: span.id, parent: span.parentId, trace: span.traceId, name: span.name, type: span.type })
      } else {
        agent.logger.debug('sending span %o', { span: span.id, parent: span.parentId, trace: span.traceId, name: span.name, type: span.type })
        if (agent._transport) {
          agent._transport.sendSpan(payload)
        }
      }
    }
    inflightEvents.delete(span.id)
  })
}

// Replace the current run context with one where the given transaction is
// current.
Instrumentation.prototype.supersedeWithTransRunContext = function (trans) {
  if (this._started) {
    const rc = this._runCtxMgr.root().enterTrans(trans)
    this._runCtxMgr.supersedeRunContext(rc)
    this._log.debug({ ctxmgr: this._runCtxMgr.toString() }, 'supersedeWithTransRunContext(<Trans %s>)', trans.id)
  }
}

// Replace the current run context with one where the given span is current.
Instrumentation.prototype.supersedeWithSpanRunContext = function (span) {
  if (this._started) {
    const rc = this._runCtxMgr.active().enterSpan(span)
    this._runCtxMgr.supersedeRunContext(rc)
    this._log.debug({ ctxmgr: this._runCtxMgr.toString() }, 'supersedeWithSpanRunContext(<Span %s>)', span.id)
  }
}

// Set the current run context to have *no* transaction. No spans will be
// created in this run context until a subsequent `startTransaction()`.
Instrumentation.prototype.supersedeWithEmptyRunContext = function () {
  if (this._started) {
    this._runCtxMgr.supersedeRunContext(this._runCtxMgr.root())
    this._log.debug({ ctxmgr: this._runCtxMgr.toString() }, 'supersedeWithEmptyRunContext()')
  }
}

// Create a new transaction, but do *not* replace the current run context to
// make this the "current" transaction. Compare to `startTransaction`.
Instrumentation.prototype.createTransaction = function (name, ...args) {
  return new Transaction(this._agent, name, ...args)
}

Instrumentation.prototype.startTransaction = function (name, ...args) {
  const trans = new Transaction(this._agent, name, ...args)
  this.supersedeWithTransRunContext(trans)
  return trans
}

Instrumentation.prototype.endTransaction = function (result, endTime) {
  const trans = this.currTransaction()
  if (!trans) {
    this._agent.logger.debug('cannot end transaction - no active transaction found')
    return
  }
  trans.end(result, endTime)
}

Instrumentation.prototype.setDefaultTransactionName = function (name) {
  const trans = this.currTransaction()
  if (!trans) {
    this._agent.logger.debug('no active transaction found - cannot set default transaction name')
    return
  }
  trans.setDefaultName(name)
}

Instrumentation.prototype.setTransactionName = function (name) {
  const trans = this.currTransaction()
  if (!trans) {
    this._agent.logger.debug('no active transaction found - cannot set transaction name')
    return
  }
  trans.name = name
}

Instrumentation.prototype.setTransactionOutcome = function (outcome) {
  const trans = this.currTransaction()
  if (!trans) {
    this._agent.logger.debug('no active transaction found - cannot set transaction outcome')
    return
  }
  trans.setOutcome(outcome)
}

// Create a new span in the current transaction, if any, and make it the
// current span. The started span is returned. This will return null if a span
// could not be created -- which could happen for a number of reasons.
Instrumentation.prototype.startSpan = function (name, type, subtype, action, opts) {
  const trans = this.currTransaction()
  if (!trans) {
    this._agent.logger.debug('no active transaction found - cannot build new span')
    return null
  }
  return trans.startSpan.apply(trans, arguments)
}

// Create a new span in the current transaction, if any. The created span is
// returned, or null if the span could not be created.
//
// This does *not* replace the current run context to make this span the
// "current" one. This allows instrumentations to avoid impacting the run
// context of the calling code. Compare to `startSpan`.
Instrumentation.prototype.createSpan = function (name, type, subtype, action, opts) {
  const trans = this.currTransaction()
  if (!trans) {
    this._agent.logger.debug('no active transaction found - cannot build new span')
    return null
  }
  return trans.createSpan.apply(trans, arguments)
}

Instrumentation.prototype.setSpanOutcome = function (outcome) {
  const span = this.currSpan()
  if (!span) {
    this._agent.logger.debug('no active span found - cannot set span outcome')
    return null
  }
  span.setOutcome(outcome)
}

Instrumentation.prototype.currRunContext = function () {
  if (!this._started) {
    return null
  }
  return this._runCtxMgr.active()
}

// Bind the given function to the current run context.
Instrumentation.prototype.bindFunction = function (fn) {
  if (!this._started) {
    return fn
  }
  return this._runCtxMgr.bindFn(this._runCtxMgr.active(), fn)
}

// Bind the given function to a given run context.
Instrumentation.prototype.bindFunctionToRunContext = function (runContext, fn) {
  if (!this._started) {
    return fn
  }
  return this._runCtxMgr.bindFn(runContext, fn)
}

// Bind the given function to an *empty* run context.
// This can be used to ensure `fn` does *not* run in the context of the current
// transaction or span.
Instrumentation.prototype.bindFunctionToEmptyRunContext = function (fn) {
  if (!this._started) {
    return fn
  }
  return this._runCtxMgr.bindFn(this._runCtxMgr.root(), fn)
}

// Bind the given EventEmitter to the current run context.
//
// This wraps the emitter so that any added event handler function is bound
// as if `bindFunction` had been called on it. Note that `ee` need not
// inherit from EventEmitter -- it uses duck typing.
Instrumentation.prototype.bindEmitter = function (ee) {
  if (!this._started) {
    return ee
  }
  return this._runCtxMgr.bindEE(this._runCtxMgr.active(), ee)
}

// Bind the given EventEmitter to a given run context.
Instrumentation.prototype.bindEmitterToRunContext = function (runContext, ee) {
  if (!this._started) {
    return ee
  }
  return this._runCtxMgr.bindEE(runContext, ee)
}

// Return true iff the given EventEmitter is bound to a run context.
Instrumentation.prototype.isEventEmitterBound = function (ee) {
  if (!this._started) {
    return false
  }
  return this._runCtxMgr.isEEBound(ee)
}

// Invoke the given function in the context of `runContext`.
Instrumentation.prototype.withRunContext = function (runContext, fn, thisArg, ...args) {
  if (!this._started) {
    return fn.call(thisArg, ...args)
  }
  return this._runCtxMgr.with(runContext, fn, thisArg, ...args)
}<|MERGE_RESOLUTION|>--- conflicted
+++ resolved
@@ -31,11 +31,8 @@
 const nodeHasInstrumentableFetch = typeof (global.fetch) === 'function'
 
 var MODULES = [
-<<<<<<< HEAD
   '@apollo/server',
-=======
   '@aws-sdk/smithy-client', // Instrument the base client which all AWS-SDK v3 clients extends
->>>>>>> c90d10d4
   ['@elastic/elasticsearch', '@elastic/elasticsearch-canary'],
   '@node-redis/client/dist/lib/client',
   '@node-redis/client/dist/lib/client/commands-queue',
