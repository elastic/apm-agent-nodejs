'use strict'

var semver = require('semver')

var shimmer = require('../shimmer')
var { getDBDestination } = require('../context')

const isWrappedRedisCbSym = Symbol('ElasticAPMIsWrappedRedisCb')

module.exports = function (redis, agent, { version, enabled }) {
  if (!semver.satisfies(version, '>=2.0.0 <4.0.0')) {
    agent.logger.debug('redis version %s not supported - aborting...', version)
    return redis
  }

  // The undocumented field on a RedisClient instance on which connection
  // options are stored has changed a few times.
  //
  // - >=2.4.0: `client.connection_options.{host,port}`, commit eae5596a
  // - >=2.3.0, <2.4.0: `client.connection_option.{host,port}`, commit d454e402
  // - >=0.12.0, <2.3.0: `client.connectionOption.{host,port}`, commit 064260d1
  // - <0.12.0: *maybe* `client.{host,port}`
  const connOptsFromRedisClient = (rc) => rc.connection_options ||
    rc.connection_option || rc.connectionOption || {}

  var proto = redis.RedisClient && redis.RedisClient.prototype
  if (semver.satisfies(version, '>2.5.3')) {
    agent.logger.debug('shimming redis.RedisClient.prototype.internal_send_command')
    shimmer.wrap(proto, 'internal_send_command', wrapInternalSendCommand)
  } else {
    agent.logger.debug('shimming redis.RedisClient.prototype.send_command')
    shimmer.wrap(proto, 'send_command', wrapSendCommand)
  }

  return redis

  function makeWrappedCallback (span, cb) {
    const wrappedCallback = agent._instrumentation.bindFunction(function () {
      if (span) span.end()
      if (cb) {
        return cb.apply(this, arguments)
      }
    })
    wrappedCallback[isWrappedRedisCbSym] = true
    return wrappedCallback
  }

  function wrapInternalSendCommand (original) {
    return function wrappedInternalSendCommand (commandObj) {
      if (!commandObj || typeof commandObj.command !== 'string') {
<<<<<<< HEAD
        // It is unexpected not to get a redis `Command` object. Skip
        // instrumenting this call.
        return original.apply(this, arguments)
      }
=======
        // Unexpected usage. Skip instrumenting this call.
        return original.apply(this, arguments)
      }

      if (commandObj.callback && commandObj.callback[isWrappedRedisCbSym]) {
        // Avoid re-wrapping send_command called *again* for commands queued
        // before the client was "ready".
        return original.apply(this, arguments)
      }

      var span = enabled && agent.startSpan(null, 'cache', 'redis')
      var id = span && span.transaction.id
      var command = commandObj && commandObj.command

      agent.logger.debug('intercepted call to RedisClient.prototype.internal_send_command %o', { id: id, command: command })
>>>>>>> 5dd2ba40

      const command = commandObj.command
      agent.logger.debug({ command: command }, 'intercepted call to RedisClient.prototype.internal_send_command')
      const spanName = command.toUpperCase()
      var span = enabled && agent.startSpan(spanName, 'cache', 'redis')
      if (span) {
        const connOpts = connOptsFromRedisClient(this)
<<<<<<< HEAD
        span.setDestinationContext(getDBDestination(span, connOpts.host, connOpts.port))
=======
        if (connOpts) {
          host = connOpts.host
          port = connOpts.port
        }
        span.setDestinationContext(getDBDestination(span, host, port))
        span.name = String(command).toUpperCase()
>>>>>>> 5dd2ba40
        commandObj.callback = makeWrappedCallback(span, commandObj.callback)
      }

      return original.apply(this, arguments)
    }
  }

  function wrapSendCommand (original) {
<<<<<<< HEAD
    return function wrappedSendCommand (command) {
      agent.logger.debug('intercepted call to RedisClient.prototype.send_command %o', { command: command })
      var span = enabled && agent.startSpan(null, 'cache', 'redis')
      var args = Array.prototype.slice.call(arguments)

=======
    return function wrappedSendCommand (command, args, cb) {
      if (typeof command !== 'string') {
        // Unexpected usage. Skip instrumenting this call.
        return original.apply(this, arguments)
      }

      let origCb = cb
      if (!origCb && Array.isArray(args) && typeof args[args.length - 1] === 'function') {
        origCb = args[args.length - 1]
      }
      if (origCb && origCb[isWrappedRedisCbSym]) {
        // Avoid re-wrapping send_command called *again* for commands queued
        // before the client was "ready".
        return original.apply(this, arguments)
      }

      var span = enabled && agent.startSpan(null, 'cache', 'redis')
      var id = span && span.transaction.id

      agent.logger.debug('intercepted call to RedisClient.prototype.send_command %o', { id: id, command: command })

>>>>>>> 5dd2ba40
      if (span) {
        let host, port
        const connOpts = connOptsFromRedisClient(this)
        if (connOpts) {
          host = connOpts.host
          port = connOpts.port
        }
        span.setDestinationContext(getDBDestination(span, host, port))
        span.name = String(command).toUpperCase()

        const wrappedCb = makeWrappedCallback(span, origCb)
        if (cb) {
          cb = wrappedCb
        } else if (origCb) {
          args[args.length - 1] = wrappedCb
        } else {
          cb = wrappedCb
        }
      }

      return original.call(this, command, args, cb)
    }
  }
}<|MERGE_RESOLUTION|>--- conflicted
+++ resolved
@@ -48,12 +48,6 @@
   function wrapInternalSendCommand (original) {
     return function wrappedInternalSendCommand (commandObj) {
       if (!commandObj || typeof commandObj.command !== 'string') {
-<<<<<<< HEAD
-        // It is unexpected not to get a redis `Command` object. Skip
-        // instrumenting this call.
-        return original.apply(this, arguments)
-      }
-=======
         // Unexpected usage. Skip instrumenting this call.
         return original.apply(this, arguments)
       }
@@ -64,29 +58,13 @@
         return original.apply(this, arguments)
       }
 
-      var span = enabled && agent.startSpan(null, 'cache', 'redis')
-      var id = span && span.transaction.id
-      var command = commandObj && commandObj.command
-
-      agent.logger.debug('intercepted call to RedisClient.prototype.internal_send_command %o', { id: id, command: command })
->>>>>>> 5dd2ba40
-
       const command = commandObj.command
       agent.logger.debug({ command: command }, 'intercepted call to RedisClient.prototype.internal_send_command')
       const spanName = command.toUpperCase()
       var span = enabled && agent.startSpan(spanName, 'cache', 'redis')
       if (span) {
         const connOpts = connOptsFromRedisClient(this)
-<<<<<<< HEAD
         span.setDestinationContext(getDBDestination(span, connOpts.host, connOpts.port))
-=======
-        if (connOpts) {
-          host = connOpts.host
-          port = connOpts.port
-        }
-        span.setDestinationContext(getDBDestination(span, host, port))
-        span.name = String(command).toUpperCase()
->>>>>>> 5dd2ba40
         commandObj.callback = makeWrappedCallback(span, commandObj.callback)
       }
 
@@ -95,13 +73,6 @@
   }
 
   function wrapSendCommand (original) {
-<<<<<<< HEAD
-    return function wrappedSendCommand (command) {
-      agent.logger.debug('intercepted call to RedisClient.prototype.send_command %o', { command: command })
-      var span = enabled && agent.startSpan(null, 'cache', 'redis')
-      var args = Array.prototype.slice.call(arguments)
-
-=======
     return function wrappedSendCommand (command, args, cb) {
       if (typeof command !== 'string') {
         // Unexpected usage. Skip instrumenting this call.
@@ -123,7 +94,6 @@
 
       agent.logger.debug('intercepted call to RedisClient.prototype.send_command %o', { id: id, command: command })
 
->>>>>>> 5dd2ba40
       if (span) {
         let host, port
         const connOpts = connOptsFromRedisClient(this)
