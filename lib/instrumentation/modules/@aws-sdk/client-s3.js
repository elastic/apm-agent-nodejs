--- conflicted
+++ resolved
@@ -6,19 +6,11 @@
 
 'use strict';
 
-<<<<<<< HEAD
-const constants = require('../../../constants')
-const { getHttpInfo, httpInfoMiddleware } = require('./http-info-middleware')
-const NAME = 'S3'
-const TYPE = 'storage'
-const SUBTYPE = 's3'
-=======
 const constants = require('../../../constants');
 const NAME = 'S3';
 const TYPE = 'storage';
 const SUBTYPE = 's3';
 const elasticAPMStash = Symbol('elasticAPMStash');
->>>>>>> c79872b8
 
 /**
  * Gets the region from the ARN
@@ -169,18 +161,6 @@
           }
 
           // Destination context.
-<<<<<<< HEAD
-          const service = { name: SUBTYPE, type: TYPE }
-          const destCtx = Object.assign({ service }, getHttpInfo(context))
-
-          if (resource) {
-            destCtx.service.resource = resource
-          }
-          if (region) {
-            destCtx.cloud = { region }
-          }
-          span._setDestinationContext(destCtx)
-=======
           const destContext = {
             service: {
               name: SUBTYPE,
@@ -198,7 +178,6 @@
             destContext.cloud = { region };
           }
           span._setDestinationContext(destContext);
->>>>>>> c79872b8
 
           span.end();
         }
@@ -208,12 +187,6 @@
       options: { step: 'initialize', priority: 'high', name: 'elasticAPMSpan' },
     },
     {
-<<<<<<< HEAD
-      middleware: httpInfoMiddleware,
-      options: { step: 'finalizeRequest', name: 'elasticAPMHTTPInfo' }
-    }
-  ]
-=======
       middleware: (next, context) => async (args) => {
         const req = args.request;
         let port = req.port;
@@ -236,7 +209,6 @@
       options: { step: 'finalizeRequest', name: 'elasticAPMHTTPInfo' },
     },
   ];
->>>>>>> c79872b8
 }
 
 /**
@@ -254,9 +226,4 @@
   S3_TYPE: TYPE,
   S3_SUBTYPE: SUBTYPE,
   s3MiddlewareFactory,
-<<<<<<< HEAD
-  s3ShouldIgnoreCommand
-}
-=======
-};
->>>>>>> c79872b8
+};