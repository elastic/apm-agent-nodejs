/*
 * Copyright Elasticsearch B.V. and other contributors where applicable.
 * Licensed under the BSD 2-Clause License; you may not use this file except in
 * compliance with the BSD 2-Clause License.
 */

'use strict';

const semver = require('semver');
const shimmer = require('../../shimmer');
const elasticAPMMiddlewares = Symbol('elasticAPMMiddlewares');
const {
  S3_NAME,
  S3_TYPE,
  S3_SUBTYPE,
  s3MiddlewareFactory,
  s3ShouldIgnoreCommand,
} = require('../@aws-sdk/client-s3');
const {
<<<<<<< HEAD
  SNS_NAME,
  SNS_TYPE,
  SNS_SUBTYPE,
  snsMiddlewareFactory,
  snsShouldIgnoreCommand,
} = require('../@aws-sdk/client-sns');
=======
  DYNAMODB_NAME,
  DYNAMODB_TYPE,
  DYNAMODB_SUBTYPE,
  dynamoDBMiddlewareFactory,
} = require('../@aws-sdk/client-dynamodb');
>>>>>>> 3adbadfc

/**
 * We do alias them to a local type
 * @typedef {import('@aws-sdk/types').InitializeMiddleware} InitializeMiddleware
 * @typedef {import('@aws-sdk/types').FinalizeRequestMiddleware } FinalizeRequestMiddleware
 * @typedef {import('@aws-sdk/types').InitializeHandlerOptions} InitializeHandlerOptions
 * @typedef {import('@aws-sdk/types').FinalizeRequestHandlerOptions } FinalizeRequestHandlerOptions
 *
 * Then create our types
 * @typedef {InitializeMiddleware | FinalizeRequestMiddleware} AWSMiddleware
 * @typedef {InitializeHandlerOptions | FinalizeRequestHandlerOptions} AWSMiddlewareOptions

 * @typedef {object} AWSMiddlewareEntry
 * @property {AWSMiddleware} middleware
 * @property {AWSMiddlewareOptions} options
 */

const COMMAND_NAME_RE = /^(\w+)Command$/;
/**
 * TODO: this method may be shared with other instrumentations
 * For a HeadObject API call, `context.commandName === 'HeadObjectCommand'`.
 *
 * @param {String} commandName
 * @returns {String}
 */
function opNameFromCommandName(commandName) {
  const match = COMMAND_NAME_RE.exec(commandName);
  if (match) {
    return match[1];
  } else {
    return '<unknown command>';
  }
}

const clientsConfig = {
  S3Client: {
    NAME: S3_NAME,
    TYPE: S3_TYPE,
    SUBTYPE: S3_SUBTYPE,
    factory: s3MiddlewareFactory,
    shouldIgnoreCommand: s3ShouldIgnoreCommand,
  },
  SNSClient: {
    NAME: SNS_NAME,
    TYPE: SNS_TYPE,
    SUBTYPE: SNS_SUBTYPE,
    factory: snsMiddlewareFactory,
    shouldIgnoreCommand: snsShouldIgnoreCommand,
  },
  DynamoDBClient: {
    NAME: DYNAMODB_NAME,
    TYPE: DYNAMODB_TYPE,
    SUBTYPE: DYNAMODB_SUBTYPE,
    factory: dynamoDBMiddlewareFactory,
  },
};

module.exports = function (mod, agent, { name, version, enabled }) {
  if (!enabled) return mod;

  // As of `@aws-sdk/*@3.363.0` the underlying smithy-client is under the
  // `@smithy/` npm org and is 1.x.
  if (
    name === '@smithy/smithy-client' &&
    !semver.satisfies(version, '>=1 <3')
  ) {
    agent.logger.debug(
      'cannot instrument @aws-sdk/client-*: @smithy/smithy-client version %s not supported',
      version,
    );
    return mod;
  } else if (
    name === '@aws-sdk/smithy-client' &&
    !semver.satisfies(version, '>=3 <4')
  ) {
    agent.logger.debug(
      'cannot instrument @aws-sdk/client-*: @aws-sdk/smithy-client version %s not supported',
      version,
    );
    return mod;
  }

  shimmer.wrap(mod.Client.prototype, 'send', function (orig) {
    return function _wrappedSmithyClientSend() {
      const clientName = this.constructor && this.constructor.name;
      const clientConfig = clientsConfig[clientName];

      if (!clientConfig) {
        return orig.apply(this, arguments);
      }

      if (!this[elasticAPMMiddlewares]) {
        const factory = clientConfig && clientConfig.factory;
        const middlewares =
          typeof factory === 'function' ? factory(this, agent) : [];

        // We do the instrumentation by leveraging the middleware mechanism provided by the
        // middlewareStack property of the Client instance. We add the instrumentation middlewares
        // once at the client level so they persist for the whole life of the client instance
        // https://github.com/aws/aws-sdk-js-v3/tree/main/packages/middleware-stack
        this[elasticAPMMiddlewares] = middlewares;
        for (const item of this[elasticAPMMiddlewares]) {
          this.middlewareStack.add(item.middleware, item.options);
        }
      }

      const command = arguments[0];

      if (clientConfig.shouldIgnoreCommand(command, agent._conf)) {
        return orig.apply(this, arguments);
      }

      const opName = opNameFromCommandName(command.constructor.name);
      const name = clientConfig.NAME + ' ' + opName;

      const ins = agent._instrumentation;
      const span = ins.createSpan(
        name,
        clientConfig.TYPE,
        clientConfig.SUBTYPE,
        opName,
        { exitSpan: true },
      );

      if (!span) {
        return orig.apply(this, arguments);
      }

      // Run context notes: The `orig` should run in the context of the S3 span,
      // because that is the point. The user's callback `cb` should run outside of
      // the S3 span.
      const parentRunContext = ins.currRunContext();
      const spanRunContext = parentRunContext.enterSpan(span);

      // Although the client consumer may use the Promise API `S3Client.send(command).then(...)`
      // the clients may make use of the callback parameter on the super class method (SmithyClient)
      // therefore we need to have this check
      const cb = arguments[arguments.length - 1];
      if (typeof cb === 'function') {
        arguments[arguments.length - 1] = ins.bindFunctionToRunContext(
          parentRunContext,
          cb,
        );
      }

      return ins.withRunContext(spanRunContext, orig, this, ...arguments);
    };
  });
  return mod;
};<|MERGE_RESOLUTION|>--- conflicted
+++ resolved
@@ -17,20 +17,18 @@
   s3ShouldIgnoreCommand,
 } = require('../@aws-sdk/client-s3');
 const {
-<<<<<<< HEAD
+  DYNAMODB_NAME,
+  DYNAMODB_TYPE,
+  DYNAMODB_SUBTYPE,
+  dynamoDBMiddlewareFactory,
+} = require('../@aws-sdk/client-dynamodb');
+const {
   SNS_NAME,
   SNS_TYPE,
   SNS_SUBTYPE,
   snsMiddlewareFactory,
   snsShouldIgnoreCommand,
 } = require('../@aws-sdk/client-sns');
-=======
-  DYNAMODB_NAME,
-  DYNAMODB_TYPE,
-  DYNAMODB_SUBTYPE,
-  dynamoDBMiddlewareFactory,
-} = require('../@aws-sdk/client-dynamodb');
->>>>>>> 3adbadfc
 
 /**
  * We do alias them to a local type
