'use strict'
const { URL } = require('url')
const constants = require('../../../constants')
const OPERATIONS_TO_ACTIONS = {
  deleteMessage: 'delete',
  deleteMessageBatch: 'delete_batch',
  receiveMessage: 'poll',
  sendMessageBatch: 'send_batch',
  sendMessage: 'send',
  unknown: 'unknown'
}
const OPERATIONS = Object.keys(OPERATIONS_TO_ACTIONS)
const TYPE = 'messaging'
const SUBTYPE = 'sqs'
const queueMetrics = new Map()

// Returns Message Queue action from AWS SDK method name
function getActionFromRequest (request) {
  request = request || {}
  const operation = request.operation ? request.operation : 'unknown'
  const action = OPERATIONS_TO_ACTIONS[operation]

  return action
}

// Returns preposition to use in span name
//
// POLL from ...
// SEND to ...
function getToFromFromOperation (operation) {
  let result = 'from'
  if (operation === 'sendMessage' || operation === 'sendMessageBatch') {
    result = 'to'
  }
  return result
}

// Parses queue/topic name from AWS queue URL
function getQueueNameFromRequest (request) {
  const unknown = 'unknown'
  if (!request || !request.params || !request.params.QueueUrl) {
    return unknown
  }
  try {
    const url = new URL(request.params.QueueUrl)
    return url.pathname.split('/').pop()
  } catch (e) {
    return unknown
  }
}

// Parses region name from AWS service configuration
function getRegionFromRequest (request) {
  const region = request && request.service &&
    request.service.config && request.service.config.region
  return region || ''
}

// Creates message destination context suitable for setDestinationContext
function getMessageDestinationContextFromRequest (request) {
  const destination = {
    service: {
      name: SUBTYPE,
      resource: `${SUBTYPE}/${getQueueNameFromRequest(request)}`,
      type: TYPE
    },
    cloud: {
      region: getRegionFromRequest(request)
    }
  }
  return destination
}

// create message context suitable for setMessageContext
function getMessageContextFromRequest (request) {
  const message = {
    queue: {
      name: getQueueNameFromRequest(request)
    }
  }
  return message
}

// Record queue related metrics
//
// Creates metric collector objects on first run, and
// updates their data with data from received messages
function recordMetrics (queueName, data, agent) {
  const messages = data && data.Messages
  if (!messages || messages.length < 1) {
    return
  }
  if (!queueMetrics.get(queueName)) {
    const collector = agent._metrics.createQueueMetricsCollector(queueName)
<<<<<<< HEAD
    // XXX This change because of my `if (enabled) {` guard added in lib/metrics/index.js.
=======
>>>>>>> c9e4ca24
    if (!collector) {
      return
    }
    queueMetrics.set(queueName, collector)
  }
  const metrics = queueMetrics.get(queueName)

  for (const message of messages) {
    const sentTimestamp = message.Attributes && message.Attributes.SentTimestamp
    const delay = (new Date()).getTime() - sentTimestamp
    metrics.updateStats(delay)
  }
}

// Creates the span name from request information
function getSpanNameFromRequest (request) {
  const action = getActionFromRequest(request)
  const toFrom = getToFromFromOperation(request.operation)
  const queueName = getQueueNameFromRequest(request)

  const name = `${SUBTYPE.toUpperCase()} ${action.toUpperCase()} ${toFrom} ${queueName}`
  return name
}

function shouldIgnoreRequest (request, agent) {
  const operation = request && request.operation
  // are we interested in this operation/method call?
  if (OPERATIONS.indexOf(operation) === -1) {
    return true
  }

  // is the named queue on our ignore list?
  if (agent._conf && agent._conf.ignoreMessageQueuesRegExp) {
    const queueName = getQueueNameFromRequest(request)
    for (const rule of agent._conf.ignoreMessageQueuesRegExp) {
      if (rule.test(queueName)) {
        return true
      }
    }
  }

  return false
}

// Main entrypoint for SQS instrumentation
//
// Must call (or one of its function calls must call) the
// `orig` function/method
function instrumentationSqs (orig, origArguments, request, AWS, agent, { version, enabled }) {
  if (shouldIgnoreRequest(request, agent)) {
    return orig.apply(request, origArguments)
  }

  const type = TYPE
  const subtype = SUBTYPE
  const action = getActionFromRequest(request)
  const name = getSpanNameFromRequest(request)
  const span = agent.startSpan(name, type, subtype, action)
  if (!span) {
    return orig.apply(request, origArguments)
  }

  span.setDestinationContext(getMessageDestinationContextFromRequest(request))
  span.setMessageContext(getMessageContextFromRequest(request))

  request.on('complete', function (response) {
    if (response && response.error) {
      const errOpts = {
        skipOutcome: true
      }
      agent.captureError(response.error, errOpts)
      span._setOutcomeFromErrorCapture(constants.OUTCOME_FAILURE)
    }

    span.end()

    if (request.operation === 'receiveMessage' && response && response.data) {
      recordMetrics(getQueueNameFromRequest(request), response.data, agent)
    }
  })

  return orig.apply(request, origArguments)
}

module.exports = {
  instrumentationSqs,

  // exported for tests
  getToFromFromOperation,
  getActionFromRequest,
  getQueueNameFromRequest,
  getRegionFromRequest,
  getMessageDestinationContextFromRequest,
  shouldIgnoreRequest
}<|MERGE_RESOLUTION|>--- conflicted
+++ resolved
@@ -92,10 +92,6 @@
   }
   if (!queueMetrics.get(queueName)) {
     const collector = agent._metrics.createQueueMetricsCollector(queueName)
-<<<<<<< HEAD
-    // XXX This change because of my `if (enabled) {` guard added in lib/metrics/index.js.
-=======
->>>>>>> c9e4ca24
     if (!collector) {
       return
     }
