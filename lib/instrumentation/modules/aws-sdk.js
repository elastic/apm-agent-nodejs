'use strict'
const semver = require('semver')
const shimmer = require('../shimmer')
const { instrumentationS3 } = require('./aws-sdk/s3')
const { instrumentationSqs } = require('./aws-sdk/sqs')
<<<<<<< HEAD
const {instrumentationDynamoDb} = require('./aws-sdk/dynamodb.js')
=======

const instrumentorFromSvcId = {
  s3: instrumentationS3,
  sqs: instrumentationSqs
}

>>>>>>> 9ece9109
// Called in place of AWS.Request.send and AWS.Request.promise
//
// Determines which amazon service an API request is for
// and then passes call on to an appropriate instrumentation
// function.
function instrumentOperation (orig, origArguments, request, AWS, agent, { version, enabled }) {
  const instrumentor = instrumentorFromSvcId[request.service.serviceIdentifier]
  if (instrumentor) {
    return instrumentor(orig, origArguments, request, AWS, agent, { version, enabled })
  }
  if (request.service.serviceIdentifier === 'dynamodb') {
    return instrumentationDynamoDb(orig, origArguments, request, AWS, agent, { version, enabled })
  }

  // if we're still here, then we still need to call the original method
  return orig.apply(request, origArguments)
}

// main entry point for aws-sdk instrumentation
module.exports = function (AWS, agent, { version, enabled }) {
  if (!enabled) return AWS
  if (!semver.satisfies(version, '>1 <3')) {
    agent.logger.debug('aws-sdk version %s not supported - aborting...', version)
    return AWS
  }

  shimmer.wrap(AWS.Request.prototype, 'send', function (orig) {
    return function _wrappedAWSRequestSend () {
      return instrumentOperation(orig, arguments, this, AWS, agent, { version, enabled })
    }
  })

  shimmer.wrap(AWS.Request.prototype, 'promise', function (orig) {
    return function _wrappedAWSRequestPromise () {
      return instrumentOperation(orig, arguments, this, AWS, agent, { version, enabled })
    }
  })
  return AWS
}<|MERGE_RESOLUTION|>--- conflicted
+++ resolved
@@ -3,16 +3,14 @@
 const shimmer = require('../shimmer')
 const { instrumentationS3 } = require('./aws-sdk/s3')
 const { instrumentationSqs } = require('./aws-sdk/sqs')
-<<<<<<< HEAD
 const {instrumentationDynamoDb} = require('./aws-sdk/dynamodb.js')
-=======
 
 const instrumentorFromSvcId = {
   s3: instrumentationS3,
-  sqs: instrumentationSqs
+  sqs: instrumentationSqs,
+  dynamodb: instrumentationDynamoDb
 }
 
->>>>>>> 9ece9109
 // Called in place of AWS.Request.send and AWS.Request.promise
 //
 // Determines which amazon service an API request is for
@@ -22,9 +20,6 @@
   const instrumentor = instrumentorFromSvcId[request.service.serviceIdentifier]
   if (instrumentor) {
     return instrumentor(orig, origArguments, request, AWS, agent, { version, enabled })
-  }
-  if (request.service.serviceIdentifier === 'dynamodb') {
-    return instrumentationDynamoDb(orig, origArguments, request, AWS, agent, { version, enabled })
   }
 
   // if we're still here, then we still need to call the original method
