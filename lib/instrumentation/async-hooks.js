'use strict'

<<<<<<< HEAD
// XXX
XXX_something_importing_async_hooks_js()

// const asyncHooks = require('async_hooks')
// const shimmer = require('./shimmer')

// // FOR INTERNAL TESTING PURPOSES ONLY!
// const resettable = process.env._ELASTIC_APM_ASYNC_HOOKS_RESETTABLE === 'true'
// let _asyncHook

// module.exports = function (ins) {
//   const asyncHook = asyncHooks.createHook({ init, before, destroy })
//   const contexts = new WeakMap()

//   if (resettable) {
//     if (_asyncHook) _asyncHook.disable()
//     _asyncHook = asyncHook
//   }

//   const activeTransactions = new Map()
//   Object.defineProperty(ins, 'currentTransaction', {
//     get () {
//       const asyncId = asyncHooks.executionAsyncId()
//       return activeTransactions.get(asyncId) || null
//     },
//     set (trans) {
//       const asyncId = asyncHooks.executionAsyncId()
//       if (trans) {
//         activeTransactions.set(asyncId, trans)
//       } else {
//         activeTransactions.delete(asyncId)
//       }
//     }
//   })

//   const activeSpans = new Map()
//   Object.defineProperty(ins, 'activeSpan', {
//     get () {
//       const asyncId = asyncHooks.executionAsyncId()
//       return activeSpans.get(asyncId) || null
//     },
//     set (span) {
//       const asyncId = asyncHooks.executionAsyncId()
//       if (span) {
//         activeSpans.set(asyncId, span)
//       } else {
//         activeSpans.delete(asyncId)
//       }
//     }
//   })

//   shimmer.wrap(ins, 'addEndedTransaction', function (addEndedTransaction) {
//     return function wrappedAddEndedTransaction (transaction) {
//       const asyncIds = contexts.get(transaction)
//       if (asyncIds) {
//         for (const asyncId of asyncIds) {
//           activeTransactions.delete(asyncId)
//           activeSpans.delete(asyncId)
//         }
//         contexts.delete(transaction)
//       }

//       return addEndedTransaction.call(this, transaction)
//     }
//   })

//   asyncHook.enable()

//   function init (asyncId, type, triggerAsyncId, resource) {
//     // We don't care about the TIMERWRAP, as it will only init once for each
//     // timer that shares the timeout value. Instead we rely on the Timeout
//     // type, which will init for each scheduled timer.
//     if (type === 'TIMERWRAP') return

//     const transaction = ins.currentTransaction
//     if (!transaction) return

//     activeTransactions.set(asyncId, transaction)

//     // Track the context by the transaction
//     let asyncIds = contexts.get(transaction)
//     if (!asyncIds) {
//       asyncIds = []
//       contexts.set(transaction, asyncIds)
//     }
//     asyncIds.push(asyncId)

//     const span = ins.bindingSpan || ins.activeSpan
//     if (span) activeSpans.set(asyncId, span)
//   }

//   function before (asyncId) {
//     const span = activeSpans.get(asyncId)
//     if (span && !span.ended) {
//       span.sync = false
//     }
//     const transaction = span ? span.transaction : activeTransactions.get(asyncId)
//     if (transaction && !transaction.ended) {
//       transaction.sync = false
//     }
//     ins.bindingSpan = null
//   }

//   function destroy (asyncId) {
//     const span = activeSpans.get(asyncId)
//     const transaction = span ? span.transaction : activeTransactions.get(asyncId)

//     if (transaction) {
//       const asyncIds = contexts.get(transaction)
//       if (asyncIds) {
//         const index = asyncIds.indexOf(asyncId)
//         asyncIds.splice(index, 1)
//       }
//     }

//     activeTransactions.delete(asyncId)
//     activeSpans.delete(asyncId)
//   }
// }
=======
const asyncHooks = require('async_hooks')
const shimmer = require('./shimmer')

module.exports = function (ins) {
  const asyncHook = asyncHooks.createHook({ init, before, destroy })
  const activeSpans = new Map()
  const activeTransactions = new Map()
  let contexts = new WeakMap()

  Object.defineProperty(ins, 'currentTransaction', {
    get () {
      const asyncId = asyncHooks.executionAsyncId()
      return activeTransactions.get(asyncId) || null
    },
    set (trans) {
      const asyncId = asyncHooks.executionAsyncId()
      if (trans) {
        activeTransactions.set(asyncId, trans)
      } else {
        activeTransactions.delete(asyncId)
      }
    }
  })

  Object.defineProperty(ins, 'activeSpan', {
    get () {
      const asyncId = asyncHooks.executionAsyncId()
      return activeSpans.get(asyncId) || null
    },
    set (span) {
      const asyncId = asyncHooks.executionAsyncId()
      if (span) {
        activeSpans.set(asyncId, span)
      } else {
        activeSpans.delete(asyncId)
      }
    }
  })

  shimmer.wrap(ins, 'addEndedTransaction', function (addEndedTransaction) {
    return function wrappedAddEndedTransaction (transaction) {
      const asyncIds = contexts.get(transaction)
      if (asyncIds) {
        for (const asyncId of asyncIds) {
          activeTransactions.delete(asyncId)
          activeSpans.delete(asyncId)
        }
        contexts.delete(transaction)
      }

      return addEndedTransaction.call(this, transaction)
    }
  })

  shimmer.wrap(ins, 'stop', function (origStop) {
    return function wrappedStop () {
      asyncHook.disable()
      activeTransactions.clear()
      activeSpans.clear()
      contexts = new WeakMap()
      shimmer.unwrap(ins, 'addEndedTransaction')
      shimmer.unwrap(ins, 'stop')
      return origStop.call(this)
    }
  })

  asyncHook.enable()

  function init (asyncId, type, triggerAsyncId, resource) {
    // We don't care about the TIMERWRAP, as it will only init once for each
    // timer that shares the timeout value. Instead we rely on the Timeout
    // type, which will init for each scheduled timer.
    if (type === 'TIMERWRAP') return

    const transaction = ins.currentTransaction
    if (!transaction) return

    activeTransactions.set(asyncId, transaction)

    // Track the context by the transaction
    let asyncIds = contexts.get(transaction)
    if (!asyncIds) {
      asyncIds = []
      contexts.set(transaction, asyncIds)
    }
    asyncIds.push(asyncId)

    const span = ins.bindingSpan || ins.activeSpan
    if (span) activeSpans.set(asyncId, span)
  }

  function before (asyncId) {
    const span = activeSpans.get(asyncId)
    if (span && !span.ended) {
      span.sync = false
    }
    const transaction = span ? span.transaction : activeTransactions.get(asyncId)
    if (transaction && !transaction.ended) {
      transaction.sync = false
    }
    ins.bindingSpan = null
  }

  function destroy (asyncId) {
    const span = activeSpans.get(asyncId)
    const transaction = span ? span.transaction : activeTransactions.get(asyncId)

    if (transaction) {
      const asyncIds = contexts.get(transaction)
      if (asyncIds) {
        const index = asyncIds.indexOf(asyncId)
        asyncIds.splice(index, 1)
      }
    }

    activeTransactions.delete(asyncId)
    activeSpans.delete(asyncId)
  }
}
>>>>>>> 32e4e922
<|MERGE_RESOLUTION|>--- conflicted
+++ resolved
@@ -1,126 +1,9 @@
 'use strict'
 
-<<<<<<< HEAD
 // XXX
 XXX_something_importing_async_hooks_js()
+/*
 
-// const asyncHooks = require('async_hooks')
-// const shimmer = require('./shimmer')
-
-// // FOR INTERNAL TESTING PURPOSES ONLY!
-// const resettable = process.env._ELASTIC_APM_ASYNC_HOOKS_RESETTABLE === 'true'
-// let _asyncHook
-
-// module.exports = function (ins) {
-//   const asyncHook = asyncHooks.createHook({ init, before, destroy })
-//   const contexts = new WeakMap()
-
-//   if (resettable) {
-//     if (_asyncHook) _asyncHook.disable()
-//     _asyncHook = asyncHook
-//   }
-
-//   const activeTransactions = new Map()
-//   Object.defineProperty(ins, 'currentTransaction', {
-//     get () {
-//       const asyncId = asyncHooks.executionAsyncId()
-//       return activeTransactions.get(asyncId) || null
-//     },
-//     set (trans) {
-//       const asyncId = asyncHooks.executionAsyncId()
-//       if (trans) {
-//         activeTransactions.set(asyncId, trans)
-//       } else {
-//         activeTransactions.delete(asyncId)
-//       }
-//     }
-//   })
-
-//   const activeSpans = new Map()
-//   Object.defineProperty(ins, 'activeSpan', {
-//     get () {
-//       const asyncId = asyncHooks.executionAsyncId()
-//       return activeSpans.get(asyncId) || null
-//     },
-//     set (span) {
-//       const asyncId = asyncHooks.executionAsyncId()
-//       if (span) {
-//         activeSpans.set(asyncId, span)
-//       } else {
-//         activeSpans.delete(asyncId)
-//       }
-//     }
-//   })
-
-//   shimmer.wrap(ins, 'addEndedTransaction', function (addEndedTransaction) {
-//     return function wrappedAddEndedTransaction (transaction) {
-//       const asyncIds = contexts.get(transaction)
-//       if (asyncIds) {
-//         for (const asyncId of asyncIds) {
-//           activeTransactions.delete(asyncId)
-//           activeSpans.delete(asyncId)
-//         }
-//         contexts.delete(transaction)
-//       }
-
-//       return addEndedTransaction.call(this, transaction)
-//     }
-//   })
-
-//   asyncHook.enable()
-
-//   function init (asyncId, type, triggerAsyncId, resource) {
-//     // We don't care about the TIMERWRAP, as it will only init once for each
-//     // timer that shares the timeout value. Instead we rely on the Timeout
-//     // type, which will init for each scheduled timer.
-//     if (type === 'TIMERWRAP') return
-
-//     const transaction = ins.currentTransaction
-//     if (!transaction) return
-
-//     activeTransactions.set(asyncId, transaction)
-
-//     // Track the context by the transaction
-//     let asyncIds = contexts.get(transaction)
-//     if (!asyncIds) {
-//       asyncIds = []
-//       contexts.set(transaction, asyncIds)
-//     }
-//     asyncIds.push(asyncId)
-
-//     const span = ins.bindingSpan || ins.activeSpan
-//     if (span) activeSpans.set(asyncId, span)
-//   }
-
-//   function before (asyncId) {
-//     const span = activeSpans.get(asyncId)
-//     if (span && !span.ended) {
-//       span.sync = false
-//     }
-//     const transaction = span ? span.transaction : activeTransactions.get(asyncId)
-//     if (transaction && !transaction.ended) {
-//       transaction.sync = false
-//     }
-//     ins.bindingSpan = null
-//   }
-
-//   function destroy (asyncId) {
-//     const span = activeSpans.get(asyncId)
-//     const transaction = span ? span.transaction : activeTransactions.get(asyncId)
-
-//     if (transaction) {
-//       const asyncIds = contexts.get(transaction)
-//       if (asyncIds) {
-//         const index = asyncIds.indexOf(asyncId)
-//         asyncIds.splice(index, 1)
-//       }
-//     }
-
-//     activeTransactions.delete(asyncId)
-//     activeSpans.delete(asyncId)
-//   }
-// }
-=======
 const asyncHooks = require('async_hooks')
 const shimmer = require('./shimmer')
 
@@ -240,4 +123,6 @@
     activeSpans.delete(asyncId)
   }
 }
->>>>>>> 32e4e922
+
+XXX rm async-hooks.js
+*/