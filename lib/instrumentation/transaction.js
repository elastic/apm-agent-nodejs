'use strict'

var truncate = require('unicode-byte-truncate')

var config = require('../config')
var TraceContext = require('./trace-context')
var getPathFromRequest = require('./express-utils').getPathFromRequest
var parsers = require('../parsers')
var Span = require('./span')
var symbols = require('../symbols')
var Timer = require('./timer')

module.exports = Transaction

<<<<<<< HEAD
function Transaction (agent, name, type, traceparent) {
  this.context = TraceContext.startOrResume(traceparent, agent._conf)
  const verb = this.context.parentId ? 'continue' : 'start'
  agent.logger.debug('%s trace %o', verb, { id: this.id, name: name, type: type })

  this._agent = agent
  this._agent._instrumentation.currentTransaction = this
  this._agent._instrumentation.activeSpan = null

=======
function Transaction (agent, name, type) {
  Object.defineProperty(this, 'name', {
    configurable: true,
    enumerable: true,
    get () {
      // Fall back to a somewhat useful name in case no _defaultName is set.
      // This might happen if res.writeHead wasn't called.
      return this._customName ||
        this._defaultName ||
        (this.req ? this.req.method + ' unknown route (unnamed)' : 'unnamed')
    },
    set (name) {
      if (this.ended) {
        agent.logger.debug('tried to set transaction.name on already ended transaction %o', { id: this.id })
        return
      }
      agent.logger.debug('setting transaction name %o', { id: this.id, name: name })
      this._customName = name
    }
  })

  Object.defineProperty(this, 'result', {
    configurable: true,
    enumerable: true,
    get () {
      return this._result
    },
    set (result) {
      if (this.ended) {
        agent.logger.debug('tried to set transaction.result on already ended transaction %o', { id: this.id })
        return
      }
      agent.logger.debug('setting transaction result %o', { id: this.id, result: result })
      this._result = result
    }
  })

  this.id = crypto.randomBytes(64 / 8).toString('hex') // TODO: Replace with correct id once OT is ready
  this.traceId = crypto.randomBytes(128 / 8).toString('hex') // TODO: Replace with correct id once OT is ready
>>>>>>> 4d77d4b6
  this._defaultName = name || ''
  this._customName = ''
  this._user = null
  this._custom = null
  this._tags = null
  this.type = type || 'custom'
  this._result = 'success'
  this._builtSpans = 0
  this._droppedSpans = 0
  this._contextLost = false // TODO: Send this up to the server some how
  this.ended = false
  this._abortTime = 0
<<<<<<< HEAD
  this._timestamp = null
  this._timer = new Timer()
}

Object.defineProperty(Transaction.prototype, 'name', {
  configurable: true,
  enumerable: true,
  get () {
    // Fall back to a somewhat useful name in case no _defaultName is set.
    // This might happen if res.writeHead wasn't called.
    return this._customName ||
      this._defaultName ||
      (this.req ? this.req.method + ' unknown route (unnamed)' : 'unnamed')
  },
  set (name) {
    if (this.ended) {
      this._agent.logger.debug('tried to set transaction.name on already ended transaction %o', { id: this.id })
      return
    }
    this._agent.logger.debug('setting transaction name %o', { id: this.id, name: name })
    this._customName = name
  }
})

Object.defineProperty(Transaction.prototype, 'result', {
  configurable: true,
  enumerable: true,
  get () {
    return this._result
  },
  set (result) {
    if (this.ended) {
      this._agent.logger.debug('tried to set transaction.result on already ended transaction %o', { id: this.id })
      return
    }
    this._agent.logger.debug('setting transaction result %o', { id: this.id, result: result })
    this._result = result
  }
})
=======
  this._agent = agent
  this._agent._instrumentation.currentTransaction = this
>>>>>>> 4d77d4b6

Object.defineProperty(Transaction.prototype, 'timestamp', {
  enumerable: true,
  get () {
    if (!this._timestamp) {
      this._timestamp = new Date(this._timer.start).toISOString()
    }
    return this._timestamp
  }
})

Object.defineProperty(Transaction.prototype, 'id', {
  enumerable: true,
  get () {
    return this.context.id
  }
})

<<<<<<< HEAD
Object.defineProperty(Transaction.prototype, 'traceId', {
  enumerable: true,
  get () {
    return this.context.traceId
  }
})

Object.defineProperty(Transaction.prototype, 'parentId', {
  enumerable: true,
  get () {
    return this.context.parentId
  }
})

Object.defineProperty(Transaction.prototype, 'sampled', {
  enumerable: true,
  get () {
    return this.context.sampled
  }
})
=======
  this._timer = new Timer()
  this.timestamp = this._timer.start
}
>>>>>>> 4d77d4b6

Transaction.prototype.setUserContext = function (context) {
  if (!context) return
  this._user = Object.assign(this._user || {}, context)
}

Transaction.prototype.setCustomContext = function (context) {
  if (!context) return
  this._custom = Object.assign(this._custom || {}, context)
}

Transaction.prototype.setTag = function (key, value) {
  if (!key) return false
  if (!this._tags) this._tags = {}
  var skey = key.replace(/[.*]/g, '_')
  if (key !== skey) {
    this._agent.logger.warn('Illegal characters used in tag key: %s', key)
  }
  this._tags[skey] = truncate(String(value), config.INTAKE_STRING_MAX_SIZE)
  return true
}

Transaction.prototype.addTags = function (tags) {
  if (!tags) return false
  var keys = Object.keys(tags)
  for (let key of keys) {
    if (!this.setTag(key, tags[key])) {
      return false
    }
  }
  return true
}

Transaction.prototype.buildSpan = function () {
  if (!this.sampled) {
    return null
  }

  if (this.ended) {
    this._agent.logger.debug('transaction already ended - cannot build new span %o', { id: this.id }) // TODO: Should this be supported in the new API?
    return null
  }
  if (this._builtSpans >= this._agent._conf.transactionMaxSpans) {
    this._droppedSpans++
    return null
  }
  this._builtSpans++

  return new Span(this)
}

Transaction.prototype.toJSON = function () {
  var payload = {
    id: this.id,
    trace_id: this.traceId,
    parent_id: this.parentId,
    name: this.name,
    type: this.type,
    duration: this.duration(),
    timestamp: this.timestamp,
    result: String(this.result),
    sampled: this.sampled,
    context: undefined,
    span_count: {
      started: this._builtSpans
    }
  }

  if (this.sampled) {
    payload.context = {
      user: Object.assign(
        {},
        this.req && parsers.getUserContextFromRequest(this.req),
        this._user
      ),
      tags: this._tags || {},
      custom: this._custom || {}
    }

    // Only include dropped count when spans have been dropped.
    if (this._droppedSpans > 0) {
      payload.span_count.dropped = this._droppedSpans
    }

    if (this.req) {
      var config = this._agent._conf.captureBody
      var captureBody = config === 'transactions' || config === 'all'
      payload.context.request = parsers.getContextFromRequest(this.req, captureBody)
    }
    if (this.res) {
      payload.context.response = parsers.getContextFromResponse(this.res)
    }
  }

  return payload
}

Transaction.prototype._encode = function () {
  if (!this.ended) {
    this._agent.logger.error('cannot encode un-ended transaction: ', this.id)
    return null
  }

  return this.toJSON()
}

Transaction.prototype.duration = function () {
  if (!this.ended) {
    this._agent.logger.debug('tried to call duration() on un-ended transaction %o', { id: this.id, name: this.name, type: this.type })
    return null
  }

  return this._timer.duration
}

Transaction.prototype.setDefaultName = function (name) {
  this._agent.logger.debug('setting default transaction name: %s %o', name, { id: this.id })
  this._defaultName = name
}

Transaction.prototype.setDefaultNameFromRequest = function () {
  var req = this.req
  var path = getPathFromRequest(req)

  if (!path) {
    this._agent.logger.debug('could not extract route name from request %o', {
      url: req.url,
      type: typeof path,
      null: path === null, // because typeof null === 'object'
      route: !!req.route,
      regex: req.route ? !!req.route.regexp : false,
      mountstack: req[symbols.expressMountStack] ? req[symbols.expressMountStack].length : false,
      id: this.id
    })
    path = 'unknown route'
  }

  this.setDefaultName(req.method + ' ' + path)
}

Transaction.prototype.end = function (result) {
  if (this.ended) {
    this._agent.logger.debug('tried to call transaction.end() on already ended transaction %o', { id: this.id })
    return
  }

  if (result !== undefined) {
    this.result = result
  }

  if (!this._defaultName && this.req) this.setDefaultNameFromRequest()

  this._timer.end()
  this.ended = true

  var trans = this._agent._instrumentation.currentTransaction

  // These two edge-cases should normally not happen, but if the hooks into
  // Node.js doesn't work as intended it might. In that case we want to
  // gracefully handle it. That involves ignoring all spans under the given
  // transaction as they will most likely be incomplete. We still want to send
  // the transaction without any spans as it's still valuable data.
  if (!trans) {
    this._agent.logger.debug('WARNING: no currentTransaction found %o', { current: trans, spans: this._builtSpans, id: this.id })
    this._contextLost = true
  } else if (trans !== this) {
    this._agent.logger.debug('WARNING: transaction is out of sync %o', { spans: this._builtSpans, id: this.id, other: trans.id })
    this._contextLost = true
  }

  this._agent._instrumentation.addEndedTransaction(this)
  this._agent.logger.debug('ended transaction %o', { id: this.id, type: this.type, result: this.result, name: this.name })
}<|MERGE_RESOLUTION|>--- conflicted
+++ resolved
@@ -12,7 +12,6 @@
 
 module.exports = Transaction
 
-<<<<<<< HEAD
 function Transaction (agent, name, type, traceparent) {
   this.context = TraceContext.startOrResume(traceparent, agent._conf)
   const verb = this.context.parentId ? 'continue' : 'start'
@@ -22,47 +21,6 @@
   this._agent._instrumentation.currentTransaction = this
   this._agent._instrumentation.activeSpan = null
 
-=======
-function Transaction (agent, name, type) {
-  Object.defineProperty(this, 'name', {
-    configurable: true,
-    enumerable: true,
-    get () {
-      // Fall back to a somewhat useful name in case no _defaultName is set.
-      // This might happen if res.writeHead wasn't called.
-      return this._customName ||
-        this._defaultName ||
-        (this.req ? this.req.method + ' unknown route (unnamed)' : 'unnamed')
-    },
-    set (name) {
-      if (this.ended) {
-        agent.logger.debug('tried to set transaction.name on already ended transaction %o', { id: this.id })
-        return
-      }
-      agent.logger.debug('setting transaction name %o', { id: this.id, name: name })
-      this._customName = name
-    }
-  })
-
-  Object.defineProperty(this, 'result', {
-    configurable: true,
-    enumerable: true,
-    get () {
-      return this._result
-    },
-    set (result) {
-      if (this.ended) {
-        agent.logger.debug('tried to set transaction.result on already ended transaction %o', { id: this.id })
-        return
-      }
-      agent.logger.debug('setting transaction result %o', { id: this.id, result: result })
-      this._result = result
-    }
-  })
-
-  this.id = crypto.randomBytes(64 / 8).toString('hex') // TODO: Replace with correct id once OT is ready
-  this.traceId = crypto.randomBytes(128 / 8).toString('hex') // TODO: Replace with correct id once OT is ready
->>>>>>> 4d77d4b6
   this._defaultName = name || ''
   this._customName = ''
   this._user = null
@@ -75,9 +33,8 @@
   this._contextLost = false // TODO: Send this up to the server some how
   this.ended = false
   this._abortTime = 0
-<<<<<<< HEAD
-  this._timestamp = null
   this._timer = new Timer()
+  this.timestamp = this._timer.start
 }
 
 Object.defineProperty(Transaction.prototype, 'name', {
@@ -115,20 +72,6 @@
     this._result = result
   }
 })
-=======
-  this._agent = agent
-  this._agent._instrumentation.currentTransaction = this
->>>>>>> 4d77d4b6
-
-Object.defineProperty(Transaction.prototype, 'timestamp', {
-  enumerable: true,
-  get () {
-    if (!this._timestamp) {
-      this._timestamp = new Date(this._timer.start).toISOString()
-    }
-    return this._timestamp
-  }
-})
 
 Object.defineProperty(Transaction.prototype, 'id', {
   enumerable: true,
@@ -137,7 +80,6 @@
   }
 })
 
-<<<<<<< HEAD
 Object.defineProperty(Transaction.prototype, 'traceId', {
   enumerable: true,
   get () {
@@ -158,11 +100,6 @@
     return this.context.sampled
   }
 })
-=======
-  this._timer = new Timer()
-  this.timestamp = this._timer.start
-}
->>>>>>> 4d77d4b6
 
 Transaction.prototype.setUserContext = function (context) {
   if (!context) return
