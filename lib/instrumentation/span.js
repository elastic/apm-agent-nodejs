'use strict'

var afterAll = require('after-all-results')
var Value = require('async-value-promise')

var parsers = require('../parsers')
var stackman = require('../stackman')
var Timer = require('./timer')

const TEST = process.env.ELASTIC_APM_TEST

module.exports = Span

function Span (transaction) {
  this.transaction = transaction
  this.started = false
  this.ended = false
  this.name = null
  this.type = null
  this.timestamp = null
  this._db = null
  this._timer = null
  this._stackObj = null
  this._agent = transaction._agent

  var current = this._agent._instrumentation.activeSpan || transaction
  this.context = current.context.child()

  this._agent.logger.debug('init span %o', { id: this.transaction.id })
}

Object.defineProperty(Span.prototype, 'id', {
  get () {
    return this.context.id
  }
})

Span.prototype.start = function (name, type) {
  if (this.started) {
    this._agent.logger.debug('tried to call span.start() on already started span %o', { id: this.transaction.id, name: this.name, type: this.type })
    return
  }

  this.started = true
  this.name = name || this.name || 'unnamed'
  this.type = type || this.type || 'custom'

  this._agent._instrumentation.bindingSpan = this

  if (this._agent._conf.captureSpanStackTraces && !this._stackObj) {
    this._recordStackTrace()
  }

  this._timer = new Timer(this.transaction._timer)
  this.timestamp = this._timer.start

  this._agent.logger.debug('start span %o', { id: this.transaction.id, name: name, type: type })
}

Span.prototype.customStackTrace = function (stackObj) {
  this._agent.logger.debug('applying custom stack trace to span %o', { id: this.transaction.id })
  this._recordStackTrace(stackObj)
}

Span.prototype.end = function () {
  if (!this.started) {
    this._agent.logger.debug('tried to call span.end() on un-started span %o', { id: this.transaction.id, name: this.name, type: this.type })
    return
  } else if (this.ended) {
    this._agent.logger.debug('tried to call span.end() on already ended span %o', { id: this.transaction.id, name: this.name, type: this.type })
    return
  }

  this._timer.end()
  this._agent._instrumentation._recoverTransaction(this.transaction)

  this.ended = true
  this._agent.logger.debug('ended span %o', { id: this.transaction.id, name: this.name, type: this.type })
  this._agent._instrumentation.addEndedSpan(this)
}

Span.prototype.duration = function () {
  if (!this.ended) {
    this._agent.logger.debug('tried to call span.duration() on un-ended span %o', { id: this.transaction.id, name: this.name, type: this.type })
    return null
  }

  return this._timer.duration
}

Span.prototype.setDbContext = function (context) {
  if (!context) return
  this._db = Object.assign(this._db || {}, context)
}

Span.prototype._recordStackTrace = function (obj) {
  if (!obj) {
    obj = {}
    Error.captureStackTrace(obj, Span.prototype.start)
  }

  var self = this

  // NOTE: This uses a promise-like thing and not a *real* promise
  // because passing error stacks into a promise context makes it
  // uncollectable by the garbage collector.
  var stack = new Value()
  this._stackObj = stack

  // TODO: This is expensive! Consider if there's a way to cache some of this
  stackman.callsites(obj, function (err, callsites) {
    if (err || !callsites) {
      self._agent.logger.debug('could not capture stack trace for span %o', { id: self.transaction.id, name: self.name, type: self.type, err: err && err.message })
      stack.reject(err)
      return
    }

    if (!TEST) callsites = callsites.filter(filterCallsite)

    var next = afterAll((err, res) => {
      err ? stack.reject(err) : stack.resolve(res)
    })

    callsites.forEach(function (callsite) {
      parsers.parseCallsite(callsite, false, self._agent, next())
    })
  })
}

Span.prototype._encode = function (cb) {
  var self = this

  if (!this.started) return cb(new Error('cannot encode un-started span'))
  if (!this.ended) return cb(new Error('cannot encode un-ended span'))

  if (this._agent._conf.captureSpanStackTraces && this._stackObj) {
    this._stackObj.then(
      value => done(null, value),
      error => done(error)
    )
  } else {
    process.nextTick(done)
  }

  function done (err, frames) {
    if (err) {
      self._agent.logger.warn('could not capture stack trace for span %o', { id: self.transaction.id, name: self.name, type: self.type, err: err.message })
    }

    var payload = {
      id: self.context.id,
      transaction_id: self.transaction.id,
<<<<<<< HEAD
      parent_id: self.context.parentId,
      trace_id: self.context.traceId,
      timestamp: self.transaction.timestamp,
=======
      parent_id: self.transaction.id,
      trace_id: self.transaction.traceId,
>>>>>>> 4d77d4b6
      name: self.name,
      type: self.type,
      timestamp: self.timestamp,
      duration: self.duration()
    }

    if (frames) payload.stacktrace = frames
    if (self._db) payload.context = { db: self._db }

    cb(null, payload)
  }
}

function filterCallsite (callsite) {
  var filename = callsite.getFileName()
  return filename ? filename.indexOf('/node_modules/elastic-apm-node/') === -1 : true
}<|MERGE_RESOLUTION|>--- conflicted
+++ resolved
@@ -150,14 +150,8 @@
     var payload = {
       id: self.context.id,
       transaction_id: self.transaction.id,
-<<<<<<< HEAD
       parent_id: self.context.parentId,
       trace_id: self.context.traceId,
-      timestamp: self.transaction.timestamp,
-=======
-      parent_id: self.transaction.id,
-      trace_id: self.transaction.traceId,
->>>>>>> 4d77d4b6
       name: self.name,
       type: self.type,
       timestamp: self.timestamp,
