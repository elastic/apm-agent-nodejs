--- conflicted
+++ resolved
@@ -181,11 +181,8 @@
   'instrument',
   'instrumentIncomingHTTPRequests',
   'logUncaughtExceptions',
-<<<<<<< HEAD
   'opentelemetryBridge',
-=======
   'spanCompressionEnabled',
->>>>>>> ee7ae7c3
   'usePathAsTransactionName',
   'verifyServerCert'
 ]
