--- conflicted
+++ resolved
@@ -48,6 +48,7 @@
   captureSpanStackTraces: true,
   containerId: undefined,
   disableInstrumentations: [],
+  environment: process.env.NODE_ENV || 'development',
   errorMessageMaxLength: '2kb',
   errorOnAbortedRequests: false,
   filterHttpHeaders: true,
@@ -68,13 +69,7 @@
   transactionMaxSpans: 500,
   transactionSampleRate: 1.0,
   usePathAsTransactionName: false,
-<<<<<<< HEAD
-  addPatch: undefined,
-  globalLabels: undefined,
-  environment: process.env.NODE_ENV || 'development'
-=======
   verifyServerCert: true
->>>>>>> d33d45e1
 }
 
 var ENV_TABLE = {
@@ -91,6 +86,7 @@
   captureSpanStackTraces: 'ELASTIC_APM_CAPTURE_SPAN_STACK_TRACES',
   containerId: 'ELASTIC_APM_CONTAINER_ID',
   disableInstrumentations: 'ELASTIC_APM_DISABLE_INSTRUMENTATIONS',
+  environment: 'ELASTIC_APM_ENVIRONMENT',
   errorMessageMaxLength: 'ELASTIC_APM_ERROR_MESSAGE_MAX_LENGTH',
   errorOnAbortedRequests: 'ELASTIC_APM_ERROR_ON_ABORTED_REQUESTS',
   filterHttpHeaders: 'ELASTIC_APM_FILTER_HTTP_HEADERS',
@@ -119,13 +115,7 @@
   transactionMaxSpans: 'ELASTIC_APM_TRANSACTION_MAX_SPANS',
   transactionSampleRate: 'ELASTIC_APM_TRANSACTION_SAMPLE_RATE',
   usePathAsTransactionName: 'ELASTIC_APM_USE_PATH_AS_TRANSACTION_NAME',
-<<<<<<< HEAD
-  addPatch: 'ELASTIC_APM_ADD_PATCH',
-  globalLabels: 'ELASTIC_APM_GLOBAL_LABELS',
-  environment: 'ELASTIC_APM_ENVIRONMENT'
-=======
   verifyServerCert: 'ELASTIC_APM_VERIFY_SERVER_CERT'
->>>>>>> d33d45e1
 }
 
 var BOOL_OPTS = [
