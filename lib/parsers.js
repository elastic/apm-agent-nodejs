--- conflicted
+++ resolved
@@ -163,21 +163,17 @@
   var haveBody = body && (chunked || contentLength > 0)
 
   if (haveBody) {
-<<<<<<< HEAD
-    if (captureBody) {
-      body = redactKeysFromPostedFormVariables(body, req.headers, conf.sanitizeFieldNamesRegExp)
-
-      if (Buffer.isBuffer(body)) {
-        body = body.toString()
-      }
-
-=======
     if (!captureBody) {
       context.body = '[REDACTED]'
     } else if (Buffer.isBuffer(body)) {
       context.body = '<Buffer>'
     } else {
->>>>>>> 95264ab9
+      body = redactKeysFromPostedFormVariables(body, req.headers, conf.sanitizeFieldNamesRegExp)
+
+      if (Buffer.isBuffer(body)) {
+        body = body.toString()
+      }
+
       if (typeof body !== 'string') {
         body = tryJsonStringify(body) || stringify(body)
       }
