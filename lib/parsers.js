--- conflicted
+++ resolved
@@ -7,32 +7,16 @@
     return kwargs;
 };
 
-<<<<<<< HEAD
 module.exports.parseError = function (err, kwargs, cb) {
-    Error.prepareStackTrace = function (error, frames) { return arguments; };
-    // prepareStackTrace is triggered the first time .stack is accessed
-    // so this is explicitly triggering it
-    var stackArguments = err.stack;
-    err.stack = compat.FormatStackTrace(stackArguments[0], stackArguments[1]);
-    var stack = stackArguments[1];
-
-    utils.parseStack(stack, function (frames) {
-=======
-module.exports.parseError = function parseError(err, kwargs, cb) {
     err.stack; // Error.prepareStackTrace is only called when stack is accessed, so access it
-    utils.parseStack(err.structuredStackTrace, function(frames) {
->>>>>>> 7b8acaa0
+    utils.parseStack(err.structuredStackTrace, function (frames) {
         kwargs['message'] = err.name + ': ' + (err.message || '<no message>');
         kwargs['exception'] = {
             type  : err.name,
             value : err.message
         };
-<<<<<<< HEAD
 
         kwargs['stacktrace'] = {frames: frames};
-=======
-        kwargs['sentry.interfaces.Stacktrace'] = {frames: frames};
->>>>>>> 7b8acaa0
 
         for (var n = 0, l = frames.length; n < l; n++) {
             if (frames[n].in_app) {
