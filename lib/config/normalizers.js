/*
 * Copyright Elasticsearch B.V. and other contributors where applicable.
 * Licensed under the BSD 2-Clause License; you may not use this file except in
 * compliance with the BSD 2-Clause License.
 */

'use strict';

const { URL } = require('url');

const { WildcardMatcher } = require('../wildcard-matcher');
const {
  DEFAULTS,
  TRACE_CONTINUATION_STRATEGY_CONTINUE,
  TRACE_CONTINUATION_STRATEGY_RESTART,
  TRACE_CONTINUATION_STRATEGY_RESTART_EXTERNAL,
  CONTEXT_MANAGER_PATCH,
  CONTEXT_MANAGER_ASYNCHOOKS,
  CONTEXT_MANAGER_ASYNCLOCALSTORAGE,
} = require('./schema');

/**
 * Normalizes the key/value pairs properties of the config options object
 * KeyValuePairs config vars are either an object or a comma-separated string
 * of key=value pairs (whitespace around the "key=value" strings is trimmed):
 *    {'foo': 'bar', 'eggs': 'spam'} => [['foo', 'bar'], ['eggs', 'spam']]
 *    foo=bar, eggs=spam             => [['foo', 'bar'], ['eggs', 'spam']]
 *
 * @param {Record<String, unknown>} opts the configuration options to normalize
 * @param {String[]} fields the list of fields to normalize as key/value pair
 * @param {Record<String, unknown>} defaults the configuration defaults
 * @param {import('../logging.js').Logger} logger
 */
function normalizeKeyValuePairs(opts, fields, defaults, logger) {
  for (const key of fields) {
    if (key in opts) {
      if (typeof opts[key] === 'object' && !Array.isArray(opts[key])) {
        opts[key] = Object.entries(opts[key]);
        return;
      }

      if (!Array.isArray(opts[key]) && typeof opts[key] === 'string') {
        opts[key] = opts[key].split(',').map((v) => v.trim());
      }

      if (Array.isArray(opts[key])) {
        // Note: Currently this assumes no '=' in the value. Also this does not
        // trim whitespace.
        opts[key] = opts[key].map((value) =>
          typeof value === 'string' ? value.split('=') : value,
        );
      }
    }
  }
}

/**
 * Normalizes the number properties of the config options object
 *
 * @param {Record<String, unknown>} opts the configuration options to normalize
 * @param {String[]} fields the list of fields to normalize as number
 * @param {Record<String, unknown>} defaults the configuration defaults
 * @param {import('../logging.js').Logger} logger
 */
function normalizeNumbers(opts, fields, defaults, logger) {
  for (const key of fields) {
    if (key in opts) opts[key] = Number(opts[key]);
  }
}

/**
 * Normalizes the number properties of the config options object
 *
 * @param {Record<String, unknown>} opts the configuration options to normalize
 * @param {String[]} fields the list of fields to normalize as number
 * @param {Record<String, unknown>} defaults the configuration defaults
 * @param {import('../logging.js').Logger} logger
 */
function normalizeInfinity(opts, fields, defaults, logger) {
  for (const key of fields) {
    if (opts[key] === -1) opts[key] = Infinity;
  }
}

/**
 * Translates a string byte size, e.g. '10kb', into an integer number of bytes.
 *
 * @param {String} input
 * @returns {Number|undefined}
 */
function bytes(input) {
  const matches = input.match(/^(\d+)(b|kb|mb|gb)$/i);
  if (!matches) return Number(input);

  const suffix = matches[2].toLowerCase();
  let value = Number(matches[1]);

  if (!suffix || suffix === 'b') {
    return value;
  }

  value *= 1024;
  if (suffix === 'kb') {
    return value;
  }

  value *= 1024;
  if (suffix === 'mb') {
    return value;
  }

  value *= 1024;
  if (suffix === 'gb') {
    return value;
  }
}

/**
 * Normalizes the byte properties of the config options object
 *
 * @param {Record<String, unknown>} opts the configuration options to normalize
 * @param {String[]} fields the list of fields to normalize as bytes
 * @param {Record<String, unknown>} defaults the configuration defaults
 * @param {import('../logging.js').Logger} logger
 */
function normalizeBytes(opts, fields, defaults, logger) {
  for (const key of fields) {
    if (key in opts) opts[key] = bytes(String(opts[key]));
  }
}

/**
 * Convert a given duration config option into a number of seconds.
 * If the given duration is invalid, this returns `null`.
 * Units are *case-sensitive*.
 *
 * Examples:
 *   secondsFromDuration('30s', 's', ['ms', 's', 'm'], false) // => 30
 *   secondsFromDuration('-1s', 's', ['ms', 's', 'm'], false) // => null
 *   secondsFromDuration('-1ms', 's', ['ms', 's', 'm'], true) // => -0.001
 *   secondsFromDuration(500, 'ms', ['us', 'ms', 's', 'm'], false) // => 0.5
 *
 * @param {String|Number} duration - Typically a string of the form `<num><unit>`,
 *    for example `30s`, `-1ms`, `2m`. The `defaultUnit` is used if a unit is
 *    not part of the string, or if duration is a number. If given as a string,
 *    decimal ('1.5s') and exponential-notation ('1e-3s') values are not allowed.
 * @param {String} defaultUnit
 * @param {Array<String>} allowedUnits - An array of the allowed unit strings. This
 *    array may include any number of `us`, `ms`, `s`, and `m`.
 * @param {Boolean} allowNegative - Whether a negative number is allowed.
<<<<<<< HEAD
 * @returns {Number|null}
=======
 * @param {string} key - the config option key
 * @param {Logger} logger
 * @returns {number|null}
>>>>>>> d257836a
 */
function secondsFromDuration(
  duration,
  defaultUnit,
  allowedUnits,
  allowNegative,
  key,
  logger,
) {
  let val;
  let unit;
  if (typeof duration === 'string') {
    let match;
    if (allowNegative) {
      match = /^(-?\d+)(\w+)?$/.exec(duration);
    } else {
      match = /^(\d+)(\w+)?$/.exec(duration);
    }
    if (!match) {
      return null;
    }
    val = Number(match[1]);
    if (isNaN(val) || !Number.isFinite(val)) {
      return null;
    }
    unit = match[2];
    if (!unit) {
      logger.warn(
        'units missing in duration value "%s" for "%s" config option: using default units "%s"',
        duration,
        key,
        defaultUnit,
      );
      unit = defaultUnit;
    }
    if (!allowedUnits.includes(unit)) {
      return null;
    }
  } else if (typeof duration === 'number') {
    if (isNaN(duration)) {
      return null;
    } else if (duration < 0 && !allowNegative) {
      return null;
    }
    val = duration;
    unit = defaultUnit;
  } else {
    return null;
  }

  // Scale to seconds.
  switch (unit) {
    case 'us':
      val /= 1e6;
      break;
    case 'ms':
      val /= 1e3;
      break;
    case 's':
      break;
    case 'm':
      val *= 60;
      break;
    default:
      throw new Error(`unknown unit "${unit}" from "${duration}"`);
  }

  return val;
}

/**
 * Normalizes the duration properties of the config options object
 *
 * @param {Record<String, unknown>} opts the configuration options to normalize
 * @param {Array<Object>} fields the list of fields to normalize as duration (with name, defaultUnit, allowedUnits, allowNegative)
 * @param {Record<String, unknown>} defaults the configuration defaults
 * @param {import('../logging.js').Logger} logger
 */
function normalizeDurationOptions(opts, fields, defaults, logger) {
  for (const optSpec of fields) {
    const key = optSpec.name;
    if (key in opts) {
      const val = secondsFromDuration(
        opts[key],
        optSpec.defaultUnit,
        optSpec.allowedUnits,
        optSpec.allowNegative,
        key,
        logger,
      );
      if (val === null) {
        if (key in defaults) {
          const def = defaults[key];
          logger.warn(
            'invalid duration value "%s" for "%s" config option: using default "%s"',
            opts[key],
            key,
            def,
          );
          opts[key] = secondsFromDuration(
            def,
            optSpec.defaultUnit,
            optSpec.allowedUnits,
            optSpec.allowNegative,
            key,
            logger,
          );
        } else {
          logger.warn(
            'invalid duration value "%s" for "%s" config option: ignoring this option',
            opts[key],
            key,
          );
          delete opts[key];
        }
      } else {
        opts[key] = val;
      }
    }
  }
}

/**
 * Normalizes the array properties of the config options object
 * Array config vars are either already an array of strings, or a
 * comma-separated string (whitespace is trimmed):
 *    'foo, bar' => ['foo', 'bar']
 *
 * @param {Record<String, unknown>} opts the configuration options to normalize
 * @param {String[]} fields the list of fields to normalize as arrays
 * @param {Record<String, unknown>} defaults the configuration defaults
 * @param {import('../logging.js').Logger} logger
 */
function normalizeArrays(opts, fields, defaults, logger) {
  for (const key of fields) {
    if (key in opts && typeof opts[key] === 'string') {
      opts[key] = opts[key].split(',').map((v) => v.trim());
    }
  }
}

/**
 * Parses "true"|"false" to boolean if not a boolean already and returns it. Returns undefined otherwise
 *
 * @param {import('../logging.js').Logger} logger
 * @param {String} key
 * @param {any} value
 * @returns {Boolean|undefined}
 */
function strictBool(logger, key, value) {
  if (typeof value === 'boolean') {
    return value;
  }
  // This will return undefined for unknown inputs, resulting in them being skipped.
  switch (value) {
    case 'false':
      return false;
    case 'true':
      return true;
    default: {
      logger.warn('unrecognized boolean value "%s" for "%s"', value, key);
    }
  }
}

/**
 * Normalizes the boolean properties of the config options object
 * Boolean config vars are either already a boolean, or a string
 * representation of the boolean value: `true` or `false`
 *
 * @param {Record<String, unknown>} opts the configuration options to normalize
 * @param {String[]} fields the list of fields to normalize as boolean
 * @param {Record<String, unknown>} defaults the configuration defaults
 * @param {import('../logging.js').Logger} logger
 */
function normalizeBools(opts, fields, defaults, logger) {
  for (const key of fields) {
    if (key in opts) opts[key] = strictBool(logger, key, opts[key]);
  }
}

/**
 * Checks validity of the URL properties of the config options object.
 *
 * @param {Record<String, unknown>} opts the configuration options to normalize
 * @param {String[]} fields the list of fields to normalize as boolean
 * @param {Record<String, unknown>} defaults the configuration defaults
 * @param {import('../logging.js').Logger} logger
 */
function normalizeUrls(opts, fields, defaults, logger) {
  for (const key of fields) {
    if (key in opts) {
      try {
        // eslint-disable-next-line no-unused-vars
        const url = new URL(opts[key]);
        // TODO: consider making the port explicit in the URL
        // sourceValue http://foo.com => normalized http://foo.com:80
        // sourceValue https://foo.com => normalized https://foo.com:443
      } catch (err) {
        logger.warn('Invalid "%s" config value, it must be a valid URL', key);
        opts[key] = null;
      }
    }
  }
}

/**
 * Normalizes the ignore options and places them in specific properties for string and RegExp values
 *
 * Ignore config vars are either an array of wildcard expressions or an array of strings and RegExps:
 * of key=value pairs (whitespace around the "key=value" strings is trimmed):
 *    ['*foo', 'bar*']          => [ /^.*foo/, /^bar.*$/ ] (result goes to another property)
 *    ['foo', /url/pathname$/]  => ['foo'] (strings are placed into a specific config option)
 *                              => [/url/pathname$/] (RegExps are placed into a specific config option)
 *
 * @param {Record<String, unknown>} opts the configuration options to normalize
 * @param {String[]} fields the list of fields to normalize as boolean
 * @param {Record<String, unknown>} defaults the configuration defaults
 * @param {import('../logging.js').Logger} logger
 */
function normalizeIgnoreOptions(opts, fields, defaults, logger) {
  // Params are meant to be used in upcoming changes
  if (opts.transactionIgnoreUrls) {
    opts.transactionIgnoreUrlRegExp = [];
    const wildcard = new WildcardMatcher();
    for (const ptn of opts.transactionIgnoreUrls) {
      const re = wildcard.compile(ptn);
      opts.transactionIgnoreUrlRegExp.push(re);
    }
  }

  if (opts.ignoreUrls) {
    opts.ignoreUrlStr = [];
    opts.ignoreUrlRegExp = [];
    for (const ptn of opts.ignoreUrls) {
      if (typeof ptn === 'string') {
        opts.ignoreUrlStr.push(ptn);
      } else {
        opts.ignoreUrlRegExp.push(ptn);
      }
    }
    delete opts.ignoreUrls;
  }

  if (opts.ignoreUserAgents) {
    opts.ignoreUserAgentStr = [];
    opts.ignoreUserAgentRegExp = [];
    for (const ptn of opts.ignoreUserAgents) {
      if (typeof ptn === 'string') {
        opts.ignoreUserAgentStr.push(ptn);
      } else {
        opts.ignoreUserAgentRegExp.push(ptn);
      }
    }
    delete opts.ignoreUserAgents;
  }

  if (opts.ignoreMessageQueues) {
    opts.ignoreMessageQueuesRegExp = [];
    const wildcard = new WildcardMatcher();
    for (const ptn of opts.ignoreMessageQueues) {
      const re = wildcard.compile(ptn);
      opts.ignoreMessageQueuesRegExp.push(re);
    }
  }
}

/**
 * Normalizes the wildcard matchers of sanitizeFieldNames and thansforms the into RegExps
 *
 * TODO: we are doing the same to some ignoreOptions
 * @param {Record<String, unknown>} opts the configuration options to normalize
 */
function normalizeSanitizeFieldNames(opts) {
  if (opts.sanitizeFieldNames) {
    opts.sanitizeFieldNamesRegExp = [];
    const wildcard = new WildcardMatcher();
    for (const ptn of opts.sanitizeFieldNames) {
      const re = wildcard.compile(ptn);
      opts.sanitizeFieldNamesRegExp.push(re);
    }
  }
}

// TODO: this is the same as normalizeSanitizeFieldNames
// maybe create a normalizeWildcardOptions???
function normalizeDisableMetrics(opts) {
  if (opts.disableMetrics) {
    opts.disableMetricsRegExp = []; // This line was not in the original code but raised an exception in the tests
    const wildcard = new WildcardMatcher();
    for (const ptn of opts.disableMetrics) {
      const re = wildcard.compile(ptn);
      opts.disableMetricsRegExp.push(re);
    }
  }
}

// TODO: same as above
function normalizeElasticsearchCaptureBodyUrls(opts) {
  if (opts.elasticsearchCaptureBodyUrls) {
    opts.elasticsearchCaptureBodyUrlsRegExp = [];
    const wildcard = new WildcardMatcher();
    for (const ptn of opts.elasticsearchCaptureBodyUrls) {
      const re = wildcard.compile(ptn);
      opts.elasticsearchCaptureBodyUrlsRegExp.push(re);
    }
  }
}

/**
 * Makes sure the cloudProvider options is valid othherwise it set the default value.
 *
 * @param {Record<String, unknown>} opts the configuration options to normalize
 * @param {String[]} fields the list of fields to normalize as duration
 * @param {Record<String, unknown>} defaults the configuration defaults
 * @param {import('../logging.js').Logger} logger
 */
function normalizeCloudProvider(opts, fields, defaults, logger) {
  if ('cloudProvider' in opts) {
    const allowedValues = ['auto', 'gcp', 'azure', 'aws', 'none'];
    if (allowedValues.indexOf(opts.cloudProvider) === -1) {
      logger.warn(
        'Invalid "cloudProvider" config value %s, falling back to default %s',
        opts.cloudProvider,
        defaults.cloudProvider,
      );
      opts.cloudProvider = defaults.cloudProvider;
    }
  }
}

// `customMetricsHistogramBoundaries` must be a sorted array of numbers,
// without duplicates.
function normalizeCustomMetricsHistogramBoundaries(
  opts,
  fields,
  defaults,
  logger,
) {
  if (!('customMetricsHistogramBoundaries' in opts)) {
    return;
  }
  let val = opts.customMetricsHistogramBoundaries;
  if (typeof val === 'string') {
    val = val.split(',').map((v) => Number(v.trim()));
  }
  let errReason = null;
  if (!Array.isArray(val)) {
    errReason = 'value is not an array';
  } else if (val.some((el) => typeof el !== 'number' || isNaN(el))) {
    errReason = 'array includes non-numbers';
  } else {
    for (let i = 0; i < val.length - 1; i++) {
      if (val[i] === val[i + 1]) {
        errReason = 'array has duplicate values';
        break;
      } else if (val[i] > val[i + 1]) {
        errReason = 'array is not sorted';
        break;
      }
    }
  }
  if (errReason) {
    logger.warn(
      'Invalid "customMetricsHistogramBoundaries" config value %j, %s; falling back to default',
      opts.customMetricsHistogramBoundaries,
      errReason,
    );
    opts.customMetricsHistogramBoundaries =
      defaults.customMetricsHistogramBoundaries;
  } else {
    opts.customMetricsHistogramBoundaries = val;
  }
}

// transactionSampleRate is specified to be:
// - in the range [0,1]
// - rounded to 4 decimal places of precision (e.g. 0.0001, 0.5678, 0.9999)
// - with the special case that a value in the range (0, 0.0001] should be
//   rounded to 0.0001 -- to avoid a small value being rounded to zero.
//
// https://github.com/elastic/apm/blob/main/specs/agents/tracing-sampling.md
function normalizeTransactionSampleRate(opts, fields, defaults, logger) {
  if ('transactionSampleRate' in opts) {
    // The value was already run through `Number(...)` in `normalizeNumbers`.
    const rate = opts.transactionSampleRate;
    if (isNaN(rate) || rate < 0 || rate > 1) {
      opts.transactionSampleRate = defaults.transactionSampleRate;
      logger.warn(
        'Invalid "transactionSampleRate" config value %s, falling back to default %s',
        rate,
        opts.transactionSampleRate,
      );
    } else if (rate > 0 && rate < 0.0001) {
      opts.transactionSampleRate = 0.0001;
    } else {
      opts.transactionSampleRate = Math.round(rate * 10000) / 10000;
    }
  }
}

const ALLOWED_TRACE_CONTINUATION_STRATEGY = {
  [TRACE_CONTINUATION_STRATEGY_CONTINUE]: true,
  [TRACE_CONTINUATION_STRATEGY_RESTART]: true,
  [TRACE_CONTINUATION_STRATEGY_RESTART_EXTERNAL]: true,
};
function normalizeTraceContinuationStrategy(opts, fields, defaults, logger) {
  if (
    'traceContinuationStrategy' in opts &&
    !(opts.traceContinuationStrategy in ALLOWED_TRACE_CONTINUATION_STRATEGY)
  ) {
    logger.warn(
      'Invalid "traceContinuationStrategy" config value %j, falling back to default %j',
      opts.traceContinuationStrategy,
      DEFAULTS.traceContinuationStrategy,
    );
    opts.traceContinuationStrategy = DEFAULTS.traceContinuationStrategy;
  }
}

const ALLOWED_CONTEXT_MANAGER = {
  [CONTEXT_MANAGER_PATCH]: true,
  [CONTEXT_MANAGER_ASYNCHOOKS]: true,
  [CONTEXT_MANAGER_ASYNCLOCALSTORAGE]: true,
};

/**
 * Normalize and validate the given values for `contextManager`, and the
 * deprecated `asyncHooks` that it replaces.
 *
 * - `contextManager=patch` means use the "patch-async" technique. I.e., do
 *   limited monkey patching of Node.js core async methods to do limited context
 *   tracking).
 * - `contextManager=asynchooks` means use the "async_hooks.createHook()"
 *   technique. This works in all supported versions of node, but can have
 *   significant performance overhead for Promise-heavy apps.
 * - `contextManager=asynclocalstorage` means use the "AsyncLocalStorage"
 *   technique *if supported in the version of node* (>=14.5 || ^12.19.0).
 *   Otherwise, this will warn and fallback to "asynchooks".
 * - The `asyncHooks` config var is now deprecated. It is translated to the
 *   equivalent `contextManager` value.
 *    - `asyncHooks=false` -> `contextManager=patch`
 *    - `asyncHooks=true` -> leaves the `contextManager` value empty to get
 *      the default behavior: the best async technique.
 * - No specified option means use the best async technique.
 */
function normalizeContextManager(opts, fields, defaults, logger) {
  // Treat the empty string, e.g. `ELASTIC_APM_CONTEXT_MANAGER=`, as if it had
  // not been specified.
  if (opts.contextManager === '') {
    delete opts.contextManager;
  }

  if (
    'contextManager' in opts &&
    !(opts.contextManager in ALLOWED_CONTEXT_MANAGER)
  ) {
    logger.warn(
      'Invalid "contextManager" config value %j, falling back to default behavior',
      opts.contextManager,
    );
    delete opts.contextManager;
  }

  if ('asyncHooks' in opts) {
    if ('contextManager' in opts) {
      logger.warn(
        { asyncHooks: opts.asyncHooks, contextManager: opts.contextManager },
        'both `asyncHooks` and `contextManager` config options were specified: the `asyncHooks` value will be ignored',
      );
      delete opts.asyncHooks;
    } else if (opts.asyncHooks === false) {
      logger.warn(
        'the `asyncHooks` config option is deprecated; instead of `asyncHooks: false` option, use `contextManager: "patch"`',
      );
      opts.contextManager = 'patch';
      delete opts.asyncHooks;
    } else if (opts.asyncHooks === true) {
      logger.warn(
        'the `asyncHooks` config option is deprecated; `asyncHooks: true` is the default behavior',
      );
      delete opts.asyncHooks;
    } else {
      delete opts.asyncHooks; // Some bogus value.
    }
  }
}

// Normalize provided values for `spanFramesMinDuration` (deprecated),
// `captureSpanStackTraces` (deprecated) and `spanStackTraceMinDuration` into
// a final value for `spanStackTraceMinDuration` that is used by the agent.
//
// This function expects `normalizeDurationOptions()` and `normalizeBools()`
// to have already been called.
//
// | spanStackTraceMinDuration | captureSpanStackTraces | spanFramesMinDuration   | resultant spanStackTraceMinDuration |
// | ------------------------- | ---------------------- | ----------------------- | ----------------------------------- |
// | -                         | -                      | -                       | `-1ms` (no span stacktraces)        |
// | `-1ms` (negative value)   | (any value is ignored) | (any value is ignored)  | `-1ms` (no span stacktraces)        |
// | `0ms` (zero value)        | (any value is ignored) | (any value is ignored)  | `0ms` (stacktraces for all spans)   |
// | `5ms` (positive value)    | (any value is ignored) | (any value is ignored)  | `5ms`                               |
// | -                         | `false`                | (any value)             | `-1ms` (no span stacktraces)        |
// | -                         | `true`                 | -                       | `10ms` (backwards compatible value) |
// | -                         | `true` or unspecified  | `0ms` (zero value)      | `-1ms` (no span stacktraces)        |
// | -                         | `true` or unspecified  | `-1ms` (negative value) | `0ms` (stacktraces for all spans)   |
// | -                         | `true` or unspecified  | `5ms` (positive value)  | `5ms`                               |
function normalizeSpanStackTraceMinDuration(opts, fields, defaults, logger) {
  const before = {};
  if (opts.captureSpanStackTraces !== undefined)
    before.captureSpanStackTraces = opts.captureSpanStackTraces;
  if (opts.spanFramesMinDuration !== undefined)
    before.spanFramesMinDuration = opts.spanFramesMinDuration;
  if (opts.spanStackTraceMinDuration !== undefined)
    before.spanStackTraceMinDuration = opts.spanStackTraceMinDuration;

  if ('spanStackTraceMinDuration' in opts) {
    // If the new option was specified, then use it and ignore the old two.
  } else if (opts.captureSpanStackTraces === false) {
    opts.spanStackTraceMinDuration = -1; // Turn off span stacktraces.
  } else if ('spanFramesMinDuration' in opts) {
    if (opts.spanFramesMinDuration === 0) {
      opts.spanStackTraceMinDuration = -1; // Turn off span stacktraces.
    } else if (opts.spanFramesMinDuration < 0) {
      opts.spanStackTraceMinDuration = 0; // Stacktraces for all spans.
    } else {
      opts.spanStackTraceMinDuration = opts.spanFramesMinDuration;
    }
  } else if (opts.captureSpanStackTraces === true) {
    // For backwards compat, use the default `spanFramesMinDuration` value
    // from before `spanStackTraceMinDuration` was introduced.
    opts.spanStackTraceMinDuration = 10 / 1e3; // 10ms
  } else {
    // None of the three options was specified.
    opts.spanStackTraceMinDuration = -1; // Turn off span stacktraces.
  }
  delete opts.captureSpanStackTraces;
  delete opts.spanFramesMinDuration;

  // Log if something potentially interesting happened here.
  if (Object.keys(before).length > 0) {
    const after = { spanStackTraceMinDuration: opts.spanStackTraceMinDuration };
    logger.trace({ before, after }, 'normalizeSpanStackTraceMinDuration');
  }
}

module.exports = {
  normalizeArrays,
  normalizeBools,
  normalizeBytes,
  normalizeCloudProvider,
  normalizeCustomMetricsHistogramBoundaries,
  normalizeDisableMetrics,
  normalizeDurationOptions,
  normalizeElasticsearchCaptureBodyUrls,
  normalizeIgnoreOptions,
  normalizeInfinity,
  normalizeKeyValuePairs,
  normalizeNumbers,
  normalizeSanitizeFieldNames,
  normalizeTransactionSampleRate,
  secondsFromDuration,
  normalizeTraceContinuationStrategy,
  normalizeContextManager,
  normalizeSpanStackTraceMinDuration,
  normalizeUrls,
};<|MERGE_RESOLUTION|>--- conflicted
+++ resolved
@@ -148,13 +148,9 @@
  * @param {Array<String>} allowedUnits - An array of the allowed unit strings. This
  *    array may include any number of `us`, `ms`, `s`, and `m`.
  * @param {Boolean} allowNegative - Whether a negative number is allowed.
-<<<<<<< HEAD
- * @returns {Number|null}
-=======
  * @param {string} key - the config option key
  * @param {Logger} logger
  * @returns {number|null}
->>>>>>> d257836a
  */
 function secondsFromDuration(
   duration,
