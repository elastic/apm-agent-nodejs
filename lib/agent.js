--- conflicted
+++ resolved
@@ -248,14 +248,9 @@
 
   var agent = this
   var trans = this.currentTransaction
-<<<<<<< HEAD
   var span = this.currentSpan
-  var timestamp = new Date().toISOString()
+  var timestamp = Date.now() * 1000
   var context = (span || trans || {}).context || {}
-=======
-  var timestamp = Date.now() * 1000
-  var id = crypto.randomBytes(128 / 8).toString('hex')
->>>>>>> 4d77d4b6
   var req = opts && opts.request instanceof IncomingMessage
     ? opts.request
     : trans && trans.req
