--- conflicted
+++ resolved
@@ -52,6 +52,8 @@
           flavor: |
             latest=auto
           tags: |
+            # test
+            type=raw,value=latest,prefix=test-,enable=${{ github.ref == format('refs/heads/{0}', 'test-wolfi') }}
             # "1.2.3" and "latest" Docker tags on push of git tag "v1.2.3"
             type=semver,pattern={{version}}
             # "edge" Docker tag on git push to default branch
@@ -85,6 +87,8 @@
             latest=auto
             suffix=-wolfi
           tags: |
+            # test
+            type=raw,value=latest,prefix=test-,enable=${{ github.ref == format('refs/heads/{0}', 'test-wolfi') }}
             # "1.2.3" and "latest" Docker tags on push of git tag "v1.2.3"
             type=semver,pattern={{version}}
             # "edge" Docker tag on git push to default branch
@@ -149,92 +153,8 @@
           echo "//registry.npmjs.org/:_authToken=${{ env.NPMJS_TOKEN }}" > .npmrc
           npm publish --otp=${{ env.TOTP_CODE }} --provenance
 
-<<<<<<< HEAD
-      - uses: actions/upload-artifact@v4
-        with:
-          name: build-distribution
-          path: ./build/dist
-          retention-days: 1
-
-  publish-docker:
-    needs:
-      - release
-    runs-on: ubuntu-latest
-    permissions:
-      attestations: write
-      id-token: write
-      contents: read
-    strategy:
-      fail-fast: false
-      matrix:
-        dockerfile: [ 'Dockerfile', 'Dockerfile.wolfi' ]
-    env:
-      DOCKER_IMAGE_NAME: docker.elastic.co/observability/apm-agent-nodejs
-    steps:
-      - uses: actions/checkout@v4
-      - uses: elastic/apm-pipeline-library/.github/actions/docker-login@current
-        with:
-          registry: docker.elastic.co
-          secret: secret/observability-team/ci/docker-registry/prod
-          url: ${{ secrets.VAULT_ADDR }}
-          roleId: ${{ secrets.VAULT_ROLE_ID }}
-          secretId: ${{ secrets.VAULT_SECRET_ID }}
-      - uses: actions/download-artifact@v4
-        with:
-          name: build-distribution
-          path: ./build/dist
-
-      - name: Extract metadata (tags, labels)
-        id: docker-meta
-        uses: docker/metadata-action@8e5442c4ef9f78752691e2d8f8d19755c6f78e81  # v5.5.1
-        with:
-          images: ${{ env.DOCKER_IMAGE_NAME }}
-          flavor: |
-            latest=auto
-            suffix=${{ contains(matrix.dockerfile, 'wolfi') && '-wolfi' || '' }}
-          tags: |
-            # test
-            type=raw,value=latest,prefix=test-,enable=${{ github.ref == format('refs/heads/{0}', 'test-wolfi') }}
-            # "1.2.3" and "latest" Docker tags on push of git tag "v1.2.3"
-            type=semver,pattern={{version}}
-            # "edge" Docker tag on git push to default branch
-            type=edge
-
-      - name: Build and Push Docker Image
-        id: docker-push
-        uses: docker/build-push-action@2cdde995de11925a030ce8070c3d77a52ffcf1c0  # v5.3.0
-        with:
-          context: .
-          file: ${{ matrix.dockerfile }}
-          push: true
-          tags: ${{ steps.docker-meta.outputs.tags }}
-          labels: ${{ steps.docker-meta.outputs.labels }}
-          build-args: |
-            AGENT_DIR=/build/dist/nodejs
-
-      - name: Attest Docker image
-        uses: github-early-access/generate-build-provenance@main
-        with:
-          subject-name: "${{ env.DOCKER_IMAGE_NAME }}"
-          subject-digest: ${{ steps.docker-push.outputs.digest }}
-          push-to-registry: true
-
-  notify:
-    runs-on: ubuntu-latest
-    if: ${{ always() && startsWith(github.ref, 'refs/tags') }}
-    needs:
-      - publish-docker
-      - release
-    steps:
-      - id: check
-        uses: elastic/apm-pipeline-library/.github/actions/check-dependent-jobs@current
-        with:
-          needs: ${{ toJSON(needs) }}
-      - uses: elastic/apm-pipeline-library/.github/actions/notify-build-status@current
-=======
       - if: ${{ always() && startsWith(github.ref, 'refs/tags') }}
         uses: elastic/apm-pipeline-library/.github/actions/notify-build-status@current
->>>>>>> 360127ee
         with:
           vaultUrl: ${{ secrets.VAULT_ADDR }}
           vaultRoleId: ${{ secrets.VAULT_ROLE_ID }}
