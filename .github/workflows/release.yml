--- conflicted
+++ resolved
@@ -36,40 +36,6 @@
         with:
           subject-path: "${{ github.workspace }}/build/aws/elastic-apm-node-lambda-layer-*.zip"
 
-<<<<<<< HEAD
-=======
-      - name: Extract metadata (tags, labels)
-        id: docker-meta
-        uses: docker/metadata-action@8e5442c4ef9f78752691e2d8f8d19755c6f78e81  # v5.5.1
-        with:
-          images: ${{ env.DOCKER_IMAGE_NAME }}
-          flavor: |
-            latest=auto
-          tags: |
-            # "1.2.3" and "latest" Docker tags on push of git tag "v1.2.3"
-            type=semver,pattern={{version}}
-            # "edge" Docker tag on git push to default branch
-            type=edge
-
-      - name: Build and Push Docker Image
-        id: docker-push
-        uses: docker/build-push-action@2cdde995de11925a030ce8070c3d77a52ffcf1c0  # v5.3.0
-        with:
-          context: .
-          push: true
-          tags: ${{ steps.docker-meta.outputs.tags }}
-          labels: ${{ steps.docker-meta.outputs.labels }}
-          build-args: |
-            AGENT_DIR=/build/dist/nodejs
-
-      - name: Attest Docker image
-        uses: github-early-access/generate-build-provenance@main
-        with:
-          subject-name: "${{ env.DOCKER_IMAGE_NAME }}"
-          subject-digest: ${{ steps.docker-push.outputs.digest }}
-          push-to-registry: true
-
->>>>>>> 041109a1
       - name: Read AWS vault secrets
         uses: hashicorp/vault-action@v3.0.0
         with:
@@ -143,34 +109,30 @@
         with:
           name: build-distribution
           path: ./build/dist
-      - id: docker-vars
-        name: Set up docker variables
-        run: |-
-          TAG=test
-          LATEST=test-latest
-          if [ "${{ startsWith(github.ref, 'refs/tags') }}" == "true" ] ; then
-            # version without v prefix (e.g. 1.2.3)
-            TAG="${GITHUB_REF_NAME/v/}"
-            LATEST=latest
-          fi
-          if [ "${{ contains(matrix.dockerfile, 'wolfi') }}" == "true" ] ; then
-            # version without v prefix (e.g. 1.2.3)
-            TAG="${TAG}-wolfi"
-            LATEST="${LATEST}-wolfi"
-          fi
-          echo "tag=${TAG}"       >> "${GITHUB_OUTPUT}"
-          echo "latest=${LATEST}" >> "${GITHUB_OUTPUT}"
+
+      - name: Extract metadata (tags, labels)
+        id: docker-meta
+        uses: docker/metadata-action@8e5442c4ef9f78752691e2d8f8d19755c6f78e81  # v5.5.1
+        with:
+          images: ${{ env.DOCKER_IMAGE_NAME }}
+          flavor: |
+            latest=auto
+            suffix=${{ contains(matrix.dockerfile, 'wolfi') && '-wolfi' || '' }}
+          tags: |
+            # "1.2.3" and "latest" Docker tags on push of git tag "v1.2.3"
+            type=semver,pattern={{version}}
+            # "edge" Docker tag on git push to default branch
+            type=edge
 
       - name: Build and Push Docker Image
         id: docker-push
-        uses: docker/build-push-action@v5.3.0
+        uses: docker/build-push-action@2cdde995de11925a030ce8070c3d77a52ffcf1c0  # v5.3.0
         with:
           context: .
           file: ${{ matrix.dockerfile }}
           push: true
-          tags: |
-            ${{ env.DOCKER_IMAGE_NAME }}:${{ steps.docker-vars.outputs.tag }}
-            ${{ env.DOCKER_IMAGE_NAME }}:${{ steps.docker-vars.outputs.latest }}
+          tags: ${{ steps.docker-meta.outputs.tags }}
+          labels: ${{ steps.docker-meta.outputs.labels }}
           build-args: |
             AGENT_DIR=/build/dist/nodejs
 
